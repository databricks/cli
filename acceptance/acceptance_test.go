package acceptance_test

import (
	"context"
	"errors"
	"flag"
	"fmt"
	"io"
	"os"
	"os/exec"
	"path/filepath"
	"runtime"
	"slices"
	"sort"
	"strings"
	"testing"
	"time"

	"github.com/databricks/cli/internal/testutil"
	"github.com/databricks/cli/libs/env"
	"github.com/databricks/cli/libs/testdiff"
	"github.com/databricks/cli/libs/testserver"
	"github.com/databricks/databricks-sdk-go"
	"github.com/stretchr/testify/require"
)

var KeepTmp bool

// In order to debug CLI running under acceptance test, set this to full subtest name, e.g. "bundle/variables/empty"
// Then install your breakpoints and click "debug test" near TestAccept in VSCODE.
// example: var SingleTest = "bundle/variables/empty"
var SingleTest = ""

// If enabled, instead of compiling and running CLI externally, we'll start in-process server that accepts and runs
// CLI commands. The $CLI in test scripts is a helper that just forwards command-line arguments to this server (see bin/callserver.py).
// Also disables parallelism in tests.
var InprocessMode bool

func init() {
	flag.BoolVar(&InprocessMode, "inprocess", SingleTest != "", "Run CLI in the same process as test (for debugging)")
	flag.BoolVar(&KeepTmp, "keeptmp", false, "Do not delete TMP directory after run")
}

const (
	EntryPointScript = "script"
	CleanupScript    = "script.cleanup"
	PrepareScript    = "script.prepare"
)

var Scripts = map[string]bool{
	EntryPointScript: true,
	CleanupScript:    true,
	PrepareScript:    true,
}

func TestAccept(t *testing.T) {
	testAccept(t, InprocessMode, SingleTest)
}

func TestInprocessMode(t *testing.T) {
	if InprocessMode {
		t.Skip("Already tested by TestAccept")
	}
	if runtime.GOOS == "windows" {
		// -  catalogs                               A catalog is the first layer of Unity Catalog’s three-level namespace.
		// +  catalogs                               A catalog is the first layer of Unity Catalog�s three-level namespace.
		t.Skip("Fails on CI on unicode characters")
	}
	require.NotZero(t, testAccept(t, true, "help"))
}

func testAccept(t *testing.T, InprocessMode bool, singleTest string) int {
	repls := testdiff.ReplacementsContext{}
	cwd, err := os.Getwd()
	require.NoError(t, err)

	coverDir := os.Getenv("CLI_GOCOVERDIR")

	if coverDir != "" {
		require.NoError(t, os.MkdirAll(coverDir, os.ModePerm))
		coverDir, err = filepath.Abs(coverDir)
		require.NoError(t, err)
		t.Logf("Writing coverage to %s", coverDir)
	}

	execPath := ""

	if InprocessMode {
		cmdServer := StartCmdServer(t)
		t.Setenv("CMD_SERVER_URL", cmdServer.URL)
		execPath = filepath.Join(cwd, "bin", "callserver.py")
	} else {
		execPath = BuildCLI(t, cwd, coverDir)
	}

	t.Setenv("CLI", execPath)
	repls.SetPath(execPath, "$CLI")

	// Make helper scripts available
	t.Setenv("PATH", fmt.Sprintf("%s%c%s", filepath.Join(cwd, "bin"), os.PathListSeparator, os.Getenv("PATH")))

	tempHomeDir := t.TempDir()
	repls.SetPath(tempHomeDir, "$TMPHOME")
	t.Logf("$TMPHOME=%v", tempHomeDir)

	// Prevent CLI from downloading terraform in each test:
	t.Setenv("DATABRICKS_TF_EXEC_PATH", tempHomeDir)

	ctx := context.Background()
	cloudEnv := os.Getenv("CLOUD_ENV")

	if cloudEnv == "" {
		defaultServer := StartServer(t)
		AddHandlers(defaultServer)
		// Redirect API access to local server:
		t.Setenv("DATABRICKS_HOST", defaultServer.URL)
		t.Setenv("DATABRICKS_TOKEN", "dapi1234")

		homeDir := t.TempDir()
		// Do not read user's ~/.databrickscfg
		t.Setenv(env.HomeEnvVar(), homeDir)
	}

	workspaceClient, err := databricks.NewWorkspaceClient()
	require.NoError(t, err)

	user, err := workspaceClient.CurrentUser.Me(ctx)
	require.NoError(t, err)
	require.NotNil(t, user)
	testdiff.PrepareReplacementsUser(t, &repls, *user)
	testdiff.PrepareReplacementsWorkspaceClient(t, &repls, workspaceClient)
	testdiff.PrepareReplacementsUUID(t, &repls)

	testDirs := getTests(t)
	require.NotEmpty(t, testDirs)

	if singleTest != "" {
		testDirs = slices.DeleteFunc(testDirs, func(n string) bool {
			return n != singleTest
		})
		require.NotEmpty(t, testDirs, "singleTest=%#v did not match any tests\n%#v", singleTest, testDirs)
	}

	for _, dir := range testDirs {
		testName := strings.ReplaceAll(dir, "\\", "/")
		t.Run(testName, func(t *testing.T) {
			if !InprocessMode && !hasCustomServer(t, dir) {
				t.Parallel()
			}

			runTest(t, dir, coverDir, repls.Clone())
		})
	}

	return len(testDirs)
}

func hasCustomServer(t *testing.T, dir string) bool {
	return testutil.DetectFile(t, filepath.Join(dir, "server.json"))
}

func getTests(t *testing.T) []string {
	testDirs := make([]string, 0, 128)

	err := filepath.Walk(".", func(path string, info os.FileInfo, err error) error {
		if err != nil {
			return err
		}
		name := filepath.Base(path)
		if name == EntryPointScript {
			// Presence of 'script' marks a test case in this directory
			testDirs = append(testDirs, filepath.Dir(path))
		}
		return nil
	})
	require.NoError(t, err)

	sort.Strings(testDirs)
	return testDirs
}

func runTest(t *testing.T, dir, coverDir string, repls testdiff.ReplacementsContext) {
	var tmpDir string
	var err error
	if KeepTmp {
		tempDirBase := filepath.Join(os.TempDir(), "acceptance")
		_ = os.Mkdir(tempDirBase, 0o755)
		tmpDir, err = os.MkdirTemp(tempDirBase, "")
		require.NoError(t, err)
		t.Logf("Created directory: %s", tmpDir)
	} else {
		tmpDir = t.TempDir()
	}

<<<<<<< HEAD
	// If there is a server.json file in the test directory, start a custom server.
	// Redirect all API calls to this server.
	if hasCustomServer(t, dir) {
		server := testserver.NewFromConfig(t, filepath.Join(dir, "server.json"))
		t.Setenv("DATABRICKS_HOST", server.URL)
		t.Cleanup(func() {
			server.Close()
		})
	}

	// Converts C:\Users\DENIS~1.BIL -> C:\Users\denis.bilenko
	tmpDirEvalled, err1 := filepath.EvalSymlinks(tmpDir)
	if err1 == nil && tmpDirEvalled != tmpDir {
		repls.SetPathWithParents(tmpDirEvalled, "$TMPDIR")
	}
=======
>>>>>>> a47a0585
	repls.SetPathWithParents(tmpDir, "$TMPDIR")

	scriptContents := readMergedScriptContents(t, dir)
	testutil.WriteFile(t, filepath.Join(tmpDir, EntryPointScript), scriptContents)

	inputs := make(map[string]bool, 2)
	outputs := make(map[string]bool, 2)
	err = CopyDir(dir, tmpDir, inputs, outputs)
	require.NoError(t, err)

	args := []string{"bash", "-euo", "pipefail", EntryPointScript}
	cmd := exec.Command(args[0], args[1:]...)
	if coverDir != "" {
		// Creating individual coverage directory for each test, because writing to the same one
		// results in sporadic failures like this one (only if tests are running in parallel):
		// +error: coverage meta-data emit failed: writing ... rename .../tmp.covmeta.b3f... .../covmeta.b3f2c...: no such file or directory
		coverDir = filepath.Join(coverDir, strings.ReplaceAll(dir, string(os.PathSeparator), "--"))
		err := os.MkdirAll(coverDir, os.ModePerm)
		require.NoError(t, err)
		cmd.Env = append(os.Environ(), "GOCOVERDIR="+coverDir)
	}

	// Write combined output to a file
	out, err := os.Create(filepath.Join(tmpDir, "output.txt"))
	require.NoError(t, err)
	cmd.Stdout = out
	cmd.Stderr = out
	cmd.Dir = tmpDir
	err = cmd.Run()

	// Include exit code in output (if non-zero)
	formatOutput(out, err)
	require.NoError(t, out.Close())

	// Compare expected outputs
	for relPath := range outputs {
		doComparison(t, repls, dir, tmpDir, relPath)
	}

	// Make sure there are not unaccounted for new files
	files := ListDir(t, tmpDir)
	for _, relPath := range files {
		if _, ok := inputs[relPath]; ok {
			continue
		}
		if _, ok := outputs[relPath]; ok {
			continue
		}
		if strings.HasPrefix(relPath, "out") {
			// We have a new file starting with "out"
			// Show the contents & support overwrite mode for it:
			doComparison(t, repls, dir, tmpDir, relPath)
		}
	}
}

func doComparison(t *testing.T, repls testdiff.ReplacementsContext, dirRef, dirNew, relPath string) {
	pathRef := filepath.Join(dirRef, relPath)
	pathNew := filepath.Join(dirNew, relPath)
	bufRef, okRef := readIfExists(t, pathRef)
	bufNew, okNew := readIfExists(t, pathNew)
	if !okRef && !okNew {
		t.Errorf("Both files are missing: %s, %s", pathRef, pathNew)
		return
	}

	valueRef := testdiff.NormalizeNewlines(string(bufRef))
	valueNew := testdiff.NormalizeNewlines(string(bufNew))

	// Apply replacements to the new value only.
	// The reference value is stored after applying replacements.
	valueNew = repls.Replace(valueNew)

	// The test did not produce an expected output file.
	if okRef && !okNew {
		t.Errorf("Missing output file: %s", relPath)
		testdiff.AssertEqualTexts(t, pathRef, pathNew, valueRef, valueNew)
		if testdiff.OverwriteMode {
			t.Logf("Removing output file: %s", relPath)
			require.NoError(t, os.Remove(pathRef))
		}
		return
	}

	// The test produced an unexpected output file.
	if !okRef && okNew {
		t.Errorf("Unexpected output file: %s", relPath)
		testdiff.AssertEqualTexts(t, pathRef, pathNew, valueRef, valueNew)
		if testdiff.OverwriteMode {
			t.Logf("Writing output file: %s", relPath)
			testutil.WriteFile(t, pathRef, valueNew)
		}
		return
	}

	// Compare the reference and new values.
	equal := testdiff.AssertEqualTexts(t, pathRef, pathNew, valueRef, valueNew)
	if !equal && testdiff.OverwriteMode {
		t.Logf("Overwriting existing output file: %s", relPath)
		testutil.WriteFile(t, pathRef, valueNew)
	}
}

// Returns combined script.prepare (root) + script.prepare (parent) + ... + script + ... + script.cleanup (parent) + ...
// Note, cleanups are not executed if main script fails; that's not a huge issue, since it runs it temp dir.
func readMergedScriptContents(t *testing.T, dir string) string {
	scriptContents := testutil.ReadFile(t, filepath.Join(dir, EntryPointScript))

	// Wrap script contents in a subshell such that changing the working
	// directory only affects the main script and not cleanup.
	scriptContents = "(\n" + scriptContents + ")\n"

	prepares := []string{}
	cleanups := []string{}

	for {
		x, ok := readIfExists(t, filepath.Join(dir, CleanupScript))
		if ok {
			cleanups = append(cleanups, string(x))
		}

		x, ok = readIfExists(t, filepath.Join(dir, PrepareScript))
		if ok {
			prepares = append(prepares, string(x))
		}

		if dir == "" || dir == "." {
			break
		}

		dir = filepath.Dir(dir)
		require.True(t, filepath.IsLocal(dir))
	}

	slices.Reverse(prepares)
	prepares = append(prepares, scriptContents)
	prepares = append(prepares, cleanups...)
	return strings.Join(prepares, "\n")
}

func BuildCLI(t *testing.T, cwd, coverDir string) string {
	execPath := filepath.Join(cwd, "build", "databricks")
	if runtime.GOOS == "windows" {
		execPath += ".exe"
	}

	start := time.Now()
	args := []string{
		"go", "build",
		"-mod", "vendor",
		"-o", execPath,
	}

	if coverDir != "" {
		args = append(args, "-cover")
	}

	if runtime.GOOS == "windows" {
		// Get this error on my local Windows:
		// error obtaining VCS status: exit status 128
		// Use -buildvcs=false to disable VCS stamping.
		args = append(args, "-buildvcs=false")
	}

	cmd := exec.Command(args[0], args[1:]...)
	cmd.Dir = ".."
	out, err := cmd.CombinedOutput()
	elapsed := time.Since(start)
	t.Logf("%s took %s", args, elapsed)
	require.NoError(t, err, "go build failed: %s: %s\n%s", args, err, out)
	if len(out) > 0 {
		t.Logf("go build output: %s: %s", args, out)
	}

	// Quick check + warm up cache:
	cmd = exec.Command(execPath, "--version")
	out, err = cmd.CombinedOutput()
	require.NoError(t, err, "%s --version failed: %s\n%s", execPath, err, out)
	return execPath
}

func copyFile(src, dst string) error {
	in, err := os.Open(src)
	if err != nil {
		return err
	}
	defer in.Close()

	out, err := os.Create(dst)
	if err != nil {
		return err
	}
	defer out.Close()

	_, err = io.Copy(out, in)
	return err
}

func formatOutput(w io.Writer, err error) {
	if err == nil {
		return
	}
	if exiterr, ok := err.(*exec.ExitError); ok {
		exitCode := exiterr.ExitCode()
		fmt.Fprintf(w, "\nExit code: %d\n", exitCode)
	} else {
		fmt.Fprintf(w, "\nError: %s\n", err)
	}
}

func readIfExists(t *testing.T, path string) ([]byte, bool) {
	data, err := os.ReadFile(path)
	if err == nil {
		return data, true
	}

	if !errors.Is(err, os.ErrNotExist) {
		t.Fatalf("%s: %s", path, err)
	}
	return []byte{}, false
}

func CopyDir(src, dst string, inputs, outputs map[string]bool) error {
	return filepath.Walk(src, func(path string, info os.FileInfo, err error) error {
		if err != nil {
			return err
		}
		name := info.Name()

		relPath, err := filepath.Rel(src, path)
		if err != nil {
			return err
		}

		if strings.HasPrefix(relPath, "out") {
			if !info.IsDir() {
				outputs[relPath] = true
			}
			return nil
		} else {
			inputs[relPath] = true
		}

		if _, ok := Scripts[name]; ok {
			return nil
		}

		destPath := filepath.Join(dst, relPath)

		if info.IsDir() {
			return os.MkdirAll(destPath, info.Mode())
		}

		return copyFile(path, destPath)
	})
}

func ListDir(t *testing.T, src string) []string {
	var files []string
	err := filepath.Walk(src, func(path string, info os.FileInfo, err error) error {
		if err != nil {
			// Do not FailNow here.
			// The output comparison is happening after this call which includes output.txt which
			// includes errors printed by commands which include explanation why a given file cannot be read.
			t.Errorf("Error when listing %s: path=%s: %s", src, path, err)
			return nil
		}

		if info.IsDir() {
			return nil
		}

		relPath, err := filepath.Rel(src, path)
		if err != nil {
			return err
		}

		files = append(files, relPath)
		return nil
	})
	if err != nil {
		t.Errorf("Failed to list %s: %s", src, err)
	}
	return files
}<|MERGE_RESOLUTION|>--- conflicted
+++ resolved
@@ -192,7 +192,6 @@
 		tmpDir = t.TempDir()
 	}
 
-<<<<<<< HEAD
 	// If there is a server.json file in the test directory, start a custom server.
 	// Redirect all API calls to this server.
 	if hasCustomServer(t, dir) {
@@ -203,13 +202,6 @@
 		})
 	}
 
-	// Converts C:\Users\DENIS~1.BIL -> C:\Users\denis.bilenko
-	tmpDirEvalled, err1 := filepath.EvalSymlinks(tmpDir)
-	if err1 == nil && tmpDirEvalled != tmpDir {
-		repls.SetPathWithParents(tmpDirEvalled, "$TMPDIR")
-	}
-=======
->>>>>>> a47a0585
 	repls.SetPathWithParents(tmpDir, "$TMPDIR")
 
 	scriptContents := readMergedScriptContents(t, dir)
