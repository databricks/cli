--- conflicted
+++ resolved
@@ -37,18 +37,6 @@
 )
 
 var (
-<<<<<<< HEAD
-	KeepTmp      bool
-	NoRepl       bool
-	VerboseTest  bool = os.Getenv("VERBOSE_TEST") != ""
-	Tail         bool
-	Forcerun     bool
-	LogRequests  bool
-	LogConfig    bool
-	SkipLocal    bool
-	UseVersion   string
-	TerraformDir string
-=======
 	KeepTmp         bool
 	NoRepl          bool
 	VerboseTest     bool = os.Getenv("VERBOSE_TEST") != ""
@@ -59,7 +47,7 @@
 	SkipLocal       bool
 	UseVersion      string
 	WorkspaceTmpDir bool
->>>>>>> 8044f95e
+	TerraformDir    string
 )
 
 // In order to debug CLI running under acceptance test, search for TestInprocessMode and update
@@ -82,16 +70,14 @@
 	flag.BoolVar(&SkipLocal, "skiplocal", false, "Skip tests that are enabled to run on Local")
 	flag.StringVar(&UseVersion, "useversion", "", "Download previously released version of CLI and use it to run the tests")
 
-<<<<<<< HEAD
+	// DABs in the workspace runs on the workspace file system. This flags does the same for acceptance tests
+	// to simulate an identical environment.
+	flag.BoolVar(&WorkspaceTmpDir, "workspace-tmp-dir", false, "Run tests on the workspace file system (For DBR testing).")
+
 	// Symlinks from workspace file system to local file mount are not supported on DBR. Terraform implicitly
 	// creates these symlinks when a file_mirror is used for a provider (in .terraformrc). This flag
 	// allows us to download the provider to the workspace file system on DBR enabling DBR integration testing.
 	flag.StringVar(&TerraformDir, "terraform-dir", "", "Directory to download the terraform provider to")
-=======
-	// DABs in the workspace runs on the workspace file system. This flags does the same for acceptance tests
-	// to simulate an identical environment.
-	flag.BoolVar(&WorkspaceTmpDir, "workspace-tmp-dir", false, "Run tests on the workspace file system (For DBR testing).")
->>>>>>> 8044f95e
 }
 
 const (
