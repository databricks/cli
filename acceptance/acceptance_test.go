package acceptance_test

import (
	"archive/zip"
	"bufio"
	"context"
	"encoding/base32"
	"encoding/json"
	"errors"
	"flag"
	"fmt"
	"io"
	"net/http"
	"os"
	"os/exec"
	"path/filepath"
	"reflect"
	"regexp"
	"runtime"
	"slices"
	"sort"
	"strconv"
	"strings"
	"testing"
	"time"
	"unicode/utf8"

	"github.com/google/uuid"
	"gopkg.in/yaml.v3"

	"github.com/databricks/cli/acceptance/internal"
	"github.com/databricks/cli/internal/testutil"
	"github.com/databricks/cli/libs/auth"
	"github.com/databricks/cli/libs/testdiff"
	"github.com/databricks/cli/libs/utils"
	"github.com/databricks/databricks-sdk-go"
	"github.com/stretchr/testify/require"
)

var (
	KeepTmp     bool
	NoRepl      bool
	VerboseTest bool = os.Getenv("VERBOSE_TEST") != ""
	Tail        bool
	Forcerun    bool
	LogRequests bool
	LogConfig   bool
	SkipLocal   bool
<<<<<<< HEAD
	Dbr         bool
=======
	UseVersion  string
>>>>>>> 50797ad9
)

// In order to debug CLI running under acceptance test, search for TestInprocessMode and update
// the test name there, e.g. "bundle/variables/empty".
// Then install your breakpoints and click "debug test" near TestInprocessMode in VSCODE.
//
// If enabled, instead of compiling and running CLI externally, we'll start in-process server that accepts and runs
// CLI commands. The $CLI in test scripts is a helper that just forwards command-line arguments to this server (see bin/callserver.py).
// Also disables parallelism in tests.
var InprocessMode bool

func init() {
	flag.BoolVar(&InprocessMode, "inprocess", false, "Run CLI in the same process as test (for debugging)")
	flag.BoolVar(&KeepTmp, "keeptmp", false, "Do not delete TMP directory after run")
	flag.BoolVar(&NoRepl, "norepl", false, "Do not apply any replacements (for debugging)")
	flag.BoolVar(&Tail, "tail", false, "Log output of script in real time. Use with -v to see the logs: -tail -v")
	flag.BoolVar(&Forcerun, "forcerun", false, "Force running the specified tests, ignore all reasons to skip")
	flag.BoolVar(&LogRequests, "logrequests", false, "Log request and responses from testserver")
	flag.BoolVar(&LogConfig, "logconfig", false, "Log merged for each test case")
	flag.BoolVar(&SkipLocal, "skiplocal", false, "Skip tests that are enabled to run on Local")
<<<<<<< HEAD
	flag.BoolVar(&Dbr, "dbr", false, "The tests are running on DBR.")
=======
	flag.StringVar(&UseVersion, "useversion", "", "Download previously released version of CLI and use it to run the tests")
>>>>>>> 50797ad9
}

const (
	EntryPointScript = "script"
	CleanupScript    = "script.cleanup"
	PrepareScript    = "script.prepare"
	MaxFileSize      = 100_000
	// Filename to save replacements to (used by diff.py)
	ReplsFile = "repls.json"
	// Filename for materialized config (used as golden file)
	MaterializedConfigFile = "out.test.toml"

	// ENVFILTER allows filtering subtests matching certain env var.
	// e.g. ENVFILTER=SERVERLESS=yes will run all tests that run SERVERLESS to "yes"
	// The tests the don't set SERVERLESS variable or set to empty string will also be run.
	EnvFilterVar = "ENVFILTER"

	// File where scripts can output custom replacements
	// export $job_id=100200300
	// $ echo "$job_id:MY_JOB" >> ACC_REPLS  # This will replace 100200300 with [MY_JOB] in the output
	// TODO: this should be merged with repls.json functionality, currently these replacements are not parsed by diff.py
	userReplacementsFilename = "ACC_REPLS"
)

// On CI, we want to increase timeout, to account for slower environment
const CITimeoutMultiplier = 2

var ApplyCITimeoutMultipler = os.Getenv("GITHUB_WORKFLOW") != ""

var exeSuffix = func() string {
	if runtime.GOOS == "windows" {
		return ".exe"
	}
	return ""
}()

var Scripts = map[string]bool{
	EntryPointScript: true,
	CleanupScript:    true,
	PrepareScript:    true,
}

var Ignored = map[string]bool{
	ReplsFile:                true,
	userReplacementsFilename: true,
}

func TestAccept(t *testing.T) {
	testAccept(t, InprocessMode, "")
}

func TestInprocessMode(t *testing.T) {
	if InprocessMode && !Forcerun {
		t.Skip("Already tested by TestAccept")
	}
	if os.Getenv("CLOUD_ENV") != "" {
		t.Skip("No need to run this as integration test.")
	}

	// Uncomment to load  ~/.databricks/debug-env.json to debug integration tests
	// testutil.LoadDebugEnvIfRunFromIDE(t, "workspace")
	// Run the "deco env flip workspace" command to configure a workspace.

	require.Equal(t, 1, testAccept(t, true, "selftest/basic"))
	require.Equal(t, 1, testAccept(t, true, "selftest/server"))
}

func testAccept(t *testing.T, inprocessMode bool, singleTest string) int {
	repls := testdiff.ReplacementsContext{}
	cwd, err := os.Getwd()
	require.NoError(t, err)

	// Consistent behavior of locale-dependent tools, such as 'sort'
	t.Setenv("LC_ALL", "C")

	buildDir := filepath.Join(cwd, "build", fmt.Sprintf("%s_%s", runtime.GOOS, runtime.GOARCH))

	// Download terraform and provider and create config; this also creates build directory.
	RunCommand(t, []string{"python3", filepath.Join(cwd, "install_terraform.py"), "--targetdir", buildDir}, ".")

	wheelPath := buildDatabricksBundlesWheel(t, buildDir)
	if wheelPath != "" {
		t.Setenv("DATABRICKS_BUNDLES_WHEEL", wheelPath)
		repls.SetPath(wheelPath, "[DATABRICKS_BUNDLES_WHEEL]")
	}

	coverDir := os.Getenv("CLI_GOCOVERDIR")

	if coverDir != "" {
		require.NoError(t, os.MkdirAll(coverDir, os.ModePerm))
		coverDir, err = filepath.Abs(coverDir)
		require.NoError(t, err)
		t.Logf("Writing coverage to %s", coverDir)
	}

	execPath := ""

	if inprocessMode {
		cmdServer := internal.StartCmdServer(t)
		t.Setenv("CMD_SERVER_URL", cmdServer.URL)
		execPath = filepath.Join(cwd, "bin", "callserver.py")
	} else {
		if UseVersion != "" {
			execPath = DownloadCLI(t, buildDir, UseVersion)
		} else {
			execPath = BuildCLI(t, buildDir, coverDir)
		}
	}

	BuildYamlfmt(t)

	t.Setenv("CLI", execPath)
	repls.SetPath(execPath, "[CLI]")

	pipelinesPath := filepath.Join(buildDir, "pipelines") + exeSuffix
	err = copyFile(execPath, pipelinesPath)
	require.NoError(t, err)
	t.Setenv("PIPELINES", pipelinesPath)
	repls.SetPath(pipelinesPath, "[PIPELINES]")

	paths := []string{
		// Make helper scripts available
		filepath.Join(cwd, "bin"),

		// Make <ROOT>/tools/ available (e.g. yamlfmt)
		filepath.Join(cwd, "..", "tools"),

		os.Getenv("PATH"),
	}
	t.Setenv("PATH", strings.Join(paths, string(os.PathListSeparator)))

	// Make use of uv cache; since we set HomeEnvVar to temporary directory, it is not picked up automatically
	uvCache := getUVDefaultCacheDir(t)
	t.Setenv("UV_CACHE_DIR", uvCache)

	// UV_CACHE_DIR only applies to packages but not Python installations.
	// UV_PYTHON_INSTALL_DIR ensures we cache Python downloads as well
	uvInstall := filepath.Join(uvCache, "python_installs")
	t.Setenv("UV_PYTHON_INSTALL_DIR", uvInstall)

	cloudEnv := os.Getenv("CLOUD_ENV")

	if cloudEnv == "" {
		internal.StartDefaultServer(t)
		if os.Getenv("TEST_DEFAULT_WAREHOUSE_ID") == "" {
			t.Setenv("TEST_DEFAULT_WAREHOUSE_ID", "8ec9edc1-db0c-40df-af8d-7580020fe61e")
		}
	}

	testDefaultWarehouseId := os.Getenv("TEST_DEFAULT_WAREHOUSE_ID")
	if testDefaultWarehouseId != "" {
		repls.Set(testDefaultWarehouseId, "[TEST_DEFAULT_WAREHOUSE_ID]")
	}

	terraformrcPath := filepath.Join(buildDir, ".terraformrc")
	t.Setenv("TF_CLI_CONFIG_FILE", terraformrcPath)
	t.Setenv("DATABRICKS_TF_CLI_CONFIG_FILE", terraformrcPath)
	repls.SetPath(terraformrcPath, "[DATABRICKS_TF_CLI_CONFIG_FILE]")

	terraformExecPath := filepath.Join(buildDir, "terraform") + exeSuffix
	t.Setenv("DATABRICKS_TF_EXEC_PATH", terraformExecPath)
	t.Setenv("TERRAFORM", terraformExecPath)
	repls.SetPath(terraformExecPath, "[TERRAFORM]")

	// do it last so that full paths match first:
	repls.SetPath(buildDir, "[BUILD_DIR]")

	repls.Set(os.Getenv("TEST_INSTANCE_POOL_ID"), "[TEST_INSTANCE_POOL_ID]")

	testdiff.PrepareReplacementsDevVersion(t, &repls)
	testdiff.PrepareReplacementSdkVersion(t, &repls)
	testdiff.PrepareReplacementsGoVersion(t, &repls)

	t.Setenv("TESTROOT", cwd)
	repls.SetPath(cwd, "[TESTROOT]")

	repls.Repls = append(repls.Repls, testdiff.Replacement{Old: regexp.MustCompile("dbapi[0-9a-f]+"), New: "[DATABRICKS_TOKEN]"})

	// Matches defaultSparkVersion in ../integration/bundle/helpers_test.go
	t.Setenv("DEFAULT_SPARK_VERSION", "13.3.x-snapshot-scala2.12")

	nodeTypeID := getNodeTypeID(cloudEnv)
	t.Setenv("NODE_TYPE_ID", nodeTypeID)
	repls.Set(nodeTypeID, "[NODE_TYPE_ID]")

	testDirs := getTests(t)
	require.NotEmpty(t, testDirs)

	if singleTest != "" {
		testDirs = slices.DeleteFunc(testDirs, func(n string) bool {
			return n != singleTest
		})
		require.NotEmpty(t, testDirs, "singleTest=%#v did not match any tests\n%#v", singleTest, testDirs)
	}

	skippedDirs := 0
	totalDirs := 0
	selectedDirs := 0

	envFilters := getEnvFilters(t)

	for _, dir := range testDirs {
		totalDirs += 1

		t.Run(dir, func(t *testing.T) {
			selectedDirs += 1

			config, configPath := internal.LoadConfig(t, dir)
			skipReason := getSkipReason(&config, configPath)

			if testdiff.OverwriteMode {
				// Generate materialized config for this test
				// We do this before skipping the test, so the configs are generated for all tests.
				materializedConfig, err := internal.GenerateMaterializedConfig(config)
				require.NoError(t, err)
				testutil.WriteFile(t, filepath.Join(dir, internal.MaterializedConfigFile), materializedConfig)
			}

			if skipReason != "" {
				skippedDirs += 1
				t.Skip(skipReason)
			}

			if !inprocessMode {
				t.Parallel()
			}

			expanded := internal.ExpandEnvMatrix(config.EnvMatrix)

			if testdiff.OverwriteMode && len(expanded) > 1 {
				// All variants of the test are producing the same output,
				// there is no need to run the concurrently when updating.
				expanded = expanded[0:1]
			}

			if len(expanded) == 1 {
				// env vars aren't part of the test case name, so log them for debugging
				if len(expanded[0]) > 0 {
					t.Logf("Running test with env %v", expanded[0])
				}
				runTest(t, dir, 0, coverDir, repls.Clone(), config, expanded[0], envFilters)
			} else {
				for ind, envset := range expanded {
					envname := strings.Join(envset, "/")
					t.Run(envname, func(t *testing.T) {
						if !inprocessMode {
							t.Parallel()
						}
						runTest(t, dir, ind, coverDir, repls.Clone(), config, envset, envFilters)
					})
				}
			}
		})
	}

	t.Logf("Summary (dirs): %d/%d/%d run/selected/total, %d skipped", selectedDirs-skippedDirs, selectedDirs, totalDirs, skippedDirs)

	return selectedDirs - skippedDirs
}

func getEnvFilters(t *testing.T) []string {
	envFilterValue := os.Getenv(EnvFilterVar)
	if envFilterValue == "" {
		return nil
	}

	filters := strings.Split(envFilterValue, ",")
	outFilters := make([]string, len(filters))

	for _, filter := range filters {
		items := strings.Split(filter, "=")
		if len(items) != 2 || len(items[0]) == 0 {
			t.Fatalf("Invalid filter %q in %s=%q", filter, EnvFilterVar, envFilterValue)
		}
		key := items[0]
		// Clear it just to be sure, since it's going to be part of os.Environ() and we're going to add different value based on settings.
		os.Unsetenv(key)

		if key == "DATABRICKS_CLI_DEPLOYMENT" && items[1] == "direct" {
			// CLI only recognizes "direct-exp" at the moment, but in the future will recognize "direct" as well.
			// On CI we set "direct". To avoid renaming jobs in CI on the future, we correct direct -> direct-exp here
			items[1] = "direct-exp"
		}

		outFilters = append(outFilters, key+"="+items[1])
	}

	return outFilters
}

func getTests(t *testing.T) []string {
	testDirs := make([]string, 0, 128)

	err := filepath.Walk(".", func(path string, info os.FileInfo, err error) error {
		if err != nil {
			return err
		}
		name := filepath.Base(path)
		if name == EntryPointScript {
			// Presence of 'script' marks a test case in this directory
			testName := filepath.ToSlash(filepath.Dir(path))
			testDirs = append(testDirs, testName)
		}
		return nil
	})
	require.NoError(t, err)

	sort.Strings(testDirs)
	return testDirs
}

// Return a reason to skip the test. Empty string means "don't skip".
func getSkipReason(config *internal.TestConfig, configPath string) string {
	// Apply default first, so that it's visible in out.test.toml
	if isTruePtr(config.CloudSlow) {
		config.Cloud = config.CloudSlow
	}

	if SkipLocal && isTruePtr(config.Local) {
		return "Disabled via SkipLocal setting in " + configPath
	}

	if Forcerun {
		return ""
	}

	isEnabled, isPresent := config.GOOS[runtime.GOOS]
	if isPresent && !isEnabled {
		return fmt.Sprintf("Disabled via GOOS.%s setting in %s", runtime.GOOS, configPath)
	}

	cloudEnv := os.Getenv("CLOUD_ENV")
	isRunningOnCloud := cloudEnv != ""

	if isRunningOnCloud {
		cloudEnvBase := getCloudEnvBase(cloudEnv)
		isEnabled, isPresent := config.CloudEnvs[cloudEnvBase]
		if isPresent && !isEnabled {
			return fmt.Sprintf("Disabled via CloudEnvs.%s setting in %s (CLOUD_ENV=%s)", cloudEnvBase, configPath, cloudEnv)
		}

		if isTruePtr(config.CloudSlow) {
			if testing.Short() {
				return fmt.Sprintf("Disabled via CloudSlow setting in %s (CLOUD_ENV=%s, Short=%v)", configPath, cloudEnv, testing.Short())
			}
		}

		isCloudEnabled := isTruePtr(config.Cloud) || isTruePtr(config.CloudSlow)
		if !isCloudEnabled {
			return fmt.Sprintf("Disabled via Cloud/CloudSlow setting in %s (CLOUD_ENV=%s, Cloud=%v, CloudSlow=%v)",
				configPath,
				cloudEnv,
				isTruePtr(config.Cloud),
				isTruePtr(config.CloudSlow),
			)
		}

		if isTruePtr(config.RequiresUnityCatalog) && os.Getenv("TEST_METASTORE_ID") == "" {
			return fmt.Sprintf("Disabled via RequiresUnityCatalog setting in %s (TEST_METASTORE_ID is empty)", configPath)
		}

		if isTruePtr(config.RequiresWarehouse) && os.Getenv("TEST_DEFAULT_WAREHOUSE_ID") == "" {
			return fmt.Sprintf("Disabled via RequiresWarehouse setting in %s (TEST_DEFAULT_WAREHOUSE_ID is empty)", configPath)
		}

		if isTruePtr(config.RequiresCluster) && os.Getenv("TEST_DEFAULT_CLUSTER_ID") == "" {
			return fmt.Sprintf("Disabled via RequiresCluster setting in %s (TEST_DEFAULT_CLUSTER_ID is empty)", configPath)
		}

	} else {
		// Local run
		if !isTruePtr(config.Local) {
			return fmt.Sprintf("Disabled via Local setting in %s (CLOUD_ENV=%s)", configPath, cloudEnv)
		}
	}

	return ""
}

func runTest(t *testing.T,
	dir string,
	variant int,
	coverDir string,
	repls testdiff.ReplacementsContext,
	config internal.TestConfig,
	customEnv []string,
	envFilters []string,
) {
	if LogConfig {
		configBytes, err := json.MarshalIndent(config, "", "  ")
		require.NoError(t, err)
		t.Log(string(configBytes))
	}

	tailOutput := Tail
	cloudEnv := os.Getenv("CLOUD_ENV")
	isRunningOnCloud := cloudEnv != ""

	if isRunningOnCloud && isTruePtr(config.CloudSlow) && testing.Verbose() {
		// Combination of CloudSlow and -v auto-enables -tail
		tailOutput = true
	}

	id := uuid.New()
	uniqueName := strings.ToLower(strings.Trim(base32.StdEncoding.EncodeToString(id[:]), "="))
	repls.Set(uniqueName, "[UNIQUE_NAME]")

	timeout := config.Timeout

	if runtime.GOOS == "windows" {
		if isRunningOnCloud {
			timeout = max(timeout, config.TimeoutWindows, config.TimeoutCloud)
		} else {
			timeout = max(timeout, config.TimeoutWindows)
		}
	} else if isRunningOnCloud {
		timeout = max(timeout, config.TimeoutCloud)
	}

	if ApplyCITimeoutMultipler {
		timeout *= CITimeoutMultiplier
	}

	ctx, cancelFunc := context.WithTimeout(context.Background(), timeout)
	defer cancelFunc()

	var tmpDir string
	var err error
	if KeepTmp {
		tempDirBase := filepath.Join(os.TempDir(), "acceptance")
		_ = os.Mkdir(tempDirBase, 0o755)
		tmpDir, err = os.MkdirTemp(tempDirBase, "")
		require.NoError(t, err)
		t.Logf("Created directory: %s", tmpDir)
	} else if Dbr {
		// If the test is being run on DBR, the auth is already configured
		// by DATABRICKS_TOKEN and DATABRICKS_HOST environment variables.
		w, err := databricks.NewWorkspaceClient()
		currentUser, err := w.CurrentUser.Me(ctx)
		require.NoError(t, err)

		// Run DBR tests on the workspace file system to mimic usage from
		// DABs in the workspace.
		tmpDir = "/Workspace/Users/" + currentUser.UserName + "/acceptance/" + uuid.New().String()
	} else {
		tmpDir = t.TempDir()
	}

	repls.SetPathWithParents(tmpDir, "[TEST_TMP_DIR]")

	scriptContents := readMergedScriptContents(t, dir)
	testutil.WriteFile(t, filepath.Join(tmpDir, EntryPointScript), scriptContents)

	// Generate materialized config for this test
	materializedConfig, err := internal.GenerateMaterializedConfig(config)
	require.NoError(t, err)
	testutil.WriteFile(t, filepath.Join(tmpDir, internal.MaterializedConfigFile), materializedConfig)

	inputs := make(map[string]bool, 2)
	outputs := make(map[string]bool, 2)
	err = CopyDir(dir, tmpDir, inputs, outputs)
	require.NoError(t, err)

	// Add materialized config to outputs for comparison
	outputs[internal.MaterializedConfigFile] = true

	bundleConfigTarget := "databricks.yml"
	if config.BundleConfigTarget != nil {
		bundleConfigTarget = *config.BundleConfigTarget
	}

	if bundleConfigTarget != "" {
		configCreated := applyBundleConfig(t, tmpDir, config.BundleConfig, bundleConfigTarget)
		if configCreated {
			inputs[bundleConfigTarget] = true
		}
	}

	args := []string{"bash", "-euo", "pipefail", EntryPointScript}
	cmd := exec.CommandContext(ctx, args[0], args[1:]...)

	cfg, user := internal.PrepareServerAndClient(t, config, LogRequests, tmpDir)
	testdiff.PrepareReplacementsUser(t, &repls, user)
	testdiff.PrepareReplacementsWorkspaceConfig(t, &repls, cfg)

	cmd.Env = auth.ProcessEnv(cfg)
	cmd.Env = append(cmd.Env, "UNIQUE_NAME="+uniqueName)
	cmd.Env = append(cmd.Env, "TEST_TMP_DIR="+tmpDir)

	// populate CLOUD_ENV_BASE
	envBase := getCloudEnvBase(cloudEnv)
	cmd.Env = append(cmd.Env, "CLOUD_ENV_BASE="+envBase)
	repls.Set(envBase, "[CLOUD_ENV_BASE]")

	// Must be added PrepareReplacementsUser, otherwise conflicts with [USERNAME]
	testdiff.PrepareReplacementsUUID(t, &repls)

	// User replacements:
	repls.Repls = append(repls.Repls, config.Repls...)

	// Save replacements to temp test directory so that it can be read by diff.py
	replsJson, err := json.MarshalIndent(repls.Repls, "", "  ")
	require.NoError(t, err)
	testutil.WriteFile(t, filepath.Join(tmpDir, ReplsFile), string(replsJson))

	if coverDir != "" {
		// Creating individual coverage directory for each test, because writing to the same one
		// results in sporadic failures like this one (only if tests are running in parallel):
		// +error: coverage meta-data emit failed: writing ... rename .../tmp.covmeta.b3f... .../covmeta.b3f2c...: no such file or directory
		// Note: should not use dir, because single dir can generate multiple tests via EnvMatrix
		coverDir = filepath.Join(coverDir, strings.ReplaceAll(dir, string(os.PathSeparator), "--"))
		if variant != 0 {
			coverDir += strconv.Itoa(variant)
		}
		err := os.MkdirAll(coverDir, os.ModePerm)
		require.NoError(t, err)
		cmd.Env = append(cmd.Env, "GOCOVERDIR="+coverDir)
	}

	for _, key := range utils.SortedKeys(config.Env) {
		if hasKey(customEnv, key) {
			// We want EnvMatrix to take precedence.
			// Skip rather than relying on cmd.Env order, because this might interfere with replacements and substitutions.
			continue
		}
		cmd.Env = addEnvVar(t, cmd.Env, &repls, key, config.Env[key], config.EnvRepl, false)
	}

	for _, keyvalue := range customEnv {
		items := strings.SplitN(keyvalue, "=", 2)
		require.Len(t, items, 2)
		key := items[0]
		value := items[1]
		// Only add replacement by default if value is part of EnvMatrix with more than 1 option and length is 4 or more chars
		// (to avoid matching "yes" and "no" values from template input parameters)
		cmd.Env = addEnvVar(t, cmd.Env, &repls, key, value, config.EnvRepl, len(config.EnvMatrix[key]) > 1 && len(value) >= 4)
	}

	for filterInd, filterEnv := range envFilters {
		filterEnvKey := strings.Split(filterEnv, "=")[0]
		for ind := range cmd.Env {
			// Search backwards, because the latest settings is what is actually applicable.
			envPair := cmd.Env[len(cmd.Env)-1-ind]
			if strings.Split(envPair, "=")[0] == filterEnvKey {
				if envPair == filterEnv {
					break
				} else {
					t.Skipf("Skipping because test environment %s does not match ENVFILTER#%d: %s", envPair, filterInd, filterEnv)
				}
			}
		}
	}

	absDir, err := filepath.Abs(dir)
	require.NoError(t, err)
	cmd.Env = append(cmd.Env, "TESTDIR="+absDir)
	cmd.Env = append(cmd.Env, "CLOUD_ENV="+cloudEnv)
	cmd.Env = append(cmd.Env, "CURRENT_USER_NAME="+user.UserName)
	cmd.Dir = tmpDir

	outputPath := filepath.Join(tmpDir, "output.txt")
	out, err := os.Create(outputPath)
	require.NoError(t, err)
	defer out.Close()

	skipReason, err := runWithLog(t, cmd, out, tailOutput)

	if skipReason != "" {
		t.Skip("Skipping based on output: " + skipReason)
	}

	// Include exit code in output (if non-zero)
	formatOutput(out, err)
	require.NoError(t, out.Close())

	loadUserReplacements(t, &repls, tmpDir)

	printedRepls := false

	// Compare expected outputs
	for relPath := range outputs {
		skipRepls := false
		if relPath == internal.MaterializedConfigFile {
			skipRepls = true
		}
		doComparison(t, repls, dir, tmpDir, relPath, &printedRepls, skipRepls)
	}

	// Make sure there are not unaccounted for new files
	files := ListDir(t, tmpDir)
	var unexpected []string
	for _, relPath := range files {
		if _, ok := inputs[relPath]; ok {
			continue
		}
		if _, ok := outputs[relPath]; ok {
			continue
		}
		if _, ok := Ignored[relPath]; ok {
			continue
		}
		if config.CompiledIgnoreObject.MatchesPath(relPath) {
			continue
		}
		unexpected = append(unexpected, relPath)
		if strings.HasPrefix(relPath, "out") {
			// We have a new file starting with "out"
			// Show the contents & support overwrite mode for it:
			doComparison(t, repls, dir, tmpDir, relPath, &printedRepls, false)
		}
	}

	if len(unexpected) > 0 {
		t.Error("Test produced unexpected files:\n" + strings.Join(unexpected, "\n"))
	}
}

func hasKey(env []string, key string) bool {
	for _, keyvalue := range env {
		items := strings.SplitN(keyvalue, "=", 2)
		if len(items) == 2 && items[0] == key {
			return true
		}
	}
	return false
}

func addEnvVar(t *testing.T, env []string, repls *testdiff.ReplacementsContext, key, value string, envRepl map[string]bool, defaultRepl bool) []string {
	newValue, newValueWithPlaceholders := internal.SubstituteEnv(value, env)
	if value != newValue {
		t.Logf("Substituted %s %#v -> %#v (%#v)", key, value, newValue, newValueWithPlaceholders)
	}

	shouldRepl, ok := envRepl[key]
	if !ok {
		shouldRepl = defaultRepl
	}

	if shouldRepl {
		repls.Set(newValue, "["+key+"]")
		// newValue won't match because parts of it were already replaced; we adding it anyway just in case but we need newValueWithPlaceholders:
		repls.Set(newValueWithPlaceholders, "["+key+"]")
	}

	return append(env, key+"="+newValue)
}

func doComparison(t *testing.T, repls testdiff.ReplacementsContext, dirRef, dirNew, relPath string, printedRepls *bool, skipRepls bool) {
	pathRef := filepath.Join(dirRef, relPath)
	pathNew := filepath.Join(dirNew, relPath)
	bufRef, okRef := tryReading(t, pathRef)
	bufNew, okNew := tryReading(t, pathNew)
	if !okRef && !okNew {
		t.Errorf("Both files are missing or have errors: %s\npathRef: %s\npathNew: %s", relPath, pathRef, pathNew)
		return
	}

	valueRef := testdiff.NormalizeNewlines(bufRef)
	valueNew := testdiff.NormalizeNewlines(bufNew)

	// Apply replacements to the new value only.
	// The reference value is stored after applying replacements.
	if !NoRepl && !skipRepls {
		valueNew = repls.Replace(valueNew)
	}

	// The test did not produce an expected output file.
	if okRef && !okNew {
		t.Errorf("Missing output file: %s", relPath)
		if testdiff.OverwriteMode {
			t.Logf("Removing output file: %s", relPath)
			require.NoError(t, os.Remove(pathRef))
		}
		return
	}

	// The test produced an unexpected output file.
	if !okRef && okNew {
		t.Errorf("Unexpected output file: %s\npathRef: %s\npathNew: %s", relPath, pathRef, pathNew)
		if shouldShowDiff(pathNew, valueNew) {
			testdiff.AssertEqualTexts(t, pathRef, pathNew, valueRef, valueNew)
		}
		if testdiff.OverwriteMode {
			t.Logf("Writing output file: %s", relPath)
			testutil.WriteFile(t, pathRef, valueNew)
		}
		return
	}

	// Compare the reference and new values.
	equal := testdiff.AssertEqualTexts(t, pathRef, pathNew, valueRef, valueNew)
	if !equal && testdiff.OverwriteMode {
		t.Logf("Overwriting existing output file: %s", relPath)
		testutil.WriteFile(t, pathRef, valueNew)
	}

	if VerboseTest && !equal && printedRepls != nil && !*printedRepls {
		*printedRepls = true
		var items []string
		for _, item := range repls.Repls {
			items = append(items, fmt.Sprintf("REPL %s => %s", item.Old, item.New))
		}
		t.Log("Available replacements:\n" + strings.Join(items, "\n"))
	}
}

func shouldShowDiff(pathNew, valueNew string) bool {
	if strings.Contains(pathNew, "site-packages") {
		return false
	}
	if strings.Contains(pathNew, ".venv") {
		return false
	}
	if len(valueNew) > 10_000 {
		return false
	}
	// if file itself starts with "out" then it's likely to be intended to be recorded
	return strings.HasPrefix(filepath.Base(pathNew), "out")
}

// Returns combined script.prepare (root) + script.prepare (parent) + ... + script + ... + script.cleanup (parent) + ...
// Note, cleanups are not executed if main script fails; that's not a huge issue, since it runs it temp dir.
func readMergedScriptContents(t *testing.T, dir string) string {
	scriptContents := testutil.ReadFile(t, filepath.Join(dir, EntryPointScript))

	// Wrap script contents in a subshell such that changing the working
	// directory only affects the main script and not cleanup.
	scriptContents = "(\n" + scriptContents + ")\n"

	var prepares []string
	var cleanups []string

	for {
		x, ok := tryReading(t, filepath.Join(dir, CleanupScript))
		if ok {
			cleanups = append(cleanups, x)
		}

		x, ok = tryReading(t, filepath.Join(dir, PrepareScript))
		if ok {
			prepares = append(prepares, x)
		}

		if dir == "" || dir == "." {
			break
		}

		dir = filepath.Dir(dir)
		require.True(t, filepath.IsLocal(dir))
	}

	slices.Reverse(prepares)
	prepares = append(prepares, scriptContents)
	prepares = append(prepares, cleanups...)
	return strings.Join(prepares, "\n")
}

func BuildCLI(t *testing.T, buildDir, coverDir string) string {
	execPath := filepath.Join(buildDir, "databricks")
	if runtime.GOOS == "windows" {
		execPath += ".exe"
	}

	args := []string{
		"go", "build", "-o", execPath,
	}

	if coverDir != "" {
		args = append(args, "-cover")
	}

	if runtime.GOOS == "windows" {
		// Get this error on my local Windows:
		// error obtaining VCS status: exit status 128
		// Use -buildvcs=false to disable VCS stamping.
		args = append(args, "-buildvcs=false")
	}

	RunCommand(t, args, "..")
	return execPath
}

// DownloadCLI downloads a released CLI binary archive for the given version,
// extracts the executable, and returns its path.
func DownloadCLI(t *testing.T, buildDir, version string) string {
	// Prepare target directory for this version
	versionDir := filepath.Join(buildDir, version)
	require.NoError(t, os.MkdirAll(versionDir, 0o755))

	execName := "databricks"
	if runtime.GOOS == "windows" {
		execName += ".exe"
	}
	execPath := filepath.Join(versionDir, execName)

	// If already downloaded, reuse
	if _, err := os.Stat(execPath); err == nil {
		return execPath
	}

	osName := runtime.GOOS
	archName := runtime.GOARCH

	// Compose archive name per release naming scheme
	archiveName := fmt.Sprintf("databricks_cli_%s_%s_%s.zip", version, osName, archName)
	url := fmt.Sprintf("https://github.com/databricks/cli/releases/download/v%s/%s", version, archiveName)
	zipPath := filepath.Join(versionDir, archiveName)

	downloadToFile(t, url, zipPath)
	extractFileFromZip(t, zipPath, execName, versionDir)

	return execPath
}

// downloadToFile downloads contents from url into the given destination path
func downloadToFile(t *testing.T, url, destPath string) {
	require.NoError(t, os.MkdirAll(filepath.Dir(destPath), 0o755))
	out, err := os.Create(destPath)
	require.NoError(t, err)
	defer out.Close()

	resp, err := http.Get(url)
	require.NoError(t, err)
	defer resp.Body.Close()
	require.Equal(t, http.StatusOK, resp.StatusCode, "failed to download %s: %s", url, resp.Status)

	_, err = io.Copy(out, resp.Body)
	require.NoError(t, err)
}

// extractFileFromZip finds a file by name inside a zip archive and writes it
// into destDir using the file's base name. Fails the test if not found.
func extractFileFromZip(t *testing.T, zipPath, fileName, destDir string) {
	r, err := zip.OpenReader(zipPath)
	require.NoError(t, err)
	defer r.Close()

	targetBase := filepath.Base(fileName)
	destPath := filepath.Join(destDir, targetBase)
	var found bool
	for _, f := range r.File {
		if filepath.Base(f.Name) != targetBase {
			continue
		}
		rc, err := f.Open()
		require.NoError(t, err)
		defer rc.Close()

		out, err := os.OpenFile(destPath, os.O_CREATE|os.O_WRONLY|os.O_TRUNC, 0o755)
		require.NoError(t, err)
		_, err = io.Copy(out, rc)
		_ = out.Close()
		require.NoError(t, err)
		found = true
		break
	}
	require.True(t, found, "file %s not found in archive %s", targetBase, zipPath)
}

func copyFile(src, dst string) error {
	in, err := os.Open(src)
	if err != nil {
		return err
	}
	defer in.Close()

	info, err := in.Stat()
	if err != nil {
		return err
	}

	out, err := os.OpenFile(dst, os.O_WRONLY|os.O_CREATE|os.O_TRUNC, info.Mode())
	if err != nil {
		return err
	}
	defer out.Close()

	_, err = io.Copy(out, in)
	return err
}

func formatOutput(w io.Writer, err error) {
	if err == nil {
		return
	}
	if exiterr, ok := err.(*exec.ExitError); ok {
		exitCode := exiterr.ExitCode()
		fmt.Fprintf(w, "\nExit code: %d\n", exitCode)
	} else {
		fmt.Fprintf(w, "\nError: %s\n", err)
	}
}

func tryReading(t *testing.T, path string) (string, bool) {
	info, err := os.Stat(path)
	if err != nil {
		if !errors.Is(err, os.ErrNotExist) {
			t.Errorf("%s: %s", path, err)
		}
		return "", false
	}

	if info.Size() > MaxFileSize {
		t.Errorf("%s: ignoring, too large: %d", path, info.Size())
		return "", false
	}

	data, err := os.ReadFile(path)
	if err != nil {
		// already checked ErrNotExist above
		t.Errorf("%s: %s", path, err)
		return "", false
	}

	// Do not check output.txt for UTF8 validity, because 'deploy --debug' logs binary request/responses
	doUTF8Check := filepath.Base(path) != "output.txt"

	if doUTF8Check && !utf8.Valid(data) {
		t.Errorf("%s: not valid utf-8", path)
		return "", false
	}

	return string(data), true
}

func CopyDir(src, dst string, inputs, outputs map[string]bool) error {
	return filepath.Walk(src, func(path string, info os.FileInfo, err error) error {
		if err != nil {
			return err
		}
		name := info.Name()

		relPath, err := filepath.Rel(src, path)
		if err != nil {
			return err
		}

		if strings.HasPrefix(relPath, "out") {
			if !info.IsDir() {
				outputs[relPath] = true
			}
			return nil
		} else {
			inputs[relPath] = true
		}

		if _, ok := Scripts[name]; ok {
			return nil
		}

		destPath := filepath.Join(dst, relPath)

		if info.IsDir() {
			return os.MkdirAll(destPath, info.Mode())
		}

		return copyFile(path, destPath)
	})
}

func ListDir(t *testing.T, src string) []string {
	var files []string
	err := filepath.Walk(src, func(path string, info os.FileInfo, err error) error {
		if err != nil {
			// Do not FailNow here.
			// The output comparison is happening after this call which includes output.txt which
			// includes errors printed by commands which include explanation why a given file cannot be read.
			t.Errorf("Error when listing %s: path=%s: %s", src, path, err)
			return nil
		}

		if info.IsDir() {
			return nil
		}

		relPath, err := filepath.Rel(src, path)
		if err != nil {
			return err
		}

		files = append(files, relPath)
		return nil
	})
	if err != nil {
		t.Errorf("Failed to list %s: %s", src, err)
	}
	return files
}

func getUVDefaultCacheDir(t *testing.T) string {
	// According to uv docs https://docs.astral.sh/uv/concepts/cache/#caching-in-continuous-integration
	// the default cache directory is
	// "A system-appropriate cache directory, e.g., $XDG_CACHE_HOME/uv or $HOME/.cache/uv on Unix and %LOCALAPPDATA%\uv\cache on Windows"
	cacheDir, err := os.UserCacheDir()
	require.NoError(t, err)
	if runtime.GOOS == "windows" {
		return cacheDir + "\\uv\\cache"
	} else {
		return cacheDir + "/uv"
	}
}

func RunCommand(t *testing.T, args []string, dir string) {
	start := time.Now()
	cmd := exec.Command(args[0], args[1:]...)
	cmd.Dir = dir
	out, err := cmd.CombinedOutput()
	elapsed := time.Since(start)
	t.Logf("%s took %s", args, elapsed)

	require.NoError(t, err, "%s failed: %s\n%s", args, err, out)
	if len(out) > 0 {
		t.Logf("%s output: %s", args, out)
	}
}

type LoggedRequest struct {
	Headers http.Header `json:"headers,omitempty"`
	Method  string      `json:"method"`
	Path    string      `json:"path"`
	Body    any         `json:"body,omitempty"`
	RawBody string      `json:"raw_body,omitempty"`
}

func isTruePtr(value *bool) bool {
	return value != nil && *value
}

func runWithLog(t *testing.T, cmd *exec.Cmd, out *os.File, tail bool) (string, error) {
	r, w := io.Pipe()
	cmd.Stdout = w
	cmd.Stderr = w
	processErrCh := make(chan error, 1)

	cmd.Cancel = func() error {
		processErrCh <- errors.New("Test script killed due to a timeout")
		_ = cmd.Process.Kill()
		_ = w.Close()
		return nil
	}

	start := time.Now()
	err := cmd.Start()
	if err != nil {
		return "", err
	}

	go func() {
		processErrCh <- cmd.Wait()
		_ = w.Close()
	}()

	mostRecentLine := ""

	reader := bufio.NewReader(r)
	for {
		line, err := reader.ReadString('\n')
		if tail {
			msg := strings.TrimRight(line, "\n")
			if len(msg) > 0 {
				d := time.Since(start)
				t.Logf("%2d.%03d %s", d/time.Second, (d%time.Second)/time.Millisecond, msg)
			}
		}
		if len(line) > 0 {
			mostRecentLine = line
			_, err = out.WriteString(line)
			require.NoError(t, err)
		}
		if err == io.EOF {
			break
		}
		require.NoError(t, err)
	}

	mostRecentLine = strings.TrimRight(mostRecentLine, "\n")
	skipReason := ""
	if strings.HasPrefix(mostRecentLine, "SKIP_TEST") {
		skipReason = mostRecentLine
	}

	return skipReason, <-processErrCh
}

func getCloudEnvBase(cloudEnv string) string {
	switch cloudEnv {
	// no idea why, but
	// aws-prod-ucws sets CLOUD_ENV to "ucws"
	// gcp-prod-ucws sets CLOUD_ENV to "gcp-ucws"
	// azure-prod-ucws sets CLOUD_ENV to "azure"
	case "aws", "ucws":
		return "aws"
	case "azure":
		return "azure"
	case "gcp", "gcp-ucws":
		return "gcp"
	case "":
		return ""
	default:
		return "unknown-cloudEnv-" + cloudEnv
	}
}

func getNodeTypeID(cloudEnv string) string {
	base := getCloudEnvBase(cloudEnv)
	switch base {
	case "aws":
		return "i3.xlarge"
	case "azure":
		return "Standard_DS4_v2"
	case "gcp":
		return "n1-standard-4"
	case "":
		return "i3.xlarge"
	default:
		return "nodetype-" + cloudEnv
	}
}

// buildDatabricksBundlesWheel builds the databricks-bundles wheel and returns the path to the wheel.
func buildDatabricksBundlesWheel(t *testing.T, buildDir string) string {
	// Clean up directory, remove all but the latest wheel
	// Doing this avoids ambiguity if the build command below does not touch any whl files,
	// because it considers it already good. However, we would not know which one it considered good,
	// so we prepare here by keeping only one.
	_ = prepareWheelBuildDirectory(t, buildDir)

	RunCommand(t, []string{"uv", "build", "--no-cache", "-q", "--wheel", "--out-dir", buildDir}, "../experimental/python")

	latestWheel := prepareWheelBuildDirectory(t, buildDir)
	if latestWheel == "" {
		// Many tests don't need the wheel, so continue there rather than hard fail
		t.Errorf("databricks-bundles wheel not found in %s", buildDir)
	}

	return latestWheel
}

// Find all possible whl files in 'dir' and clean up all but the one with most recent mtime
// Return that full path to the wheel with most recent mtime (that was not cleaned up)
func prepareWheelBuildDirectory(t *testing.T, dir string) string {
	var wheels []string

	files, err := os.ReadDir(dir)
	require.NoError(t, err)

	var latestWheel string
	var latestTime time.Time

	// First pass: find the latest wheel
	for _, file := range files {
		name := file.Name()
		if strings.HasPrefix(name, "databricks_bundles-") && strings.HasSuffix(name, ".whl") {
			info, err := file.Info()
			require.NoError(t, err)
			name = filepath.Join(dir, name)
			wheels = append(wheels, name)
			if info.ModTime().After(latestTime) {
				latestWheel = name
				latestTime = info.ModTime()
			}
		}
	}

	// Second pass: delete all wheels except the latest
	for _, wheel := range wheels {
		if wheel != latestWheel {
			err := os.Remove(wheel)
			if err == nil {
				t.Logf("Cleaning up %s", wheel)
			} else {
				t.Errorf("Cleaning up %s failed: %s", wheel, err)
			}
		}
	}

	return latestWheel
}

// Applies BundleConfig setting to file named bundleConfigTarget and updates it in place if there were any changes.
// Returns true if new file was created.
func applyBundleConfig(t *testing.T, tmpDir string, bundleConfig map[string]any, bundleConfigTarget string) bool {
	validConfig := make(map[string]map[string]any, len(bundleConfig))

	for _, configName := range utils.SortedKeys(bundleConfig) {
		configValue := bundleConfig[configName]
		// Setting BundleConfig.<name> to empty string disables it.
		// This is useful when parent directory defines some config that child test wants to cancel.
		if configValue == "" {
			continue
		}
		cfg, ok := configValue.(map[string]any)
		if !ok {
			t.Fatalf("Unexpected type for BundleConfig.%s: %#v", configName, configValue)
		}
		validConfig[configName] = cfg
	}

	if len(validConfig) == 0 {
		return false
	}

	configPath := filepath.Join(tmpDir, bundleConfigTarget)
	configData, configExists := tryReading(t, configPath)

	newConfigData := configData
	var applied []string

	for _, configName := range utils.SortedKeys(validConfig) {
		configValue := validConfig[configName]
		updated, err := internal.MergeBundleConfig(newConfigData, configValue)
		if err != nil {
			t.Fatalf("Failed to merge BundleConfig.%s: %s\nvvalue: %#v\ntext:\n%s", configName, err, configValue, newConfigData)
		}
		if isSameYAMLContent(newConfigData, updated) {
			t.Logf("No effective updates from BundleConfig.%s", configName)
		} else {
			newConfigData = updated
			applied = append(applied, configName)
		}
	}

	if newConfigData != configData {
		t.Logf("Writing updated bundle config to %s. BundleConfig sections: %s", bundleConfigTarget, strings.Join(applied, ", "))
		testutil.WriteFile(t, configPath, newConfigData)
		return !configExists
	}

	return false
}

// Returns true if both strings are deep-equal after unmarshalling
func isSameYAMLContent(str1, str2 string) bool {
	var obj1, obj2 any

	if str1 == str2 {
		return true
	}

	if err := yaml.Unmarshal([]byte(str1), &obj1); err != nil {
		return false
	}

	if err := yaml.Unmarshal([]byte(str2), &obj2); err != nil {
		return false
	}

	return reflect.DeepEqual(obj1, obj2)
}

func BuildYamlfmt(t *testing.T) {
	// Using make here instead of "go build" directly cause it's faster when it's already built
	args := []string{
		"make", "-s", "tools/yamlfmt" + exeSuffix,
	}
	RunCommand(t, args, "..")
}

func loadUserReplacements(t *testing.T, repls *testdiff.ReplacementsContext, tmpDir string) {
	b, err := os.ReadFile(filepath.Join(tmpDir, userReplacementsFilename))
	if os.IsNotExist(err) {
		return
	}
	require.NoError(t, err)
	lines := strings.Split(string(b), "\n")
	for _, line := range lines {
		line = strings.TrimSpace(line)
		if len(line) == 0 {
			continue
		}
		items := strings.Split(line, ":")
		if len(items) <= 1 {
			t.Errorf("Error parsing %s: %#v", userReplacementsFilename, line)
			continue
		}
		repl := items[len(items)-1]
		old := line[:len(line)-len(repl)-1]
		repls.SetWithOrder(old, "["+repl+"]", -100)
	}
}<|MERGE_RESOLUTION|>--- conflicted
+++ resolved
@@ -46,11 +46,8 @@
 	LogRequests bool
 	LogConfig   bool
 	SkipLocal   bool
-<<<<<<< HEAD
 	Dbr         bool
-=======
 	UseVersion  string
->>>>>>> 50797ad9
 )
 
 // In order to debug CLI running under acceptance test, search for TestInprocessMode and update
@@ -71,11 +68,8 @@
 	flag.BoolVar(&LogRequests, "logrequests", false, "Log request and responses from testserver")
 	flag.BoolVar(&LogConfig, "logconfig", false, "Log merged for each test case")
 	flag.BoolVar(&SkipLocal, "skiplocal", false, "Skip tests that are enabled to run on Local")
-<<<<<<< HEAD
 	flag.BoolVar(&Dbr, "dbr", false, "The tests are running on DBR.")
-=======
 	flag.StringVar(&UseVersion, "useversion", "", "Download previously released version of CLI and use it to run the tests")
->>>>>>> 50797ad9
 }
 
 const (
