package acceptance_test

import (
	"context"
	"encoding/json"
	"errors"
	"flag"
	"fmt"
	"io"
	"net/http"
	"os"
	"os/exec"
	"path/filepath"
	"runtime"
	"slices"
	"sort"
	"strings"
	"testing"
	"time"
	"unicode/utf8"

	"github.com/databricks/cli/internal/testutil"
	"github.com/databricks/cli/libs/env"
	"github.com/databricks/cli/libs/testdiff"
	"github.com/databricks/cli/libs/testserver"
	"github.com/databricks/databricks-sdk-go"
	"github.com/stretchr/testify/require"
)

var (
	KeepTmp bool
	NoRepl  bool
)

// In order to debug CLI running under acceptance test, set this to full subtest name, e.g. "bundle/variables/empty"
// Then install your breakpoints and click "debug test" near TestAccept in VSCODE.
// example: var SingleTest = "bundle/variables/empty"
var SingleTest = ""

// If enabled, instead of compiling and running CLI externally, we'll start in-process server that accepts and runs
// CLI commands. The $CLI in test scripts is a helper that just forwards command-line arguments to this server (see bin/callserver.py).
// Also disables parallelism in tests.
var InprocessMode bool

func init() {
	flag.BoolVar(&InprocessMode, "inprocess", SingleTest != "", "Run CLI in the same process as test (for debugging)")
	flag.BoolVar(&KeepTmp, "keeptmp", false, "Do not delete TMP directory after run")
	flag.BoolVar(&NoRepl, "norepl", false, "Do not apply any replacements (for debugging)")
}

const (
	EntryPointScript = "script"
	CleanupScript    = "script.cleanup"
	PrepareScript    = "script.prepare"
	MaxFileSize      = 100_000
)

var Scripts = map[string]bool{
	EntryPointScript: true,
	CleanupScript:    true,
	PrepareScript:    true,
}

func TestAccept(t *testing.T) {
	testAccept(t, InprocessMode, SingleTest)
}

func TestInprocessMode(t *testing.T) {
	if InprocessMode {
		t.Skip("Already tested by TestAccept")
	}
	require.Equal(t, 1, testAccept(t, true, "selftest"))
}

func testAccept(t *testing.T, InprocessMode bool, singleTest string) int {
	repls := testdiff.ReplacementsContext{}
	cwd, err := os.Getwd()
	require.NoError(t, err)

	buildDir := filepath.Join(cwd, "build", fmt.Sprintf("%s_%s", runtime.GOOS, runtime.GOARCH))

	// Download terraform and provider and create config; this also creates build directory.
	RunCommand(t, []string{"python3", filepath.Join(cwd, "install_terraform.py"), "--targetdir", buildDir}, ".")

	coverDir := os.Getenv("CLI_GOCOVERDIR")

	if coverDir != "" {
		require.NoError(t, os.MkdirAll(coverDir, os.ModePerm))
		coverDir, err = filepath.Abs(coverDir)
		require.NoError(t, err)
		t.Logf("Writing coverage to %s", coverDir)
	}

	execPath := ""

	if InprocessMode {
		cmdServer := StartCmdServer(t)
		t.Setenv("CMD_SERVER_URL", cmdServer.URL)
		execPath = filepath.Join(cwd, "bin", "callserver.py")
	} else {
		execPath = BuildCLI(t, buildDir, coverDir)
	}

	t.Setenv("CLI", execPath)
	repls.SetPath(execPath, "[CLI]")

	// Make helper scripts available
	t.Setenv("PATH", fmt.Sprintf("%s%c%s", filepath.Join(cwd, "bin"), os.PathListSeparator, os.Getenv("PATH")))

	tempHomeDir := t.TempDir()
	repls.SetPath(tempHomeDir, "[TMPHOME]")
	t.Logf("$TMPHOME=%v", tempHomeDir)

	// Make use of uv cache; since we set HomeEnvVar to temporary directory, it is not picked up automatically
	uvCache := getUVDefaultCacheDir(t)
	t.Setenv("UV_CACHE_DIR", uvCache)

	ctx := context.Background()
	cloudEnv := os.Getenv("CLOUD_ENV")

	if cloudEnv == "" {
		defaultServer := testserver.New(t)
		defaultServer.HandleUnknown()
		AddHandlers(defaultServer)
		// Redirect API access to local server:
		t.Setenv("DATABRICKS_HOST", defaultServer.URL)
		t.Setenv("DATABRICKS_TOKEN", "dapi1234")

		homeDir := t.TempDir()
		// Do not read user's ~/.databrickscfg
		t.Setenv(env.HomeEnvVar(), homeDir)
	}

	terraformrcPath := filepath.Join(buildDir, ".terraformrc")
	t.Setenv("TF_CLI_CONFIG_FILE", terraformrcPath)
	t.Setenv("DATABRICKS_TF_CLI_CONFIG_FILE", terraformrcPath)
	repls.SetPath(terraformrcPath, "[DATABRICKS_TF_CLI_CONFIG_FILE]")

	terraformExecPath := filepath.Join(buildDir, "terraform")
	if runtime.GOOS == "windows" {
		terraformExecPath += ".exe"
	}
	t.Setenv("DATABRICKS_TF_EXEC_PATH", terraformExecPath)
	t.Setenv("TERRAFORM", terraformExecPath)
	repls.SetPath(terraformExecPath, "[TERRAFORM]")

	// do it last so that full paths match first:
	repls.SetPath(buildDir, "[BUILD_DIR]")

	workspaceClient, err := databricks.NewWorkspaceClient()
	require.NoError(t, err)

	user, err := workspaceClient.CurrentUser.Me(ctx)
	require.NoError(t, err)
	require.NotNil(t, user)
	testdiff.PrepareReplacementsUser(t, &repls, *user)
	testdiff.PrepareReplacementsWorkspaceClient(t, &repls, workspaceClient)
	testdiff.PrepareReplacementsUUID(t, &repls)
	testdiff.PrepareReplacementsDevVersion(t, &repls)
	testdiff.PrepareReplacementSdkVersion(t, &repls)
	testdiff.PrepareReplacementsGoVersion(t, &repls)
<<<<<<< HEAD
	testdiff.PrepareReplaceOS(t, &repls)
=======
>>>>>>> 5c907527

	testDirs := getTests(t)
	require.NotEmpty(t, testDirs)

	if singleTest != "" {
		testDirs = slices.DeleteFunc(testDirs, func(n string) bool {
			return n != singleTest
		})
		require.NotEmpty(t, testDirs, "singleTest=%#v did not match any tests\n%#v", singleTest, testDirs)
	}

	for _, dir := range testDirs {
		testName := strings.ReplaceAll(dir, "\\", "/")
		t.Run(testName, func(t *testing.T) {
			if !InprocessMode {
				t.Parallel()
			}

			runTest(t, dir, coverDir, repls.Clone())
		})
	}

	return len(testDirs)
}

func getTests(t *testing.T) []string {
	testDirs := make([]string, 0, 128)

	err := filepath.Walk(".", func(path string, info os.FileInfo, err error) error {
		if err != nil {
			return err
		}
		name := filepath.Base(path)
		if name == EntryPointScript {
			// Presence of 'script' marks a test case in this directory
			testDirs = append(testDirs, filepath.Dir(path))
		}
		return nil
	})
	require.NoError(t, err)

	sort.Strings(testDirs)
	return testDirs
}

func runTest(t *testing.T, dir, coverDir string, repls testdiff.ReplacementsContext) {
	config, configPath := LoadConfig(t, dir)

	isEnabled, isPresent := config.GOOS[runtime.GOOS]
	if isPresent && !isEnabled {
		t.Skipf("Disabled via GOOS.%s setting in %s", runtime.GOOS, configPath)
	}

	cloudEnv := os.Getenv("CLOUD_ENV")
	if config.LocalOnly && cloudEnv != "" {
		t.Skipf("Disabled via LocalOnly setting in %s (CLOUD_ENV=%s)", configPath, cloudEnv)
	}

	var tmpDir string
	var err error
	if KeepTmp {
		tempDirBase := filepath.Join(os.TempDir(), "acceptance")
		_ = os.Mkdir(tempDirBase, 0o755)
		tmpDir, err = os.MkdirTemp(tempDirBase, "")
		require.NoError(t, err)
		t.Logf("Created directory: %s", tmpDir)
	} else {
		tmpDir = t.TempDir()
	}

	repls.SetPathWithParents(tmpDir, "[TMPDIR]")
	repls.Repls = append(repls.Repls, config.Repls...)

	scriptContents := readMergedScriptContents(t, dir)
	testutil.WriteFile(t, filepath.Join(tmpDir, EntryPointScript), scriptContents)

	inputs := make(map[string]bool, 2)
	outputs := make(map[string]bool, 2)
	err = CopyDir(dir, tmpDir, inputs, outputs)
	require.NoError(t, err)

	args := []string{"bash", "-euo", "pipefail", EntryPointScript}
	cmd := exec.Command(args[0], args[1:]...)
	cmd.Env = os.Environ()

	// Start a new server with a custom configuration if the acceptance test
	// specifies a custom server stubs.
	var server *testserver.Server

	// Start a new server for this test if either:
	// 1. A custom server spec is defined in the test configuration.
	// 2. The test is configured to record requests and assert on them. We need
	//    a duplicate of the default server to record requests because the default
	//    server otherwise is a shared resource.
	if len(config.Server) > 0 || config.RecordRequests {
		server = testserver.New(t)
		server.HandleUnknown()
		server.RecordRequests = config.RecordRequests
<<<<<<< HEAD
		server.IncludeReqHeaders = config.IncludeReqHeaders
=======
		server.IncludeRequestHeaders = config.IncludeRequestHeaders
>>>>>>> 5c907527

		// If no custom server stubs are defined, add the default handlers.
		if len(config.Server) == 0 {
			AddHandlers(server)
		}

		for _, stub := range config.Server {
			require.NotEmpty(t, stub.Pattern)
			server.Handle(stub.Pattern, func(req *http.Request) (any, int) {
				statusCode := http.StatusOK
				if stub.Response.StatusCode != 0 {
					statusCode = stub.Response.StatusCode
				}
				return stub.Response.Body, statusCode
			})
		}
		cmd.Env = append(cmd.Env, "DATABRICKS_HOST="+server.URL)
	}

	if coverDir != "" {
		// Creating individual coverage directory for each test, because writing to the same one
		// results in sporadic failures like this one (only if tests are running in parallel):
		// +error: coverage meta-data emit failed: writing ... rename .../tmp.covmeta.b3f... .../covmeta.b3f2c...: no such file or directory
		coverDir = filepath.Join(coverDir, strings.ReplaceAll(dir, string(os.PathSeparator), "--"))
		err := os.MkdirAll(coverDir, os.ModePerm)
		require.NoError(t, err)
		cmd.Env = append(cmd.Env, "GOCOVERDIR="+coverDir)
	}

	// Write combined output to a file
	out, err := os.Create(filepath.Join(tmpDir, "output.txt"))
	require.NoError(t, err)
	cmd.Stdout = out
	cmd.Stderr = out
	cmd.Dir = tmpDir
	err = cmd.Run()

	// Write the requests made to the server to a output file if the test is
	// configured to record requests.
	if config.RecordRequests {
		f, err := os.OpenFile(filepath.Join(tmpDir, "out.requests.txt"), os.O_CREATE|os.O_WRONLY, 0o644)
		require.NoError(t, err)

		for _, req := range server.Requests {
			reqJson, err := json.Marshal(req)
			require.NoError(t, err)

			line := fmt.Sprintf("%s\n", reqJson)
			_, err = f.WriteString(line)
			require.NoError(t, err)
		}

		err = f.Close()
		require.NoError(t, err)
	}

	// Include exit code in output (if non-zero)
	formatOutput(out, err)
	require.NoError(t, out.Close())

	printedRepls := false

	// Compare expected outputs
	for relPath := range outputs {
		doComparison(t, repls, dir, tmpDir, relPath, &printedRepls)
	}

	// Make sure there are not unaccounted for new files
	files := ListDir(t, tmpDir)
	for _, relPath := range files {
		if _, ok := inputs[relPath]; ok {
			continue
		}
		if _, ok := outputs[relPath]; ok {
			continue
		}
		t.Errorf("Unexpected output: %s", relPath)
		if strings.HasPrefix(relPath, "out") {
			// We have a new file starting with "out"
			// Show the contents & support overwrite mode for it:
			doComparison(t, repls, dir, tmpDir, relPath, &printedRepls)
		}
	}
}

func doComparison(t *testing.T, repls testdiff.ReplacementsContext, dirRef, dirNew, relPath string, printedRepls *bool) {
	pathRef := filepath.Join(dirRef, relPath)
	pathNew := filepath.Join(dirNew, relPath)
	bufRef, okRef := tryReading(t, pathRef)
	bufNew, okNew := tryReading(t, pathNew)
	if !okRef && !okNew {
		t.Errorf("Both files are missing or have errors: %s\npathRef: %s\npathNew: %s", relPath, pathRef, pathNew)
		return
	}

	valueRef := testdiff.NormalizeNewlines(bufRef)
	valueNew := testdiff.NormalizeNewlines(bufNew)

	// Apply replacements to the new value only.
	// The reference value is stored after applying replacements.
	if !NoRepl {
		valueNew = repls.Replace(valueNew)
	}

	// The test did not produce an expected output file.
	if okRef && !okNew {
		t.Errorf("Missing output file: %s\npathRef: %s\npathNew: %s", relPath, pathRef, pathNew)
		testdiff.AssertEqualTexts(t, pathRef, pathNew, valueRef, valueNew)
		if testdiff.OverwriteMode {
			t.Logf("Removing output file: %s", relPath)
			require.NoError(t, os.Remove(pathRef))
		}
		return
	}

	// The test produced an unexpected output file.
	if !okRef && okNew {
		t.Errorf("Unexpected output file: %s\npathRef: %s\npathNew: %s", relPath, pathRef, pathNew)
		testdiff.AssertEqualTexts(t, pathRef, pathNew, valueRef, valueNew)
		if testdiff.OverwriteMode {
			t.Logf("Writing output file: %s", relPath)
			testutil.WriteFile(t, pathRef, valueNew)
		}
		return
	}

	// Compare the reference and new values.
	equal := testdiff.AssertEqualTexts(t, pathRef, pathNew, valueRef, valueNew)
	if !equal && testdiff.OverwriteMode {
		t.Logf("Overwriting existing output file: %s", relPath)
		testutil.WriteFile(t, pathRef, valueNew)
	}

	if !equal && printedRepls != nil && !*printedRepls {
		*printedRepls = true
		var items []string
		for _, item := range repls.Repls {
			items = append(items, fmt.Sprintf("REPL %s => %s", item.Old, item.New))
		}
		t.Log("Available replacements:\n" + strings.Join(items, "\n"))
	}
}

// Returns combined script.prepare (root) + script.prepare (parent) + ... + script + ... + script.cleanup (parent) + ...
// Note, cleanups are not executed if main script fails; that's not a huge issue, since it runs it temp dir.
func readMergedScriptContents(t *testing.T, dir string) string {
	scriptContents := testutil.ReadFile(t, filepath.Join(dir, EntryPointScript))

	// Wrap script contents in a subshell such that changing the working
	// directory only affects the main script and not cleanup.
	scriptContents = "(\n" + scriptContents + ")\n"

	prepares := []string{}
	cleanups := []string{}

	for {
		x, ok := tryReading(t, filepath.Join(dir, CleanupScript))
		if ok {
			cleanups = append(cleanups, x)
		}

		x, ok = tryReading(t, filepath.Join(dir, PrepareScript))
		if ok {
			prepares = append(prepares, x)
		}

		if dir == "" || dir == "." {
			break
		}

		dir = filepath.Dir(dir)
		require.True(t, filepath.IsLocal(dir))
	}

	slices.Reverse(prepares)
	prepares = append(prepares, scriptContents)
	prepares = append(prepares, cleanups...)
	return strings.Join(prepares, "\n")
}

func BuildCLI(t *testing.T, buildDir, coverDir string) string {
	execPath := filepath.Join(buildDir, "databricks")
	if runtime.GOOS == "windows" {
		execPath += ".exe"
	}

	args := []string{
		"go", "build",
		"-mod", "vendor",
		"-o", execPath,
	}

	if coverDir != "" {
		args = append(args, "-cover")
	}

	if runtime.GOOS == "windows" {
		// Get this error on my local Windows:
		// error obtaining VCS status: exit status 128
		// Use -buildvcs=false to disable VCS stamping.
		args = append(args, "-buildvcs=false")
	}

	RunCommand(t, args, "..")
	return execPath
}

func copyFile(src, dst string) error {
	in, err := os.Open(src)
	if err != nil {
		return err
	}
	defer in.Close()

	out, err := os.Create(dst)
	if err != nil {
		return err
	}
	defer out.Close()

	_, err = io.Copy(out, in)
	return err
}

func formatOutput(w io.Writer, err error) {
	if err == nil {
		return
	}
	if exiterr, ok := err.(*exec.ExitError); ok {
		exitCode := exiterr.ExitCode()
		fmt.Fprintf(w, "\nExit code: %d\n", exitCode)
	} else {
		fmt.Fprintf(w, "\nError: %s\n", err)
	}
}

func tryReading(t *testing.T, path string) (string, bool) {
	info, err := os.Stat(path)
	if err != nil {
		if !errors.Is(err, os.ErrNotExist) {
			t.Errorf("%s: %s", path, err)
		}
		return "", false
	}

	if info.Size() > MaxFileSize {
		t.Errorf("%s: ignoring, too large: %d", path, info.Size())
		return "", false
	}

	data, err := os.ReadFile(path)
	if err != nil {
		// already checked ErrNotExist above
		t.Errorf("%s: %s", path, err)
		return "", false
	}

	if !utf8.Valid(data) {
		t.Errorf("%s: not valid utf-8", path)
		return "", false
	}

	return string(data), true
}

func CopyDir(src, dst string, inputs, outputs map[string]bool) error {
	return filepath.Walk(src, func(path string, info os.FileInfo, err error) error {
		if err != nil {
			return err
		}
		name := info.Name()

		relPath, err := filepath.Rel(src, path)
		if err != nil {
			return err
		}

		if strings.HasPrefix(relPath, "out") {
			if !info.IsDir() {
				outputs[relPath] = true
			}
			return nil
		} else {
			inputs[relPath] = true
		}

		if _, ok := Scripts[name]; ok {
			return nil
		}

		destPath := filepath.Join(dst, relPath)

		if info.IsDir() {
			return os.MkdirAll(destPath, info.Mode())
		}

		return copyFile(path, destPath)
	})
}

func ListDir(t *testing.T, src string) []string {
	var files []string
	err := filepath.Walk(src, func(path string, info os.FileInfo, err error) error {
		if err != nil {
			// Do not FailNow here.
			// The output comparison is happening after this call which includes output.txt which
			// includes errors printed by commands which include explanation why a given file cannot be read.
			t.Errorf("Error when listing %s: path=%s: %s", src, path, err)
			return nil
		}

		if info.IsDir() {
			return nil
		}

		relPath, err := filepath.Rel(src, path)
		if err != nil {
			return err
		}

		files = append(files, relPath)
		return nil
	})
	if err != nil {
		t.Errorf("Failed to list %s: %s", src, err)
	}
	return files
}

func getUVDefaultCacheDir(t *testing.T) string {
	// According to uv docs https://docs.astral.sh/uv/concepts/cache/#caching-in-continuous-integration
	// the default cache directory is
	// "A system-appropriate cache directory, e.g., $XDG_CACHE_HOME/uv or $HOME/.cache/uv on Unix and %LOCALAPPDATA%\uv\cache on Windows"
	cacheDir, err := os.UserCacheDir()
	require.NoError(t, err)
	if runtime.GOOS == "windows" {
		return cacheDir + "\\uv\\cache"
	} else {
		return cacheDir + "/uv"
	}
}

func RunCommand(t *testing.T, args []string, dir string) {
	start := time.Now()
	cmd := exec.Command(args[0], args[1:]...)
	cmd.Dir = dir
	out, err := cmd.CombinedOutput()
	elapsed := time.Since(start)
	t.Logf("%s took %s", args, elapsed)

	require.NoError(t, err, "%s failed: %s\n%s", args, err, out)
	if len(out) > 0 {
		t.Logf("%s output: %s", args, out)
	}
}<|MERGE_RESOLUTION|>--- conflicted
+++ resolved
@@ -159,10 +159,6 @@
 	testdiff.PrepareReplacementsDevVersion(t, &repls)
 	testdiff.PrepareReplacementSdkVersion(t, &repls)
 	testdiff.PrepareReplacementsGoVersion(t, &repls)
-<<<<<<< HEAD
-	testdiff.PrepareReplaceOS(t, &repls)
-=======
->>>>>>> 5c907527
 
 	testDirs := getTests(t)
 	require.NotEmpty(t, testDirs)
@@ -261,11 +257,7 @@
 		server = testserver.New(t)
 		server.HandleUnknown()
 		server.RecordRequests = config.RecordRequests
-<<<<<<< HEAD
-		server.IncludeReqHeaders = config.IncludeReqHeaders
-=======
 		server.IncludeRequestHeaders = config.IncludeRequestHeaders
->>>>>>> 5c907527
 
 		// If no custom server stubs are defined, add the default handlers.
 		if len(config.Server) == 0 {
