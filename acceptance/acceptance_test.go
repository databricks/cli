--- conflicted
+++ resolved
@@ -150,8 +150,6 @@
 		cmdServer := internal.StartCmdServer(t)
 		t.Setenv("CMD_SERVER_URL", cmdServer.URL)
 		execPath = filepath.Join(cwd, "bin", "callserver.py")
-		// The `dlt` command for in-process mode needs to be a separate file
-		// that can be invoked, so that `os.Args[0]` is `dlt`.
 		dltPath = filepath.Join(buildDir, "dlt")
 	} else {
 		execPath, dltPath = BuildCLI(t, buildDir, coverDir)
@@ -160,7 +158,6 @@
 	fi, err := os.Lstat(dltPath)
 	if err == nil {
 		if fi.Mode()&os.ModeSymlink == 0 {
-			// remove file if symlink exists
 			_ = os.Remove(dltPath)
 		}
 	} else if !os.IsNotExist(err) {
@@ -176,13 +173,11 @@
 	t.Setenv("CLI", execPath)
 	repls.SetPath(execPath, "[CLI]")
 
-<<<<<<< HEAD
 	t.Setenv("DLT", dltPath)
 	repls.SetPath(dltPath, "[DLT]")
 
 	// Make helper scripts available
 	t.Setenv("PATH", fmt.Sprintf("%s%c%s", filepath.Join(cwd, "bin"), os.PathListSeparator, os.Getenv("PATH")))
-=======
 	paths := []string{
 		// Make helper scripts available
 		filepath.Join(cwd, "bin"),
@@ -193,7 +188,6 @@
 		os.Getenv("PATH"),
 	}
 	t.Setenv("PATH", strings.Join(paths, string(os.PathListSeparator)))
->>>>>>> 4359e6a6
 
 	tempHomeDir := t.TempDir()
 	repls.SetPath(tempHomeDir, "[TMPHOME]")
