package acceptance_test

import (
	"archive/zip"
	"bufio"
	"context"
	"encoding/base32"
	"encoding/json"
	"errors"
	"flag"
	"fmt"
	"io"
	"net/http"
	"os"
	"os/exec"
	"path/filepath"
	"reflect"
	"regexp"
	"runtime"
	"slices"
	"sort"
	"strconv"
	"strings"
	"testing"
	"time"
	"unicode/utf8"

	"github.com/google/uuid"
	"gopkg.in/yaml.v3"

	"github.com/databricks/cli/acceptance/internal"
	"github.com/databricks/cli/internal/testutil"
	"github.com/databricks/cli/libs/auth"
	"github.com/databricks/cli/libs/testdiff"
	"github.com/databricks/cli/libs/utils"
	"github.com/stretchr/testify/require"
)

var (
	KeepTmp         bool
	NoRepl          bool
	VerboseTest     bool = os.Getenv("VERBOSE_TEST") != ""
	Tail            bool
	Forcerun        bool
	LogRequests     bool
	LogConfig       bool
	SkipLocal       bool
	UseVersion      string
	WorkspaceTmpDir bool
	TerraformDir    string
)

// In order to debug CLI running under acceptance test, search for TestInprocessMode and update
// the test name there, e.g. "bundle/variables/empty".
// Then install your breakpoints and click "debug test" near TestInprocessMode in VSCODE.
//
// If enabled, instead of compiling and running CLI externally, we'll start in-process server that accepts and runs
// CLI commands. The $CLI in test scripts is a helper that just forwards command-line arguments to this server (see bin/callserver.py).
// Also disables parallelism in tests.
var InprocessMode bool

func init() {
	flag.BoolVar(&InprocessMode, "inprocess", false, "Run CLI in the same process as test (for debugging)")
	flag.BoolVar(&KeepTmp, "keeptmp", false, "Do not delete TMP directory after run")
	flag.BoolVar(&NoRepl, "norepl", false, "Do not apply any replacements (for debugging)")
	flag.BoolVar(&Tail, "tail", false, "Log output of script in real time. Use with -v to see the logs: -tail -v")
	flag.BoolVar(&Forcerun, "forcerun", false, "Force running the specified tests, ignore all reasons to skip")
	flag.BoolVar(&LogRequests, "logrequests", false, "Log request and responses from testserver")
	flag.BoolVar(&LogConfig, "logconfig", false, "Log merged for each test case")
	flag.BoolVar(&SkipLocal, "skiplocal", false, "Skip tests that are enabled to run on Local")
	flag.StringVar(&UseVersion, "useversion", "", "Download previously released version of CLI and use it to run the tests")

	// DABs in the workspace runs on the workspace file system. This flags does the same for acceptance tests
	// to simulate an identical environment.
	flag.BoolVar(&WorkspaceTmpDir, "workspace-tmp-dir", false, "Run tests on the workspace file system (For DBR testing).")

	// Symlinks from workspace file system to local file mount are not supported on DBR. Terraform implicitly
	// creates these symlinks when a file_mirror is used for a provider (in .terraformrc). This flag
	// allows us to download the provider to the workspace file system on DBR enabling DBR integration testing.
	flag.StringVar(&TerraformDir, "terraform-dir", "", "Directory to download the terraform provider to")
}

const (
	EntryPointScript = "script"
	CleanupScript    = "script.cleanup"
	PrepareScript    = "script.prepare"
	MaxFileSize      = 1_000_000
	// Filename to save replacements to (used by diff.py)
	ReplsFile = "repls.json"
	// Filename for materialized config (used as golden file)
	MaterializedConfigFile = "out.test.toml"

	// ENVFILTER allows filtering subtests matching certain env var.
	// e.g. ENVFILTER=SERVERLESS=yes will run all tests that run SERVERLESS to "yes"
	// The tests the don't set SERVERLESS variable or set to empty string will also be run.
	EnvFilterVar = "ENVFILTER"

	// File where scripts can output custom replacements
	// export $job_id=100200300
	// $ echo "$job_id:MY_JOB" >> ACC_REPLS  # This will replace 100200300 with [MY_JOB] in the output
	// TODO: this should be merged with repls.json functionality, currently these replacements are not parsed by diff.py
	userReplacementsFilename = "ACC_REPLS"
)

// On CI, we want to increase timeout, to account for slower environment
const CITimeoutMultiplier = 2

var ApplyCITimeoutMultipler = os.Getenv("GITHUB_WORKFLOW") != ""

var exeSuffix = func() string {
	if runtime.GOOS == "windows" {
		return ".exe"
	}
	return ""
}()

var Scripts = map[string]bool{
	EntryPointScript: true,
	CleanupScript:    true,
	PrepareScript:    true,
}

var Ignored = map[string]bool{
	ReplsFile:                true,
	userReplacementsFilename: true,
}

func TestAccept(t *testing.T) {
	testAccept(t, InprocessMode, "")
}

func TestInprocessMode(t *testing.T) {
	if InprocessMode && !Forcerun {
		t.Skip("Already tested by TestAccept")
	}
	if os.Getenv("CLOUD_ENV") != "" {
		t.Skip("No need to run this as integration test.")
	}

	// Uncomment to load  ~/.databricks/debug-env.json to debug integration tests
	// testutil.LoadDebugEnvIfRunFromIDE(t, "workspace")
	// Run the "deco env flip workspace" command to configure a workspace.

	require.Equal(t, 1, testAccept(t, true, "selftest/basic"))
	require.Equal(t, 1, testAccept(t, true, "selftest/server"))
}

// Configure replacements for environment variables we read from test environments.
func setReplsForTestEnvVars(t *testing.T, repls *testdiff.ReplacementsContext) {
	envVars := []string{
		"TEST_USER_EMAIL",
		"TEST_GROUP_NAME",
		"TEST_SP_APPLICATION_ID",
		"TEST_DEFAULT_WAREHOUSE_ID",
		"TEST_INSTANCE_POOL_ID",
	}
	for _, envVar := range envVars {
		if value := os.Getenv(envVar); value != "" {
			repls.Set(value, "["+envVar+"]")
		}
	}
}

func testAccept(t *testing.T, inprocessMode bool, singleTest string) int {
	repls := testdiff.ReplacementsContext{}
	cwd, err := os.Getwd()
	require.NoError(t, err)

	// Consistent behavior of locale-dependent tools, such as 'sort'
	t.Setenv("LC_ALL", "C")

	buildDir := getBuildDir(t, cwd, runtime.GOOS, runtime.GOARCH)

	terraformDir := TerraformDir
	if terraformDir == "" {
		terraformDir = buildDir
	}

	// Download terraform and provider and create config.
	RunCommand(t, []string{"python3", filepath.Join(cwd, "install_terraform.py"), "--targetdir", terraformDir}, ".", []string{})

	wheelPath := buildDatabricksBundlesWheel(t, buildDir)
	if wheelPath != "" {
		t.Setenv("DATABRICKS_BUNDLES_WHEEL", wheelPath)
		repls.SetPath(wheelPath, "[DATABRICKS_BUNDLES_WHEEL]")
	}

	coverDir := os.Getenv("CLI_GOCOVERDIR")

	if coverDir != "" {
		require.NoError(t, os.MkdirAll(coverDir, os.ModePerm))
		coverDir, err = filepath.Abs(coverDir)
		require.NoError(t, err)
		t.Logf("Writing coverage to %s", coverDir)
	}

	execPath := ""

	if inprocessMode {
		cmdServer := internal.StartCmdServer(t)
		t.Setenv("CMD_SERVER_URL", cmdServer.URL)
		execPath = filepath.Join(cwd, "bin", "callserver.py")
	} else {
		if UseVersion != "" {
			execPath = DownloadCLI(t, buildDir, UseVersion)
		} else {
			execPath = BuildCLI(t, buildDir, coverDir, runtime.GOOS, runtime.GOARCH)
		}
	}

	BuildYamlfmt(t)

	t.Setenv("CLI", execPath)
	repls.SetPath(execPath, "[CLI]")

	pipelinesPath := filepath.Join(buildDir, "pipelines") + exeSuffix
	err = copyFile(execPath, pipelinesPath)
	require.NoError(t, err)
	t.Setenv("PIPELINES", pipelinesPath)
	repls.SetPath(pipelinesPath, "[PIPELINES]")

	paths := []string{
		// Make helper scripts available
		filepath.Join(cwd, "bin"),

		// Make <ROOT>/tools/ available (e.g. yamlfmt)
		filepath.Join(cwd, "..", "tools"),

		os.Getenv("PATH"),
	}
	t.Setenv("PATH", strings.Join(paths, string(os.PathListSeparator)))

	// Make use of uv cache; since we set HomeEnvVar to temporary directory, it is not picked up automatically
	uvCache := getUVDefaultCacheDir(t)
	t.Setenv("UV_CACHE_DIR", uvCache)

	// UV_CACHE_DIR only applies to packages but not Python installations.
	// UV_PYTHON_INSTALL_DIR ensures we cache Python downloads as well
	uvInstall := filepath.Join(uvCache, "python_installs")
	t.Setenv("UV_PYTHON_INSTALL_DIR", uvInstall)

	cloudEnv := os.Getenv("CLOUD_ENV")

	if cloudEnv == "" {
		internal.StartDefaultServer(t, LogRequests)
		if os.Getenv("TEST_DEFAULT_WAREHOUSE_ID") == "" {
			t.Setenv("TEST_DEFAULT_WAREHOUSE_ID", "8ec9edc1-db0c-40df-af8d-7580020fe61e")
		}
	}

<<<<<<< HEAD
	setReplsForTestEnvVars(t, &repls)
=======
	if cloudEnv != "" && UseVersion == "" {
		// Create linux release artifacts, to be used by the cloud-only ssh tunnel tests
		releasesDir := CreateReleaseArtifacts(t, cwd, coverDir, "linux")
		t.Setenv("CLI_RELEASES_DIR", releasesDir)
	}

	testDefaultWarehouseId := os.Getenv("TEST_DEFAULT_WAREHOUSE_ID")
	if testDefaultWarehouseId != "" {
		repls.Set(testDefaultWarehouseId, "[TEST_DEFAULT_WAREHOUSE_ID]")
	}
>>>>>>> 8630a9b3

	terraformrcPath := filepath.Join(terraformDir, ".terraformrc")
	t.Setenv("TF_CLI_CONFIG_FILE", terraformrcPath)
	t.Setenv("DATABRICKS_TF_CLI_CONFIG_FILE", terraformrcPath)
	repls.SetPath(terraformrcPath, "[DATABRICKS_TF_CLI_CONFIG_FILE]")

	terraformExecPath := filepath.Join(terraformDir, "terraform") + exeSuffix
	t.Setenv("DATABRICKS_TF_EXEC_PATH", terraformExecPath)
	t.Setenv("TERRAFORM", terraformExecPath)
	repls.SetPath(terraformExecPath, "[TERRAFORM]")

	// do it last so that full paths match first:
	repls.SetPath(buildDir, "[BUILD_DIR]")

	testdiff.PrepareReplacementsDevVersion(t, &repls)
	testdiff.PrepareReplacementSdkVersion(t, &repls)
	testdiff.PrepareReplacementsGoVersion(t, &repls)

	t.Setenv("TESTROOT", cwd)
	repls.SetPath(cwd, "[TESTROOT]")

	repls.Repls = append(repls.Repls, testdiff.Replacement{Old: regexp.MustCompile("dbapi[0-9a-f]+"), New: "[DATABRICKS_TOKEN]"})

	// Matches defaultSparkVersion in ../integration/bundle/helpers_test.go
	t.Setenv("DEFAULT_SPARK_VERSION", "13.3.x-snapshot-scala2.12")

	nodeTypeID := getNodeTypeID(cloudEnv)
	t.Setenv("NODE_TYPE_ID", nodeTypeID)
	repls.Set(nodeTypeID, "[NODE_TYPE_ID]")

	testDirs := getTests(t)
	require.NotEmpty(t, testDirs)

	if singleTest != "" {
		testDirs = slices.DeleteFunc(testDirs, func(n string) bool {
			return n != singleTest
		})
		require.NotEmpty(t, testDirs, "singleTest=%#v did not match any tests\n%#v", singleTest, testDirs)
	}

	skippedDirs := 0
	totalDirs := 0
	selectedDirs := 0

	envFilters := getEnvFilters(t)

	for _, dir := range testDirs {
		totalDirs += 1

		t.Run(dir, func(t *testing.T) {
			selectedDirs += 1

			config, configPath := internal.LoadConfig(t, dir)
			skipReason := getSkipReason(&config, configPath)

			if testdiff.OverwriteMode {
				// Generate materialized config for this test
				// We do this before skipping the test, so the configs are generated for all tests.
				materializedConfig, err := internal.GenerateMaterializedConfig(config)
				require.NoError(t, err)
				testutil.WriteFile(t, filepath.Join(dir, internal.MaterializedConfigFile), materializedConfig)
			}

			if skipReason != "" {
				skippedDirs += 1
				t.Skip(skipReason)
			}

			if !inprocessMode {
				t.Parallel()
			}

			expanded := internal.ExpandEnvMatrix(config.EnvMatrix)

			if testdiff.OverwriteMode && len(expanded) > 1 {
				// All variants of the test are producing the same output,
				// there is no need to run the concurrently when updating.
				// Exception: if EnvVaryOutput is configured with multiple values, we must
				// run all variants to record variant-specific outputs.
				if config.EnvVaryOutput == nil || len(config.EnvMatrix[*config.EnvVaryOutput]) <= 1 {
					expanded = expanded[0:1]
				}
			}

			if len(expanded) == 1 {
				// env vars aren't part of the test case name, so log them for debugging
				if len(expanded[0]) > 0 {
					t.Logf("Running test with env %v", expanded[0])
				}
				runTest(t, dir, 0, coverDir, repls.Clone(), config, expanded[0], envFilters)
			} else {
				for ind, envset := range expanded {
					envname := strings.Join(envset, "/")
					t.Run(envname, func(t *testing.T) {
						if !inprocessMode {
							t.Parallel()
						}
						runTest(t, dir, ind, coverDir, repls.Clone(), config, envset, envFilters)
					})
				}
			}
		})
	}

	t.Logf("Summary (dirs): %d/%d/%d run/selected/total, %d skipped", selectedDirs-skippedDirs, selectedDirs, totalDirs, skippedDirs)

	return selectedDirs - skippedDirs
}

func getEnvFilters(t *testing.T) []string {
	envFilterValue := os.Getenv(EnvFilterVar)
	if envFilterValue == "" {
		return nil
	}

	filters := strings.Split(envFilterValue, ",")
	outFilters := make([]string, len(filters))

	for _, filter := range filters {
		items := strings.Split(filter, "=")
		if len(items) != 2 || len(items[0]) == 0 {
			t.Fatalf("Invalid filter %q in %s=%q", filter, EnvFilterVar, envFilterValue)
		}
		key := items[0]
		// Clear it just to be sure, since it's going to be part of os.Environ() and we're going to add different value based on settings.
		os.Unsetenv(key)
		outFilters = append(outFilters, key+"="+items[1])
	}

	return outFilters
}

func getTests(t *testing.T) []string {
	testDirs := make([]string, 0, 128)

	err := filepath.Walk(".", func(path string, info os.FileInfo, err error) error {
		if err != nil {
			return err
		}
		name := filepath.Base(path)
		if name == EntryPointScript {
			// Presence of 'script' marks a test case in this directory
			testName := filepath.ToSlash(filepath.Dir(path))
			testDirs = append(testDirs, testName)
		}
		return nil
	})
	require.NoError(t, err)

	sort.Strings(testDirs)
	return testDirs
}

// Return a reason to skip the test. Empty string means "don't skip".
func getSkipReason(config *internal.TestConfig, configPath string) string {
	// Apply default first, so that it's visible in out.test.toml
	if isTruePtr(config.CloudSlow) {
		config.Cloud = config.CloudSlow
	}

	if SkipLocal && isTruePtr(config.Local) {
		return "Disabled via SkipLocal setting in " + configPath
	}

	if Forcerun {
		return ""
	}

	if isTruePtr(config.SkipOnDbr) && WorkspaceTmpDir {
		return "Disabled via SkipOnDbr setting in " + configPath
	}

	if isTruePtr(config.Slow) && testing.Short() {
		return "Disabled via Slow setting in " + configPath
	}

	isEnabled, isPresent := config.GOOS[runtime.GOOS]
	if isPresent && !isEnabled {
		return fmt.Sprintf("Disabled via GOOS.%s setting in %s", runtime.GOOS, configPath)
	}

	cloudEnv := os.Getenv("CLOUD_ENV")
	isRunningOnCloud := cloudEnv != ""

	if isRunningOnCloud {
		cloudEnvBase := getCloudEnvBase(cloudEnv)
		isEnabled, isPresent := config.CloudEnvs[cloudEnvBase]
		if isPresent && !isEnabled {
			return fmt.Sprintf("Disabled via CloudEnvs.%s setting in %s (CLOUD_ENV=%s)", cloudEnvBase, configPath, cloudEnv)
		}

		if isTruePtr(config.CloudSlow) {
			if testing.Short() {
				return fmt.Sprintf("Disabled via CloudSlow setting in %s (CLOUD_ENV=%s, Short=%v)", configPath, cloudEnv, testing.Short())
			}
		}

		isCloudEnabled := isTruePtr(config.Cloud) || isTruePtr(config.CloudSlow)
		if !isCloudEnabled {
			return fmt.Sprintf("Disabled via Cloud/CloudSlow setting in %s (CLOUD_ENV=%s, Cloud=%v, CloudSlow=%v)",
				configPath,
				cloudEnv,
				isTruePtr(config.Cloud),
				isTruePtr(config.CloudSlow),
			)
		}

		if isTruePtr(config.RequiresUnityCatalog) && os.Getenv("TEST_METASTORE_ID") == "" {
			return fmt.Sprintf("Disabled via RequiresUnityCatalog setting in %s (TEST_METASTORE_ID is empty)", configPath)
		}

		if isTruePtr(config.RequiresWarehouse) && os.Getenv("TEST_DEFAULT_WAREHOUSE_ID") == "" {
			return fmt.Sprintf("Disabled via RequiresWarehouse setting in %s (TEST_DEFAULT_WAREHOUSE_ID is empty)", configPath)
		}

		if isTruePtr(config.RequiresCluster) && os.Getenv("TEST_DEFAULT_CLUSTER_ID") == "" {
			return fmt.Sprintf("Disabled via RequiresCluster setting in %s (TEST_DEFAULT_CLUSTER_ID is empty)", configPath)
		}

	} else {
		// Local run
		if !isTruePtr(config.Local) {
			return fmt.Sprintf("Disabled via Local setting in %s (CLOUD_ENV=%s)", configPath, cloudEnv)
		}
	}

	return ""
}

func runTest(t *testing.T,
	dir string,
	variant int,
	coverDir string,
	repls testdiff.ReplacementsContext,
	config internal.TestConfig,
	customEnv []string,
	envFilters []string,
) {
	if LogConfig {
		configBytes, err := json.MarshalIndent(config, "", "  ")
		require.NoError(t, err)
		t.Log(string(configBytes))
	}

	tailOutput := Tail
	cloudEnv := os.Getenv("CLOUD_ENV")
	isRunningOnCloud := cloudEnv != ""

	if isRunningOnCloud && isTruePtr(config.CloudSlow) && testing.Verbose() {
		// Combination of CloudSlow and -v auto-enables -tail
		tailOutput = true
	}

	id := uuid.New()
	uniqueName := strings.ToLower(strings.Trim(base32.StdEncoding.EncodeToString(id[:]), "="))
	repls.Set(uniqueName, "[UNIQUE_NAME]")

	var tmpDir string
	var err error
	if KeepTmp {
		tempDirBase := filepath.Join(os.TempDir(), "acceptance")
		_ = os.Mkdir(tempDirBase, 0o755)
		tmpDir, err = os.MkdirTemp(tempDirBase, "")
		require.NoError(t, err)
		t.Logf("Created directory: %s", tmpDir)
	} else if WorkspaceTmpDir {
		// If the test is being run on DBR, auth is already configured
		// by the dbr_runner notebook by reading a token from the notebook context and
		// setting DATABRICKS_TOKEN and DATABRICKS_HOST environment variables.
		_, _, tmpDir = workspaceTmpDir(t.Context(), t)

		// Run DBR tests on the workspace file system to mimic usage from
		// DABs in the workspace.
		t.Logf("Running DBR tests on %s", tmpDir)
	} else {
		tmpDir = t.TempDir()
	}

	repls.SetPathWithParents(tmpDir, "[TEST_TMP_DIR]")

	scriptContents := readMergedScriptContents(t, dir)
	testutil.WriteFile(t, filepath.Join(tmpDir, EntryPointScript), scriptContents)

	// Generate materialized config for this test
	materializedConfig, err := internal.GenerateMaterializedConfig(config)
	require.NoError(t, err)
	testutil.WriteFile(t, filepath.Join(tmpDir, internal.MaterializedConfigFile), materializedConfig)

	inputs := make(map[string]bool, 2)
	outputs := make(map[string]bool, 2)
	err = CopyDir(dir, tmpDir, inputs, outputs)
	require.NoError(t, err)

	// Add materialized config to outputs for comparison
	outputs[internal.MaterializedConfigFile] = true

	bundleConfigTarget := "databricks.yml"
	if config.BundleConfigTarget != nil {
		bundleConfigTarget = *config.BundleConfigTarget
	}

	if bundleConfigTarget != "" {
		configCreated := applyBundleConfig(t, tmpDir, config.BundleConfig, bundleConfigTarget)
		if configCreated {
			inputs[bundleConfigTarget] = true
		}
	}

	timeout := config.Timeout

	if runtime.GOOS == "windows" {
		if isRunningOnCloud {
			timeout = max(timeout, config.TimeoutWindows, config.TimeoutCloud)
		} else {
			timeout = max(timeout, config.TimeoutWindows)
		}
	} else if isRunningOnCloud {
		timeout = max(timeout, config.TimeoutCloud)
	}

	if ApplyCITimeoutMultipler {
		timeout *= CITimeoutMultiplier
	}

	ctx, cancelFunc := context.WithTimeout(context.Background(), timeout)
	defer cancelFunc()
	args := []string{"bash", "-euo", "pipefail", EntryPointScript}
	cmd := exec.CommandContext(ctx, args[0], args[1:]...)

	cfg, user := internal.PrepareServerAndClient(t, config, LogRequests, tmpDir)
	testdiff.PrepareReplacementsUser(t, &repls, user)
	testdiff.PrepareReplacementsWorkspaceConfig(t, &repls, cfg)

	cmd.Env = auth.ProcessEnv(cfg)

	rateLimit := os.Getenv("DATABRICKS_RATE_LIMIT")
	if rateLimit == "" {
		if isRunningOnCloud {
			rateLimit = "100"
		} else {
			rateLimit = "1000000000"
		}
	}
	cmd.Env = append(cmd.Env, "DATABRICKS_RATE_LIMIT="+rateLimit)
	cmd.Env = append(cmd.Env, "UNIQUE_NAME="+uniqueName)
	cmd.Env = append(cmd.Env, "TEST_TMP_DIR="+tmpDir)

	// populate CLOUD_ENV_BASE
	envBase := getCloudEnvBase(cloudEnv)
	cmd.Env = append(cmd.Env, "CLOUD_ENV_BASE="+envBase)

	// Must be added PrepareReplacementsUser, otherwise conflicts with [USERNAME]
	testdiff.PrepareReplacementsUUID(t, &repls)

	// User replacements:
	repls.Repls = append(repls.Repls, config.Repls...)

	// Save replacements to temp test directory so that it can be read by diff.py
	replsJson, err := json.MarshalIndent(repls.Repls, "", "  ")
	require.NoError(t, err)
	testutil.WriteFile(t, filepath.Join(tmpDir, ReplsFile), string(replsJson))

	if coverDir != "" {
		// Creating individual coverage directory for each test, because writing to the same one
		// results in sporadic failures like this one (only if tests are running in parallel):
		// +error: coverage meta-data emit failed: writing ... rename .../tmp.covmeta.b3f... .../covmeta.b3f2c...: no such file or directory
		// Note: should not use dir, because single dir can generate multiple tests via EnvMatrix
		coverDir = filepath.Join(coverDir, strings.ReplaceAll(dir, string(os.PathSeparator), "--"))
		if variant != 0 {
			coverDir += strconv.Itoa(variant)
		}
		err := os.MkdirAll(coverDir, os.ModePerm)
		require.NoError(t, err)
		cmd.Env = append(cmd.Env, "GOCOVERDIR="+coverDir)
	}

	for _, key := range utils.SortedKeys(config.Env) {
		if hasKey(customEnv, key) {
			// We want EnvMatrix to take precedence.
			// Skip rather than relying on cmd.Env order, because this might interfere with replacements and substitutions.
			continue
		}
		cmd.Env = addEnvVar(t, cmd.Env, &repls, key, config.Env[key], config.EnvRepl, false)
	}

	for _, keyvalue := range customEnv {
		items := strings.SplitN(keyvalue, "=", 2)
		require.Len(t, items, 2)
		key := items[0]
		value := items[1]
		// Only add replacement by default if value is part of EnvMatrix with more than 1 option and length is 4 or more chars
		// (to avoid matching "yes" and "no" values from template input parameters)
		cmd.Env = addEnvVar(t, cmd.Env, &repls, key, value, config.EnvRepl, len(config.EnvMatrix[key]) > 1 && len(value) >= 4)
	}

	for filterInd, filterEnv := range envFilters {
		filterEnvKey := strings.Split(filterEnv, "=")[0]
		for ind := range cmd.Env {
			// Search backwards, because the latest settings is what is actually applicable.
			envPair := cmd.Env[len(cmd.Env)-1-ind]
			if strings.Split(envPair, "=")[0] == filterEnvKey {
				if envPair == filterEnv {
					break
				} else {
					t.Skipf("Skipping because test environment %s does not match ENVFILTER#%d: %s", envPair, filterInd, filterEnv)
				}
			}
		}
	}

	absDir, err := filepath.Abs(dir)
	require.NoError(t, err)
	cmd.Env = append(cmd.Env, "TESTDIR="+absDir)
	cmd.Env = append(cmd.Env, "CLOUD_ENV="+cloudEnv)
	cmd.Env = append(cmd.Env, "CURRENT_USER_NAME="+user.UserName)
	cmd.Dir = tmpDir

	outputPath := filepath.Join(tmpDir, "output.txt")
	out, err := os.Create(outputPath)
	require.NoError(t, err)
	defer out.Close()

	skipReason, err := runWithLog(t, cmd, out, tailOutput)

	if skipReason != "" {
		t.Skip("Skipping based on output: " + skipReason)
	}

	// Include exit code in output (if non-zero)
	formatOutput(out, err)
	require.NoError(t, out.Close())

	loadUserReplacements(t, &repls, tmpDir)

	printedRepls := false

	pathFilter := preparePathFilter(config, customEnv)

	// Compare expected outputs
	for relPath := range outputs {
		if shouldSkip(pathFilter, relPath) {
			continue
		}

		skipRepls := false
		if relPath == internal.MaterializedConfigFile {
			skipRepls = true
		}
		doComparison(t, repls, dir, tmpDir, relPath, &printedRepls, skipRepls)
	}

	// Make sure there are not unaccounted for new files
	files := ListDir(t, tmpDir)
	var unexpected []string
	for _, relPath := range files {
		if _, ok := inputs[relPath]; ok {
			continue
		}
		if _, ok := outputs[relPath]; ok {
			continue
		}
		if _, ok := Ignored[relPath]; ok {
			continue
		}
		if config.CompiledIgnoreObject.MatchesPath(relPath) {
			continue
		}
		if strings.HasPrefix(filepath.Base(relPath), "LOG") {
			prefix := relPath + ": "
			messages := testutil.ReadFile(t, filepath.Join(tmpDir, relPath))
			messages = strings.TrimRight(messages, "\r\n \t")
			messages = prefix + strings.ReplaceAll(messages, "\n", "\n"+prefix)
			if strings.Contains(messages, "\n") {
				messages = "\n" + messages
			}
			t.Log(messages)
			continue
		}
		unexpected = append(unexpected, relPath)
		if strings.HasPrefix(relPath, "out") {
			// We have a new file starting with "out"
			// Show the contents & support overwrite mode for it:
			doComparison(t, repls, dir, tmpDir, relPath, &printedRepls, false)
		}
	}

	if len(unexpected) > 0 {
		t.Error("Test produced unexpected files:\n" + strings.Join(unexpected, "\n"))
	}
}

func hasKey(env []string, key string) bool {
	for _, keyvalue := range env {
		items := strings.SplitN(keyvalue, "=", 2)
		if len(items) == 2 && items[0] == key {
			return true
		}
	}
	return false
}

func addEnvVar(t *testing.T, env []string, repls *testdiff.ReplacementsContext, key, value string, envRepl map[string]bool, defaultRepl bool) []string {
	newValue, newValueWithPlaceholders := internal.SubstituteEnv(value, env)
	if value != newValue {
		t.Logf("Substituted %s %#v -> %#v (%#v)", key, value, newValue, newValueWithPlaceholders)
	}

	shouldRepl, ok := envRepl[key]
	if !ok {
		shouldRepl = defaultRepl
	}

	if shouldRepl {
		repls.Set(newValue, "["+key+"]")
		// newValue won't match because parts of it were already replaced; we adding it anyway just in case but we need newValueWithPlaceholders:
		repls.Set(newValueWithPlaceholders, "["+key+"]")
	}

	return append(env, key+"="+newValue)
}

func doComparison(t *testing.T, repls testdiff.ReplacementsContext, dirRef, dirNew, relPath string, printedRepls *bool, skipRepls bool) {
	pathRef := filepath.Join(dirRef, relPath)
	pathNew := filepath.Join(dirNew, relPath)
	bufRef, okRef := tryReading(t, pathRef)
	bufNew, okNew := tryReading(t, pathNew)
	if !okRef && !okNew {
		t.Errorf("Both files are missing or have errors: %s\npathRef: %s\npathNew: %s", relPath, pathRef, pathNew)
		return
	}

	valueRef := testdiff.NormalizeNewlines(bufRef)
	valueNew := testdiff.NormalizeNewlines(bufNew)

	// Apply replacements to the new value only.
	// The reference value is stored after applying replacements.
	if !NoRepl && !skipRepls {
		valueNew = repls.Replace(valueNew)
	}

	// The test did not produce an expected output file.
	if okRef && !okNew {
		t.Errorf("Missing output file: %s", relPath)
		if testdiff.OverwriteMode {
			t.Logf("Removing output file: %s", relPath)
			require.NoError(t, os.Remove(pathRef))
		}
		return
	}

	// The test produced an unexpected output file.
	if !okRef && okNew {
		t.Errorf("Unexpected output file: %s\npathRef: %s\npathNew: %s", relPath, pathRef, pathNew)
		if shouldShowDiff(pathNew, valueNew) {
			testdiff.AssertEqualTexts(t, pathRef, pathNew, valueRef, valueNew)
		}
		if testdiff.OverwriteMode {
			t.Logf("Writing output file: %s", relPath)
			testutil.WriteFile(t, pathRef, valueNew)
		}
		return
	}

	// Compare the reference and new values.
	equal := testdiff.AssertEqualTexts(t, pathRef, pathNew, valueRef, valueNew)
	if !equal && testdiff.OverwriteMode {
		t.Logf("Overwriting existing output file: %s", relPath)
		testutil.WriteFile(t, pathRef, valueNew)
	}

	if VerboseTest && !equal && printedRepls != nil && !*printedRepls {
		*printedRepls = true
		var items []string
		for _, item := range repls.Repls {
			items = append(items, fmt.Sprintf("REPL %s => %s", item.Old, item.New))
		}
		t.Log("Available replacements:\n" + strings.Join(items, "\n"))
	}
}

func shouldShowDiff(pathNew, valueNew string) bool {
	if strings.Contains(pathNew, "site-packages") {
		return false
	}
	if strings.Contains(pathNew, ".venv") {
		return false
	}
	if len(valueNew) > 10_000 {
		return false
	}
	// if file itself starts with "out" then it's likely to be intended to be recorded
	return strings.HasPrefix(filepath.Base(pathNew), "out")
}

// Returns combined script.prepare (root) + script.prepare (parent) + ... + script + ... + script.cleanup (parent) + ...
// Note, cleanups are not executed if main script fails; that's not a huge issue, since it runs it temp dir.
func readMergedScriptContents(t *testing.T, dir string) string {
	scriptContents := testutil.ReadFile(t, filepath.Join(dir, EntryPointScript))

	// Wrap script contents in a subshell such that changing the working
	// directory only affects the main script and not cleanup.
	scriptContents = "(\n" + scriptContents + ")\n"

	var prepares []string
	var cleanups []string

	for {
		x, ok := tryReading(t, filepath.Join(dir, CleanupScript))
		if ok {
			cleanups = append(cleanups, x)
		}

		x, ok = tryReading(t, filepath.Join(dir, PrepareScript))
		if ok {
			prepares = append(prepares, x)
		}

		if dir == "" || dir == "." {
			break
		}

		dir = filepath.Dir(dir)
		require.True(t, filepath.IsLocal(dir))
	}

	slices.Reverse(prepares)
	prepares = append(prepares, scriptContents)
	prepares = append(prepares, cleanups...)
	return strings.Join(prepares, "\n")
}

func getBuildDirRoot(cwd string) string {
	return filepath.Join(cwd, "build")
}

func getBuildDir(t *testing.T, cwd, osName, arch string) string {
	buildDir := filepath.Join(getBuildDirRoot(cwd), fmt.Sprintf("%s_%s", osName, arch))
	err := os.MkdirAll(buildDir, os.ModePerm)
	require.NoError(t, err)
	return buildDir
}

func BuildCLI(t *testing.T, buildDir, coverDir, osName, arch string) string {
	execPath := filepath.Join(buildDir, "databricks")
	if osName == "windows" {
		execPath += ".exe"
	}

	args := []string{
		"go", "build", "-o", execPath,
	}

	if coverDir != "" {
		args = append(args, "-cover")
	}

	if osName == "windows" {
		// Get this error on my local Windows:
		// error obtaining VCS status: exit status 128
		// Use -buildvcs=false to disable VCS stamping.
		args = append(args, "-buildvcs=false")
	}

	RunCommand(t, args, "..", []string{"GOOS=" + osName, "GOARCH=" + arch})
	return execPath
}

// CreateReleaseArtifacts builds release artifacts for the given OS using amd64 and arm64 architectures,
// archives them into zip files, and returns the directory containing the release artifacts.
func CreateReleaseArtifacts(t *testing.T, cwd, coverDir, osName string) string {
	releasesDir := filepath.Join(getBuildDirRoot(cwd), "releases")
	require.NoError(t, os.MkdirAll(releasesDir, os.ModePerm))
	for _, arch := range []string{"amd64", "arm64"} {
		CreateReleaseArtifact(t, cwd, releasesDir, coverDir, osName, arch)
	}
	return releasesDir
}

func CreateReleaseArtifact(t *testing.T, cwd, releasesDir, coverDir, osName, arch string) {
	buildDir := getBuildDir(t, cwd, osName, arch)
	execPath := BuildCLI(t, buildDir, coverDir, osName, arch)
	execInfo, err := os.Stat(execPath)
	require.NoError(t, err)

	zipName := fmt.Sprintf("databricks_cli_%s_%s.zip", osName, arch)
	zipPath := filepath.Join(releasesDir, zipName)

	zipFile, err := os.Create(zipPath)
	require.NoError(t, err)
	defer zipFile.Close()

	zipWriter := zip.NewWriter(zipFile)
	defer zipWriter.Close()

	header, err := zip.FileInfoHeader(execInfo)
	require.NoError(t, err)
	header.Name = "databricks"
	header.Method = zip.Deflate

	writer, err := zipWriter.CreateHeader(header)
	require.NoError(t, err)

	binaryFile, err := os.Open(execPath)
	require.NoError(t, err)
	defer binaryFile.Close()

	_, err = io.Copy(writer, binaryFile)
	require.NoError(t, err)

	t.Logf("Created %s %s release: %s", osName, arch, zipPath)
}

// DownloadCLI downloads a released CLI binary archive for the given version,
// extracts the executable, and returns its path.
func DownloadCLI(t *testing.T, buildDir, version string) string {
	// Prepare target directory for this version
	versionDir := filepath.Join(buildDir, version)
	require.NoError(t, os.MkdirAll(versionDir, 0o755))

	execName := "databricks"
	if runtime.GOOS == "windows" {
		execName += ".exe"
	}
	execPath := filepath.Join(versionDir, execName)

	// If already downloaded, reuse
	if _, err := os.Stat(execPath); err == nil {
		return execPath
	}

	osName := runtime.GOOS
	archName := runtime.GOARCH

	// Compose archive name per release naming scheme
	archiveName := fmt.Sprintf("databricks_cli_%s_%s_%s.zip", version, osName, archName)
	url := fmt.Sprintf("https://github.com/databricks/cli/releases/download/v%s/%s", version, archiveName)
	zipPath := filepath.Join(versionDir, archiveName)

	downloadToFile(t, url, zipPath)
	extractFileFromZip(t, zipPath, execName, versionDir)

	return execPath
}

// downloadToFile downloads contents from url into the given destination path
func downloadToFile(t *testing.T, url, destPath string) {
	require.NoError(t, os.MkdirAll(filepath.Dir(destPath), 0o755))
	out, err := os.Create(destPath)
	require.NoError(t, err)
	defer out.Close()

	resp, err := http.Get(url)
	require.NoError(t, err)
	defer resp.Body.Close()
	require.Equal(t, http.StatusOK, resp.StatusCode, "failed to download %s: %s", url, resp.Status)

	_, err = io.Copy(out, resp.Body)
	require.NoError(t, err)
}

// extractFileFromZip finds a file by name inside a zip archive and writes it
// into destDir using the file's base name. Fails the test if not found.
func extractFileFromZip(t *testing.T, zipPath, fileName, destDir string) {
	r, err := zip.OpenReader(zipPath)
	require.NoError(t, err)
	defer r.Close()

	targetBase := filepath.Base(fileName)
	destPath := filepath.Join(destDir, targetBase)
	var found bool
	for _, f := range r.File {
		if filepath.Base(f.Name) != targetBase {
			continue
		}
		rc, err := f.Open()
		require.NoError(t, err)
		defer rc.Close()

		out, err := os.OpenFile(destPath, os.O_CREATE|os.O_WRONLY|os.O_TRUNC, 0o755)
		require.NoError(t, err)
		_, err = io.Copy(out, rc)
		_ = out.Close()
		require.NoError(t, err)
		found = true
		break
	}
	require.True(t, found, "file %s not found in archive %s", targetBase, zipPath)
}

func copyFile(src, dst string) error {
	in, err := os.Open(src)
	if err != nil {
		return err
	}
	defer in.Close()

	info, err := in.Stat()
	if err != nil {
		return err
	}

	out, err := os.OpenFile(dst, os.O_WRONLY|os.O_CREATE|os.O_TRUNC, info.Mode())
	if err != nil {
		return err
	}
	defer out.Close()

	_, err = io.Copy(out, in)
	return err
}

func formatOutput(w io.Writer, err error) {
	if err == nil {
		return
	}
	if exiterr, ok := err.(*exec.ExitError); ok {
		exitCode := exiterr.ExitCode()
		fmt.Fprintf(w, "\nExit code: %d\n", exitCode)
	} else {
		fmt.Fprintf(w, "\nError: %s\n", err)
	}
}

func tryReading(t *testing.T, path string) (string, bool) {
	info, err := os.Stat(path)
	if err != nil {
		if !errors.Is(err, os.ErrNotExist) {
			t.Errorf("%s: %s", path, err)
		}
		return "", false
	}

	if info.Size() > MaxFileSize {
		t.Errorf("%s: ignoring, too large: %d", path, info.Size())
		return "", false
	}

	data, err := os.ReadFile(path)
	if err != nil {
		// already checked ErrNotExist above
		t.Errorf("%s: %s", path, err)
		return "", false
	}

	// Do not check output.txt for UTF8 validity, because 'deploy --debug' logs binary request/responses
	doUTF8Check := filepath.Base(path) != "output.txt"

	if doUTF8Check && !utf8.Valid(data) {
		t.Errorf("%s: not valid utf-8", path)
		return "", false
	}

	return string(data), true
}

func CopyDir(src, dst string, inputs, outputs map[string]bool) error {
	return filepath.Walk(src, func(path string, info os.FileInfo, err error) error {
		if err != nil {
			return err
		}
		name := info.Name()

		relPath, err := filepath.Rel(src, path)
		if err != nil {
			return err
		}

		if strings.HasPrefix(relPath, "out") {
			if !info.IsDir() {
				outputs[relPath] = true
			}
			return nil
		} else {
			inputs[relPath] = true
		}

		if _, ok := Scripts[name]; ok {
			return nil
		}

		destPath := filepath.Join(dst, relPath)

		if info.IsDir() {
			return os.MkdirAll(destPath, info.Mode())
		}

		return copyFile(path, destPath)
	})
}

func ListDir(t *testing.T, src string) []string {
	var files []string
	err := filepath.Walk(src, func(path string, info os.FileInfo, err error) error {
		if err != nil {
			// Do not FailNow here.
			// The output comparison is happening after this call which includes output.txt which
			// includes errors printed by commands which include explanation why a given file cannot be read.
			t.Errorf("Error when listing %s: path=%s: %s", src, path, err)
			return nil
		}

		if info.IsDir() {
			return nil
		}

		relPath, err := filepath.Rel(src, path)
		if err != nil {
			return err
		}

		files = append(files, relPath)
		return nil
	})
	if err != nil {
		t.Errorf("Failed to list %s: %s", src, err)
	}
	return files
}

func getUVDefaultCacheDir(t *testing.T) string {
	// According to uv docs https://docs.astral.sh/uv/concepts/cache/#caching-in-continuous-integration
	// the default cache directory is
	// "A system-appropriate cache directory, e.g., $XDG_CACHE_HOME/uv or $HOME/.cache/uv on Unix and %LOCALAPPDATA%\uv\cache on Windows"
	cacheDir, err := os.UserCacheDir()
	require.NoError(t, err)
	if runtime.GOOS == "windows" {
		return cacheDir + "\\uv\\cache"
	} else {
		return cacheDir + "/uv"
	}
}

func RunCommand(t *testing.T, args []string, dir string, env []string) {
	start := time.Now()
	cmd := exec.Command(args[0], args[1:]...)
	cmd.Dir = dir
	cmd.Env = append(os.Environ(), env...)
	out, err := cmd.CombinedOutput()
	elapsed := time.Since(start)
	t.Logf("%s took %s", args, elapsed)

	require.NoError(t, err, "%s failed: %s\n%s", args, err, out)
	if len(out) > 0 {
		t.Logf("%s output: %s", args, out)
	}
}

type LoggedRequest struct {
	Headers http.Header `json:"headers,omitempty"`
	Method  string      `json:"method"`
	Path    string      `json:"path"`
	Body    any         `json:"body,omitempty"`
	RawBody string      `json:"raw_body,omitempty"`
}

func isTruePtr(value *bool) bool {
	return value != nil && *value
}

func runWithLog(t *testing.T, cmd *exec.Cmd, out *os.File, tail bool) (string, error) {
	r, w := io.Pipe()
	cmd.Stdout = w
	cmd.Stderr = w
	processErrCh := make(chan error, 1)

	cmd.Cancel = func() error {
		processErrCh <- errors.New("Test script killed due to a timeout")
		_ = cmd.Process.Kill()
		_ = w.Close()
		return nil
	}

	start := time.Now()
	err := cmd.Start()
	if err != nil {
		return "", err
	}

	go func() {
		processErrCh <- cmd.Wait()
		_ = w.Close()
	}()

	mostRecentLine := ""

	reader := bufio.NewReader(r)
	for {
		line, err := reader.ReadString('\n')
		if tail {
			msg := strings.TrimRight(line, "\n")
			if len(msg) > 0 {
				d := time.Since(start)
				t.Logf("%2d.%03d %s", d/time.Second, (d%time.Second)/time.Millisecond, msg)
			}
		}
		if len(line) > 0 {
			mostRecentLine = line
			_, err = out.WriteString(line)
			require.NoError(t, err)
		}
		if err == io.EOF {
			break
		}
		require.NoError(t, err)
	}

	mostRecentLine = strings.TrimRight(mostRecentLine, "\n")
	skipReason := ""
	if strings.HasPrefix(mostRecentLine, "SKIP_TEST") {
		skipReason = mostRecentLine
	}

	return skipReason, <-processErrCh
}

func getCloudEnvBase(cloudEnv string) string {
	switch cloudEnv {
	// no idea why, but
	// aws-prod-ucws sets CLOUD_ENV to "ucws"
	// gcp-prod-ucws sets CLOUD_ENV to "gcp-ucws"
	// azure-prod-ucws sets CLOUD_ENV to "azure"
	case "aws", "ucws":
		return "aws"
	case "azure":
		return "azure"
	case "gcp", "gcp-ucws":
		return "gcp"
	case "":
		return "aws"
	default:
		return "unknown-cloudEnv-" + cloudEnv
	}
}

func getNodeTypeID(cloudEnv string) string {
	base := getCloudEnvBase(cloudEnv)
	switch base {
	case "aws":
		return "i3.xlarge"
	case "azure":
		return "Standard_DS4_v2"
	case "gcp":
		return "n1-standard-4"
	case "":
		return "i3.xlarge"
	default:
		return "nodetype-" + cloudEnv
	}
}

// buildDatabricksBundlesWheel builds the databricks-bundles wheel and returns the path to the wheel.
func buildDatabricksBundlesWheel(t *testing.T, buildDir string) string {
	// Clean up directory, remove all but the latest wheel
	// Doing this avoids ambiguity if the build command below does not touch any whl files,
	// because it considers it already good. However, we would not know which one it considered good,
	// so we prepare here by keeping only one.
	_ = prepareWheelBuildDirectory(t, buildDir)

	RunCommand(t, []string{"uv", "build", "--no-cache", "-q", "--wheel", "--out-dir", buildDir}, "../python", []string{})

	latestWheel := prepareWheelBuildDirectory(t, buildDir)
	if latestWheel == "" {
		// Many tests don't need the wheel, so continue there rather than hard fail
		t.Errorf("databricks-bundles wheel not found in %s", buildDir)
	}

	return latestWheel
}

// Find all possible whl files in 'dir' and clean up all but the one with most recent mtime
// Return that full path to the wheel with most recent mtime (that was not cleaned up)
func prepareWheelBuildDirectory(t *testing.T, dir string) string {
	var wheels []string

	files, err := os.ReadDir(dir)
	require.NoError(t, err)

	var latestWheel string
	var latestTime time.Time

	// First pass: find the latest wheel
	for _, file := range files {
		name := file.Name()
		if strings.HasPrefix(name, "databricks_bundles-") && strings.HasSuffix(name, ".whl") {
			info, err := file.Info()
			require.NoError(t, err)
			name = filepath.Join(dir, name)
			wheels = append(wheels, name)
			if info.ModTime().After(latestTime) {
				latestWheel = name
				latestTime = info.ModTime()
			}
		}
	}

	// Second pass: delete all wheels except the latest
	for _, wheel := range wheels {
		if wheel != latestWheel {
			err := os.Remove(wheel)
			if err == nil {
				t.Logf("Cleaning up %s", wheel)
			} else {
				t.Errorf("Cleaning up %s failed: %s", wheel, err)
			}
		}
	}

	return latestWheel
}

// Applies BundleConfig setting to file named bundleConfigTarget and updates it in place if there were any changes.
// Returns true if new file was created.
func applyBundleConfig(t *testing.T, tmpDir string, bundleConfig map[string]any, bundleConfigTarget string) bool {
	validConfig := make(map[string]map[string]any, len(bundleConfig))

	for _, configName := range utils.SortedKeys(bundleConfig) {
		configValue := bundleConfig[configName]
		// Setting BundleConfig.<name> to empty string disables it.
		// This is useful when parent directory defines some config that child test wants to cancel.
		if configValue == "" {
			continue
		}
		cfg, ok := configValue.(map[string]any)
		if !ok {
			t.Fatalf("Unexpected type for BundleConfig.%s: %#v", configName, configValue)
		}
		validConfig[configName] = cfg
	}

	if len(validConfig) == 0 {
		return false
	}

	configPath := filepath.Join(tmpDir, bundleConfigTarget)
	configData, configExists := tryReading(t, configPath)

	newConfigData := configData
	var applied []string

	for _, configName := range utils.SortedKeys(validConfig) {
		configValue := validConfig[configName]
		updated, err := internal.MergeBundleConfig(newConfigData, configValue)
		if err != nil {
			t.Fatalf("Failed to merge BundleConfig.%s: %s\nvvalue: %#v\ntext:\n%s", configName, err, configValue, newConfigData)
		}
		if isSameYAMLContent(newConfigData, updated) {
			t.Logf("No effective updates from BundleConfig.%s", configName)
		} else {
			newConfigData = updated
			applied = append(applied, configName)
		}
	}

	if newConfigData != configData {
		t.Logf("Writing updated bundle config to %s. BundleConfig sections: %s", bundleConfigTarget, strings.Join(applied, ", "))
		testutil.WriteFile(t, configPath, newConfigData)
		return !configExists
	}

	return false
}

// Returns true if both strings are deep-equal after unmarshalling
func isSameYAMLContent(str1, str2 string) bool {
	var obj1, obj2 any

	if str1 == str2 {
		return true
	}

	if err := yaml.Unmarshal([]byte(str1), &obj1); err != nil {
		return false
	}

	if err := yaml.Unmarshal([]byte(str2), &obj2); err != nil {
		return false
	}

	return reflect.DeepEqual(obj1, obj2)
}

func BuildYamlfmt(t *testing.T) {
	// Using make here instead of "go build" directly cause it's faster when it's already built
	args := []string{
		"make", "-s", "tools/yamlfmt" + exeSuffix,
	}
	RunCommand(t, args, "..", []string{})
}

func loadUserReplacements(t *testing.T, repls *testdiff.ReplacementsContext, tmpDir string) {
	b, err := os.ReadFile(filepath.Join(tmpDir, userReplacementsFilename))
	if os.IsNotExist(err) {
		return
	}
	require.NoError(t, err)
	lines := strings.Split(string(b), "\n")
	for _, line := range lines {
		line = strings.TrimSpace(line)
		if len(line) == 0 {
			continue
		}
		items := strings.Split(line, ":")
		if len(items) <= 1 {
			t.Errorf("Error parsing %s: %#v", userReplacementsFilename, line)
			continue
		}
		repl := items[len(items)-1]
		old := line[:len(line)-len(repl)-1]
		repls.SetWithOrder(old, "["+repl+"]", -100)
	}
}

type pathFilter struct {
	// contains substrings from the variants other than current.
	// E.g. if EnvVaryOutput is DATABRICKS_BUNDLE_ENGINE and current test running DATABRICKS_BUNDLE_ENGINE="terraform" then
	// notSelected contains ".direct." meaning if filename contains that (e.g. out.deploy.direct.txt) then we ignore it here.
	notSelected []string
}

// preparePathFilter builds filter based on EnvVaryOutput and current variant env.
func preparePathFilter(config internal.TestConfig, customEnv []string) pathFilter {
	if config.EnvVaryOutput == nil {
		return pathFilter{}
	}
	key := *config.EnvVaryOutput
	vals := config.EnvMatrix[key]
	if len(vals) <= 1 {
		return pathFilter{}
	}
	selected := ""
	for _, kv := range customEnv {
		items := strings.SplitN(kv, "=", 2)
		if len(items) == 2 && items[0] == key {
			selected = items[1]
			break
		}
	}
	if selected == "" {
		return pathFilter{}
	}
	var others []string
	for _, v := range vals {
		if v == selected {
			continue
		}
		others = append(others, "."+v+".")
	}
	return pathFilter{
		notSelected: others,
	}
}

// shouldSkip returns true if the given file belongs to a non-selected variant.
func shouldSkip(filter pathFilter, relPath string) bool {
	for _, infix := range filter.notSelected {
		if strings.Contains(relPath, infix) {
			return true
		}
	}
	return false
}<|MERGE_RESOLUTION|>--- conflicted
+++ resolved
@@ -248,20 +248,13 @@
 		}
 	}
 
-<<<<<<< HEAD
 	setReplsForTestEnvVars(t, &repls)
-=======
+
 	if cloudEnv != "" && UseVersion == "" {
 		// Create linux release artifacts, to be used by the cloud-only ssh tunnel tests
 		releasesDir := CreateReleaseArtifacts(t, cwd, coverDir, "linux")
 		t.Setenv("CLI_RELEASES_DIR", releasesDir)
 	}
-
-	testDefaultWarehouseId := os.Getenv("TEST_DEFAULT_WAREHOUSE_ID")
-	if testDefaultWarehouseId != "" {
-		repls.Set(testDefaultWarehouseId, "[TEST_DEFAULT_WAREHOUSE_ID]")
-	}
->>>>>>> 8630a9b3
 
 	terraformrcPath := filepath.Join(terraformDir, ".terraformrc")
 	t.Setenv("TF_CLI_CONFIG_FILE", terraformrcPath)
