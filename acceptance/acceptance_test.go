--- conflicted
+++ resolved
@@ -264,10 +264,6 @@
 
 	id := uuid.New()
 	uniqueName := strings.Trim(base32.StdEncoding.EncodeToString(id[:]), "=")
-<<<<<<< HEAD
-	require.Greater(t, len(uniqueName), 8, uniqueName)
-=======
->>>>>>> f8f3d669
 	repls.Set(uniqueName, "[UNIQUE_NAME]")
 
 	var tmpDir string
