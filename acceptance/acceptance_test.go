--- conflicted
+++ resolved
@@ -238,15 +238,10 @@
 
 			if len(expanded) == 1 {
 				// env vars aren't part of the test case name, so log them for debugging
-<<<<<<< HEAD
-				t.Logf("Running test with env %v", expanded[0])
-				runTest(t, dir, coverDir, repls.Clone(), config, configPath, expanded[0], inprocessMode)
-=======
 				if len(expanded[0]) > 0 {
 					t.Logf("Running test with env %v", expanded[0])
 				}
-				runTest(t, dir, coverDir, repls.Clone(), config, configPath, expanded[0])
->>>>>>> 45b510ea
+				runTest(t, dir, coverDir, repls.Clone(), config, configPath, expanded[0], inprocessMode)
 			} else {
 				for _, envset := range expanded {
 					envname := strings.Join(envset, "/")
