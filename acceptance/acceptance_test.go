package acceptance_test

import (
	"context"
	"errors"
	"flag"
	"fmt"
	"io"
	"os"
	"os/exec"
	"path/filepath"
	"runtime"
	"slices"
	"sort"
	"strings"
	"testing"
	"time"

	"github.com/databricks/cli/internal/testutil"
	"github.com/databricks/cli/libs/env"
	"github.com/databricks/cli/libs/testdiff"
	"github.com/databricks/cli/libs/testserver"
	"github.com/databricks/databricks-sdk-go"
	"github.com/stretchr/testify/require"
)

var KeepTmp bool

// In order to debug CLI running under acceptance test, set this to full subtest name, e.g. "bundle/variables/empty"
// Then install your breakpoints and click "debug test" near TestAccept in VSCODE.
// example: var SingleTest = "bundle/variables/empty"
var SingleTest = ""

// TODO: Add a custom diff function based on the method and path.

// If enabled, instead of compiling and running CLI externally, we'll start in-process server that accepts and runs
// CLI commands. The $CLI in test scripts is a helper that just forwards command-line arguments to this server (see bin/callserver.py).
// Also disables parallelism in tests.
var InprocessMode bool

// TODO: Acceptance tests are taking long to run. Is it possible to shorten
// that time?

func init() {
	flag.BoolVar(&InprocessMode, "inprocess", SingleTest != "", "Run CLI in the same process as test (for debugging)")
	flag.BoolVar(&KeepTmp, "keeptmp", false, "Do not delete TMP directory after run")
}

const (
	EntryPointScript = "script"
	CleanupScript    = "script.cleanup"
	PrepareScript    = "script.prepare"
)

var Scripts = map[string]bool{
	EntryPointScript: true,
	CleanupScript:    true,
	PrepareScript:    true,
}

func TestAccept(t *testing.T) {
	testAccept(t, InprocessMode, SingleTest)
}

func TestInprocessMode(t *testing.T) {
	if InprocessMode {
		t.Skip("Already tested by TestAccept")
	}
	require.Equal(t, 1, testAccept(t, true, "selftest"))
}

func testAccept(t *testing.T, InprocessMode bool, singleTest string) int {
	repls := testdiff.ReplacementsContext{}
	cwd, err := os.Getwd()
	require.NoError(t, err)

	coverDir := os.Getenv("CLI_GOCOVERDIR")

	if coverDir != "" {
		require.NoError(t, os.MkdirAll(coverDir, os.ModePerm))
		coverDir, err = filepath.Abs(coverDir)
		require.NoError(t, err)
		t.Logf("Writing coverage to %s", coverDir)
	}

	execPath := ""

	if InprocessMode {
		cmdServer := StartCmdServer(t)
		t.Setenv("CMD_SERVER_URL", cmdServer.URL)
		execPath = filepath.Join(cwd, "bin", "callserver.py")
	} else {
		execPath = BuildCLI(t, cwd, coverDir)
	}

	t.Setenv("CLI", execPath)
	repls.SetPath(execPath, "$CLI")

	// Make helper scripts available
	t.Setenv("PATH", fmt.Sprintf("%s%c%s", filepath.Join(cwd, "bin"), os.PathListSeparator, os.Getenv("PATH")))

	tempHomeDir := t.TempDir()
	repls.SetPath(tempHomeDir, "$TMPHOME")
	t.Logf("$TMPHOME=%v", tempHomeDir)

	// Prevent CLI from downloading terraform in each test:
	t.Setenv("DATABRICKS_TF_EXEC_PATH", tempHomeDir)

	ctx := context.Background()
	cloudEnv := os.Getenv("CLOUD_ENV")

	if cloudEnv == "" {
		defaultServer := StartServer(t)
		AddHandlers(defaultServer)
		// Redirect API access to local server:
		t.Setenv("DATABRICKS_HOST", defaultServer.URL)
		t.Setenv("DATABRICKS_TOKEN", "dapi1234")

		homeDir := t.TempDir()
		// Do not read user's ~/.databrickscfg
		t.Setenv(env.HomeEnvVar(), homeDir)
	}

	workspaceClient, err := databricks.NewWorkspaceClient()
	require.NoError(t, err)

	user, err := workspaceClient.CurrentUser.Me(ctx)
	require.NoError(t, err)
	require.NotNil(t, user)
	testdiff.PrepareReplacementsUser(t, &repls, *user)
	testdiff.PrepareReplacementsWorkspaceClient(t, &repls, workspaceClient)
	testdiff.PrepareReplacementsUUID(t, &repls)
	testdiff.PrepareReplacementVersions(t, &repls)
	testdiff.PrepareReplacementOperatingSystem(t, &repls)

	testDirs := getTests(t)
	require.NotEmpty(t, testDirs)

	if singleTest != "" {
		testDirs = slices.DeleteFunc(testDirs, func(n string) bool {
			return n != singleTest
		})
		require.NotEmpty(t, testDirs, "singleTest=%#v did not match any tests\n%#v", singleTest, testDirs)
	}

	for _, dir := range testDirs {
		testName := strings.ReplaceAll(dir, "\\", "/")
		t.Run(testName, func(t *testing.T) {
			if !InprocessMode && !hasCustomServer(t, dir) {
				t.Parallel()
			}

			runTest(t, dir, coverDir, repls.Clone())
		})
	}

	return len(testDirs)
}

func hasCustomServer(t *testing.T, dir string) bool {
	return testutil.DetectFile(t, filepath.Join(dir, testserver.ConfigFileName))
}

func getTests(t *testing.T) []string {
	testDirs := make([]string, 0, 128)

	err := filepath.Walk(".", func(path string, info os.FileInfo, err error) error {
		if err != nil {
			return err
		}
		name := filepath.Base(path)
		if name == EntryPointScript {
			// Presence of 'script' marks a test case in this directory
			testDirs = append(testDirs, filepath.Dir(path))
		}
		return nil
	})
	require.NoError(t, err)

	sort.Strings(testDirs)
	return testDirs
}

func runTest(t *testing.T, dir, coverDir string, repls testdiff.ReplacementsContext) {
	config, configPath := LoadConfig(t, dir)

	isEnabled, isPresent := config.GOOS[runtime.GOOS]
	if isPresent && !isEnabled {
		t.Skipf("Disabled via GOOS.%s setting in %s", runtime.GOOS, configPath)
	}

	var tmpDir string
	var err error
	if KeepTmp {
		tempDirBase := filepath.Join(os.TempDir(), "acceptance")
		_ = os.Mkdir(tempDirBase, 0o755)
		tmpDir, err = os.MkdirTemp(tempDirBase, "")
		require.NoError(t, err)
		t.Logf("Created directory: %s", tmpDir)
	} else {
		tmpDir = t.TempDir()
	}

	repls.SetPathWithParents(tmpDir, "$TMPDIR")
	repls.Repls = append(repls.Repls, config.Repls...)

	scriptContents := readMergedScriptContents(t, dir)
	testutil.WriteFile(t, filepath.Join(tmpDir, EntryPointScript), scriptContents)

	inputs := make(map[string]bool, 2)
	outputs := make(map[string]bool, 2)
	err = CopyDir(dir, tmpDir, inputs, outputs)
	require.NoError(t, err)

	// If there is a server.json file in the test directory, start a custom server.
	// Redirect all API calls to this server.
	var server *testserver.Server
	if hasCustomServer(t, dir) {
		server = testserver.NewFromConfig(t, dir)
		t.Setenv("DATABRICKS_HOST", server.URL)
		t.Cleanup(func() {
			server.Close()
		})
	}

	args := []string{"bash", "-euo", "pipefail", EntryPointScript}
	cmd := exec.Command(args[0], args[1:]...)
	if coverDir != "" {
		// Creating individual coverage directory for each test, because writing to the same one
		// results in sporadic failures like this one (only if tests are running in parallel):
		// +error: coverage meta-data emit failed: writing ... rename .../tmp.covmeta.b3f... .../covmeta.b3f2c...: no such file or directory
		coverDir = filepath.Join(coverDir, strings.ReplaceAll(dir, string(os.PathSeparator), "--"))
		err := os.MkdirAll(coverDir, os.ModePerm)
		require.NoError(t, err)
		cmd.Env = append(os.Environ(), "GOCOVERDIR="+coverDir)
	}

	// Write combined output to a file
	out, err := os.Create(filepath.Join(tmpDir, "output.txt"))
	require.NoError(t, err)
	cmd.Stdout = out
	cmd.Stderr = out
	cmd.Dir = tmpDir
	err = cmd.Run()

	// Include exit code in output (if non-zero)
	formatOutput(out, err)
	require.NoError(t, out.Close())

<<<<<<< HEAD
	// Write the requests made to the server to disk if a custom server is defined.
	if server != nil {
		outRequestsPath := filepath.Join(tmpDir, "out.requests.json")
		server.WriteRequestsToDisk(outRequestsPath)
	}
=======
	printedRepls := false
>>>>>>> 6e8f0ea8

	// Compare expected outputs
	for relPath := range outputs {
		doComparison(t, repls, dir, tmpDir, relPath, &printedRepls)
	}

	// Make sure there are not unaccounted for new files
	files := ListDir(t, tmpDir)
	for _, relPath := range files {
		if _, ok := inputs[relPath]; ok {
			continue
		}
		if _, ok := outputs[relPath]; ok {
			continue
		}
		if strings.HasPrefix(relPath, "out") {
			// We have a new file starting with "out"
			// Show the contents & support overwrite mode for it:
			doComparison(t, repls, dir, tmpDir, relPath, &printedRepls)
		}
	}
}

func doComparison(t *testing.T, repls testdiff.ReplacementsContext, dirRef, dirNew, relPath string, printedRepls *bool) {
	pathRef := filepath.Join(dirRef, relPath)
	pathNew := filepath.Join(dirNew, relPath)
	bufRef, okRef := readIfExists(t, pathRef)
	bufNew, okNew := readIfExists(t, pathNew)
	if !okRef && !okNew {
		t.Errorf("Both files are missing: %s, %s", pathRef, pathNew)
		return
	}

	valueRef := testdiff.NormalizeNewlines(string(bufRef))
	valueNew := testdiff.NormalizeNewlines(string(bufNew))

	// Apply replacements to the new value only.
	// The reference value is stored after applying replacements.
	valueNew = repls.Replace(valueNew)

	// The test did not produce an expected output file.
	if okRef && !okNew {
		t.Errorf("Missing output file: %s", relPath)
		testdiff.AssertEqualTexts(t, pathRef, pathNew, valueRef, valueNew)
		if testdiff.OverwriteMode {
			t.Logf("Removing output file: %s", relPath)
			require.NoError(t, os.Remove(pathRef))
		}
		return
	}

	// The test produced an unexpected output file.
	if !okRef && okNew {
		t.Errorf("Unexpected output file: %s", relPath)
		testdiff.AssertEqualTexts(t, pathRef, pathNew, valueRef, valueNew)
		if testdiff.OverwriteMode {
			t.Logf("Writing output file: %s", relPath)
			testutil.WriteFile(t, pathRef, valueNew)
		}
		return
	}

	// Compare the reference and new values.
	equal := testdiff.AssertEqualTexts(t, pathRef, pathNew, valueRef, valueNew)
	if !equal && testdiff.OverwriteMode {
		t.Logf("Overwriting existing output file: %s", relPath)
		testutil.WriteFile(t, pathRef, valueNew)
	}

	if !equal && printedRepls != nil && !*printedRepls {
		*printedRepls = true
		var items []string
		for _, item := range repls.Repls {
			items = append(items, fmt.Sprintf("REPL %s => %s", item.Old, item.New))
		}
		t.Log("Available replacements:\n" + strings.Join(items, "\n"))
	}
}

// Returns combined script.prepare (root) + script.prepare (parent) + ... + script + ... + script.cleanup (parent) + ...
// Note, cleanups are not executed if main script fails; that's not a huge issue, since it runs it temp dir.
func readMergedScriptContents(t *testing.T, dir string) string {
	scriptContents := testutil.ReadFile(t, filepath.Join(dir, EntryPointScript))

	// Wrap script contents in a subshell such that changing the working
	// directory only affects the main script and not cleanup.
	scriptContents = "(\n" + scriptContents + ")\n"

	prepares := []string{}
	cleanups := []string{}

	for {
		x, ok := readIfExists(t, filepath.Join(dir, CleanupScript))
		if ok {
			cleanups = append(cleanups, string(x))
		}

		x, ok = readIfExists(t, filepath.Join(dir, PrepareScript))
		if ok {
			prepares = append(prepares, string(x))
		}

		if dir == "" || dir == "." {
			break
		}

		dir = filepath.Dir(dir)
		require.True(t, filepath.IsLocal(dir))
	}

	slices.Reverse(prepares)
	prepares = append(prepares, scriptContents)
	prepares = append(prepares, cleanups...)
	return strings.Join(prepares, "\n")
}

func BuildCLI(t *testing.T, cwd, coverDir string) string {
	execPath := filepath.Join(cwd, "build", "databricks")
	if runtime.GOOS == "windows" {
		execPath += ".exe"
	}

	start := time.Now()
	args := []string{
		"go", "build",
		"-mod", "vendor",
		"-o", execPath,
	}

	if coverDir != "" {
		args = append(args, "-cover")
	}

	if runtime.GOOS == "windows" {
		// Get this error on my local Windows:
		// error obtaining VCS status: exit status 128
		// Use -buildvcs=false to disable VCS stamping.
		args = append(args, "-buildvcs=false")
	}

	cmd := exec.Command(args[0], args[1:]...)
	cmd.Dir = ".."
	out, err := cmd.CombinedOutput()
	elapsed := time.Since(start)
	t.Logf("%s took %s", args, elapsed)
	require.NoError(t, err, "go build failed: %s: %s\n%s", args, err, out)
	if len(out) > 0 {
		t.Logf("go build output: %s: %s", args, out)
	}

	// Quick check + warm up cache:
	cmd = exec.Command(execPath, "--version")
	out, err = cmd.CombinedOutput()
	require.NoError(t, err, "%s --version failed: %s\n%s", execPath, err, out)
	return execPath
}

func copyFile(src, dst string) error {
	in, err := os.Open(src)
	if err != nil {
		return err
	}
	defer in.Close()

	out, err := os.Create(dst)
	if err != nil {
		return err
	}
	defer out.Close()

	_, err = io.Copy(out, in)
	return err
}

func formatOutput(w io.Writer, err error) {
	if err == nil {
		return
	}
	if exiterr, ok := err.(*exec.ExitError); ok {
		exitCode := exiterr.ExitCode()
		fmt.Fprintf(w, "\nExit code: %d\n", exitCode)
	} else {
		fmt.Fprintf(w, "\nError: %s\n", err)
	}
}

func readIfExists(t *testing.T, path string) ([]byte, bool) {
	data, err := os.ReadFile(path)
	if err == nil {
		return data, true
	}

	if !errors.Is(err, os.ErrNotExist) {
		t.Fatalf("%s: %s", path, err)
	}
	return []byte{}, false
}

func CopyDir(src, dst string, inputs, outputs map[string]bool) error {
	return filepath.Walk(src, func(path string, info os.FileInfo, err error) error {
		if err != nil {
			return err
		}
		name := info.Name()

		relPath, err := filepath.Rel(src, path)
		if err != nil {
			return err
		}

		if strings.HasPrefix(relPath, "out") {
			if !info.IsDir() {
				outputs[relPath] = true
			}
			return nil
		} else {
			inputs[relPath] = true
		}

		if _, ok := Scripts[name]; ok {
			return nil
		}

		destPath := filepath.Join(dst, relPath)

		if info.IsDir() {
			return os.MkdirAll(destPath, info.Mode())
		}

		return copyFile(path, destPath)
	})
}

func ListDir(t *testing.T, src string) []string {
	var files []string
	err := filepath.Walk(src, func(path string, info os.FileInfo, err error) error {
		if err != nil {
			// Do not FailNow here.
			// The output comparison is happening after this call which includes output.txt which
			// includes errors printed by commands which include explanation why a given file cannot be read.
			t.Errorf("Error when listing %s: path=%s: %s", src, path, err)
			return nil
		}

		if info.IsDir() {
			return nil
		}

		relPath, err := filepath.Rel(src, path)
		if err != nil {
			return err
		}

		files = append(files, relPath)
		return nil
	})
	if err != nil {
		t.Errorf("Failed to list %s: %s", src, err)
	}
	return files
}<|MERGE_RESOLUTION|>--- conflicted
+++ resolved
@@ -247,15 +247,13 @@
 	formatOutput(out, err)
 	require.NoError(t, out.Close())
 
-<<<<<<< HEAD
 	// Write the requests made to the server to disk if a custom server is defined.
 	if server != nil {
 		outRequestsPath := filepath.Join(tmpDir, "out.requests.json")
 		server.WriteRequestsToDisk(outRequestsPath)
 	}
-=======
+
 	printedRepls := false
->>>>>>> 6e8f0ea8
 
 	// Compare expected outputs
 	for relPath := range outputs {
