--- conflicted
+++ resolved
@@ -10,12 +10,4 @@
 @dlt.table
 def sample_zones_my_python_project():
     # Read from the "sample_trips" table, then sum all the fares
-<<<<<<< HEAD
-    return (
-        spark.read.table("sample_trips_my_python_project")
-        .groupBy(col("pickup_zip"))
-        .agg(sum("fare_amount").alias("total_fare"))
-    )
-=======
-    return spark.read.table(f"sample_trips_my_python_project").groupBy(col("pickup_zip")).agg(sum("fare_amount").alias("total_fare"))
->>>>>>> bff4fad2
+    return spark.read.table(f"sample_trips_my_python_project").groupBy(col("pickup_zip")).agg(sum("fare_amount").alias("total_fare"))