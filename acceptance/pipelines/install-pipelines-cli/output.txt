--- conflicted
+++ resolved
@@ -3,30 +3,16 @@
 >>> [CLI] install-pipelines-cli -d ./subdir
 pipelines successfully installed in directory "./subdir"
 
-<<<<<<< HEAD
+
 >>> ./subdir/pipelines
 Pipelines CLI (stub, to be filled in)
 
 Usage:
   pipelines [flags]
-=======
->>> errcode ./subdir/pipelines
-Pipelines CLI
-
-Usage:
->>>>>>> 7c9ba160
   pipelines [command]
 
 Available Commands:
   completion  Generate the autocompletion script for the specified shell
-<<<<<<< HEAD
-  deploy      Deploy pipelines
-  help        Help about any command
-
-Flags:
-  -h, --help          help for pipelines
-      --var strings   set values for variables defined in bundle config. Example: --var="foo=bar"
-=======
   help        Help about any command
   init        Initialize a new pipelines project
 
@@ -37,7 +23,6 @@
   -p, --profile string   ~/.databrickscfg profile
   -t, --target string    project target to use (if applicable)
   -v, --version          version for pipelines
->>>>>>> 7c9ba160
 
 Use "pipelines [command] --help" for more information about a command.
 
@@ -55,30 +40,24 @@
 >>> ./subdir/notdatabricks install-pipelines-cli -d ./subdir
 pipelines successfully installed in directory "./subdir"
 
-<<<<<<< HEAD
 >>> ./subdir/pipelines
 Pipelines CLI (stub, to be filled in)
 
+
 Usage:
   pipelines [flags]
-=======
->>> errcode ./subdir/pipelines
-Pipelines CLI
-
-Usage:
->>>>>>> 7c9ba160
   pipelines [command]
 
 Available Commands:
   completion  Generate the autocompletion script for the specified shell
-<<<<<<< HEAD
+
   deploy      Deploy pipelines
   help        Help about any command
 
 Flags:
   -h, --help          help for pipelines
       --var strings   set values for variables defined in bundle config. Example: --var="foo=bar"
-=======
+
   help        Help about any command
   init        Initialize a new pipelines project
 
@@ -89,6 +68,5 @@
   -p, --profile string   ~/.databrickscfg profile
   -t, --target string    project target to use (if applicable)
   -v, --version          version for pipelines
->>>>>>> 7c9ba160
 
 Use "pipelines [command] --help" for more information about a command.