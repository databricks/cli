--- conflicted
+++ resolved
@@ -12,11 +12,8 @@
 Available Commands:
   auth        Authentication related commands
   completion  Generate the autocompletion script for the specified shell
-<<<<<<< HEAD
+  deploy      Deploy pipelines
   destroy     Destroy a pipelines project
-=======
-  deploy      Deploy pipelines
->>>>>>> 1dc97c8d
   help        Help about any command
   init        Initialize a new pipelines project
 
@@ -54,11 +51,8 @@
 Available Commands:
   auth        Authentication related commands
   completion  Generate the autocompletion script for the specified shell
-<<<<<<< HEAD
+  deploy      Deploy pipelines
   destroy     Destroy a pipelines project
-=======
-  deploy      Deploy pipelines
->>>>>>> 1dc97c8d
   help        Help about any command
   init        Initialize a new pipelines project
 
