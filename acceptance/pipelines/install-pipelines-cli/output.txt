
=== install pipelines cli
>>> errcode [CLI] install-pipelines-cli -d ./subdir
pipelines successfully installed in directory "./subdir"

>>> errcode ./subdir/pipelines
Pipelines CLI

Usage:
  pipelines [command]

Available Commands:
  completion  Generate the autocompletion script for the specified shell
  help        Help about any command
  init        Initialize a new pipelines project
  run         Run a pipeline

Flags:
      --debug            enable debug logging
  -h, --help             help for pipelines
  -o, --output type      output type: text or json (default text)
  -p, --profile string   ~/.databrickscfg profile
<<<<<<< HEAD
  -t, --target string    bundle target to use (if applicable)
      --var strings      set values for variables defined in project config. Example: --var="foo=bar"
=======
  -t, --target string    project target to use (if applicable)
>>>>>>> 5bb72b80
  -v, --version          version for pipelines

Use "pipelines [command] --help" for more information about a command.

=== pipelines already installed
>>> errcode [CLI] install-pipelines-cli -d ./subdir
pipelines already installed in directory "./subdir"

=== pipelines file exists, should not overwrite
>>> errcode [CLI] install-pipelines-cli -d ./subdir
Error: cannot install pipelines CLI: "subdir/pipelines" already exists

Exit code: 1

=== databricks executable called with alias
>>> errcode ./subdir/notdatabricks install-pipelines-cli -d ./subdir
pipelines successfully installed in directory "./subdir"

>>> errcode ./subdir/pipelines
Pipelines CLI

Usage:
  pipelines [command]

Available Commands:
  completion  Generate the autocompletion script for the specified shell
  help        Help about any command
  init        Initialize a new pipelines project
  run         Run a pipeline

Flags:
      --debug            enable debug logging
  -h, --help             help for pipelines
  -o, --output type      output type: text or json (default text)
  -p, --profile string   ~/.databrickscfg profile
<<<<<<< HEAD
  -t, --target string    bundle target to use (if applicable)
      --var strings      set values for variables defined in project config. Example: --var="foo=bar"
=======
  -t, --target string    project target to use (if applicable)
>>>>>>> 5bb72b80
  -v, --version          version for pipelines

Use "pipelines [command] --help" for more information about a command.<|MERGE_RESOLUTION|>--- conflicted
+++ resolved
@@ -20,12 +20,8 @@
   -h, --help             help for pipelines
   -o, --output type      output type: text or json (default text)
   -p, --profile string   ~/.databrickscfg profile
-<<<<<<< HEAD
-  -t, --target string    bundle target to use (if applicable)
+  -t, --target string    project target to use (if applicable)
       --var strings      set values for variables defined in project config. Example: --var="foo=bar"
-=======
-  -t, --target string    project target to use (if applicable)
->>>>>>> 5bb72b80
   -v, --version          version for pipelines
 
 Use "pipelines [command] --help" for more information about a command.
@@ -61,12 +57,8 @@
   -h, --help             help for pipelines
   -o, --output type      output type: text or json (default text)
   -p, --profile string   ~/.databrickscfg profile
-<<<<<<< HEAD
-  -t, --target string    bundle target to use (if applicable)
+  -t, --target string    project target to use (if applicable)
       --var strings      set values for variables defined in project config. Example: --var="foo=bar"
-=======
-  -t, --target string    project target to use (if applicable)
->>>>>>> 5bb72b80
   -v, --version          version for pipelines
 
 Use "pipelines [command] --help" for more information about a command.