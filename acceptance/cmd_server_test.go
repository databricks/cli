--- conflicted
+++ resolved
@@ -15,12 +15,8 @@
 func StartCmdServer(t *testing.T) *testserver.Server {
 	server := testserver.New(t)
 
-<<<<<<< HEAD
 	// {$} is a wildcard that only matches the end of the URL.
-	server.Handle("/{$}", func(r *http.Request) (any, int) {
-=======
-	server.Handle("/", func(w *testserver.FakeWorkspace, r *http.Request) (any, int) {
->>>>>>> ecb81644
+	server.Handle("/{$}", func(w *testserver.FakeWorkspace, r *http.Request) (any, int) {
 		q := r.URL.Query()
 		args := strings.Split(q.Get("args"), " ")
 
