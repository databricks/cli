--- conflicted
+++ resolved
@@ -139,8 +139,6 @@
 			},
 		}, http.StatusOK
 	})
-<<<<<<< HEAD
-=======
 
 	server.Handle("POST /api/2.1/jobs/create", func(fakeWorkspace *testserver.FakeWorkspace, r *http.Request) (any, int) {
 		request := jobs.CreateJob{}
@@ -167,5 +165,4 @@
 
 func internalError(err error) (any, int) {
 	return fmt.Errorf("internal error: %w", err), http.StatusInternalServerError
->>>>>>> ecb81644
 }