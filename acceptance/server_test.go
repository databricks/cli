package acceptance_test

import (
	"bytes"
	"encoding/json"
	"fmt"
	"net/http"

	"github.com/databricks/databricks-sdk-go/service/catalog"
	"github.com/databricks/databricks-sdk-go/service/iam"

	"github.com/databricks/databricks-sdk-go/service/compute"
	"github.com/databricks/databricks-sdk-go/service/jobs"

	"github.com/databricks/cli/libs/testserver"
	"github.com/databricks/databricks-sdk-go/service/workspace"
)

func AddHandlers(server *testserver.Server) {
	server.Handle("GET /api/2.0/policies/clusters/list", func(fakeWorkspace *testserver.FakeWorkspace, r *http.Request) (any, int) {
		return compute.ListPoliciesResponse{
			Policies: []compute.Policy{
				{
					PolicyId: "5678",
					Name:     "wrong-cluster-policy",
				},
				{
					PolicyId: "9876",
					Name:     "some-test-cluster-policy",
				},
			},
		}, http.StatusOK
	})

	server.Handle("GET /api/2.0/instance-pools/list", func(fakeWorkspace *testserver.FakeWorkspace, r *http.Request) (any, int) {
		return compute.ListInstancePools{
			InstancePools: []compute.InstancePoolAndStats{
				{
					InstancePoolName: "some-test-instance-pool",
					InstancePoolId:   "1234",
				},
			},
		}, http.StatusOK
	})

	server.Handle("GET /api/2.1/clusters/list", func(fakeWorkspace *testserver.FakeWorkspace, r *http.Request) (any, int) {
		return compute.ListClustersResponse{
			Clusters: []compute.ClusterDetails{
				{
					ClusterName: "some-test-cluster",
					ClusterId:   "4321",
				},
				{
					ClusterName: "some-other-cluster",
					ClusterId:   "9876",
				},
			},
		}, http.StatusOK
	})

	server.Handle("GET /api/2.0/preview/scim/v2/Me", func(fakeWorkspace *testserver.FakeWorkspace, r *http.Request) (any, int) {
		return iam.User{
			Id:       "1000012345",
			UserName: "tester@databricks.com",
		}, http.StatusOK
	})

	server.Handle("GET /api/2.0/workspace/get-status", func(fakeWorkspace *testserver.FakeWorkspace, r *http.Request) (any, int) {
		path := r.URL.Query().Get("path")

		return fakeWorkspace.WorkspaceGetStatus(path)
	})

	server.Handle("POST /api/2.0/workspace/mkdirs", func(fakeWorkspace *testserver.FakeWorkspace, r *http.Request) (any, int) {
		request := workspace.Mkdirs{}
		decoder := json.NewDecoder(r.Body)

		err := decoder.Decode(&request)
		if err != nil {
			return internalError(err)
		}

		return fakeWorkspace.WorkspaceMkdirs(request)
	})

	server.Handle("GET /api/2.0/workspace/export", func(fakeWorkspace *testserver.FakeWorkspace, r *http.Request) (any, int) {
		path := r.URL.Query().Get("path")

		return fakeWorkspace.WorkspaceExport(path)
	})

	server.Handle("POST /api/2.0/workspace/delete", func(fakeWorkspace *testserver.FakeWorkspace, r *http.Request) (any, int) {
		path := r.URL.Query().Get("path")
		recursiveStr := r.URL.Query().Get("recursive")
		var recursive bool

		if recursiveStr == "true" {
			recursive = true
		} else {
			recursive = false
		}

		return fakeWorkspace.WorkspaceDelete(path, recursive)
	})

	server.Handle("POST /api/2.0/workspace-files/import-file/{path}", func(fakeWorkspace *testserver.FakeWorkspace, r *http.Request) (any, int) {
		path := r.PathValue("path")

		body := new(bytes.Buffer)
		_, err := body.ReadFrom(r.Body)
		if err != nil {
			return internalError(err)
		}

		return fakeWorkspace.WorkspaceFilesImportFile(path, body.Bytes())
	})

	server.Handle("GET /api/2.1/unity-catalog/current-metastore-assignment", func(fakeWorkspace *testserver.FakeWorkspace, r *http.Request) (any, int) {
		return catalog.MetastoreAssignment{
			DefaultCatalogName: "main",
		}, http.StatusOK
	})

	server.Handle("GET /api/2.0/permissions/directories/{objectId}", func(fakeWorkspace *testserver.FakeWorkspace, r *http.Request) (any, int) {
		objectId := r.PathValue("objectId")

		return workspace.WorkspaceObjectPermissions{
			ObjectId:   objectId,
			ObjectType: "DIRECTORY",
			AccessControlList: []workspace.WorkspaceObjectAccessControlResponse{
				{
					UserName: "tester@databricks.com",
					AllPermissions: []workspace.WorkspaceObjectPermission{
						{
							PermissionLevel: "CAN_MANAGE",
						},
					},
				},
			},
		}, http.StatusOK
	})

	server.Handle("POST /api/2.1/jobs/create", func(fakeWorkspace *testserver.FakeWorkspace, r *http.Request) (any, int) {
		request := jobs.CreateJob{}
		decoder := json.NewDecoder(r.Body)

		err := decoder.Decode(&request)
		if err != nil {
			return internalError(err)
		}

		return fakeWorkspace.JobsCreate(request)
	})

	server.Handle("GET /api/2.1/jobs/get", func(fakeWorkspace *testserver.FakeWorkspace, r *http.Request) (any, int) {
		jobId := r.URL.Query().Get("job_id")

		return fakeWorkspace.JobsGet(jobId)
	})

	server.Handle("GET /api/2.1/jobs/list", func(fakeWorkspace *testserver.FakeWorkspace, r *http.Request) (any, int) {
		return fakeWorkspace.JobsList()
	})
<<<<<<< HEAD

	server.Handle("GET /oidc/.well-known/oauth-authorization-server", func(r *http.Request) (any, int) {
		return map[string]string{
			"authorization_endpoint": server.URL + "oidc/v1/authorize",
			"token_endpoint":         server.URL + "/oidc/v1/token",
		}, http.StatusOK
	})

	server.Handle("POST /oidc/v1/token", func(r *http.Request) (any, int) {
		return map[string]string{
			"access_token": "oauth-token",
			"expires_in":   "3600",
			"scope":        "all-apis",
			"token_type":   "Bearer",
		}, http.StatusOK
	})
=======
}

func internalError(err error) (any, int) {
	return fmt.Errorf("internal error: %w", err), http.StatusInternalServerError
>>>>>>> ee440e65
}<|MERGE_RESOLUTION|>--- conflicted
+++ resolved
@@ -161,7 +161,6 @@
 	server.Handle("GET /api/2.1/jobs/list", func(fakeWorkspace *testserver.FakeWorkspace, r *http.Request) (any, int) {
 		return fakeWorkspace.JobsList()
 	})
-<<<<<<< HEAD
 
 	server.Handle("GET /oidc/.well-known/oauth-authorization-server", func(r *http.Request) (any, int) {
 		return map[string]string{
@@ -178,10 +177,8 @@
 			"token_type":   "Bearer",
 		}, http.StatusOK
 	})
-=======
 }
 
 func internalError(err error) (any, int) {
 	return fmt.Errorf("internal error: %w", err), http.StatusInternalServerError
->>>>>>> ee440e65
 }