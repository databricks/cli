--- conflicted
+++ resolved
@@ -37,14 +37,9 @@
           "variable_count": 0,
           "complex_variable_count": 0,
           "lookup_variable_count": 0,
-<<<<<<< HEAD
-          "target_count": 0,
+          "target_count": 1,
           "bundle_mode": "TYPE_UNSPECIFIED",
           "workspace_artifact_path_type": "WORKSPACE_FILE_SYSTEM"
-=======
-          "target_count": 1,
-          "bundle_mode": "TYPE_UNSPECIFIED"
->>>>>>> 6fe8acb4
         }
       }
     }
