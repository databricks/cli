--- conflicted
+++ resolved
@@ -47,12 +47,8 @@
           "variable_count": 0,
           "complex_variable_count": 0,
           "lookup_variable_count": 0,
-<<<<<<< HEAD
-          "target_count": 1
-=======
-          "target_count": 0,
+          "target_count": 1,
           "bundle_mode": "TYPE_UNSPECIFIED"
->>>>>>> b10d15ac
         }
       }
     }
