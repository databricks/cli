--- conflicted
+++ resolved
@@ -34,26 +34,13 @@
   prod:
     mode: production
     workspace:
-<<<<<<< HEAD
-      host: $DATABRICKS_URL
-      # We explicitly deploy to /Workspace/Users/$USERNAME to make sure we only have a single copy.
-      root_path: /Workspace/Users/$USERNAME/.bundle/${bundle.name}/${bundle.target}
-=======
       host: [DATABRICKS_URL]
-      # We explicitly specify /Workspace/Users/[USERNAME] to make sure we only have a single copy.
+      # We explicitly deploy to /Workspace/Users/[USERNAME] to make sure we only have a single copy.
       root_path: /Workspace/Users/[USERNAME]/.bundle/${bundle.name}/${bundle.target}
->>>>>>> ddcfac50
     variables:
       warehouse_id: f00dcafe
       catalog: main
       schema: default
     permissions:
-<<<<<<< HEAD
-      - user_name: $USERNAME
-        level: CAN_MANAGE
-=======
       - user_name: [USERNAME]
-        level: CAN_MANAGE
-    run_as:
-      user_name: [USERNAME]
->>>>>>> ddcfac50
+        level: CAN_MANAGE