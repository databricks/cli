--- conflicted
+++ resolved
@@ -21,20 +21,9 @@
   prod:
     mode: production
     workspace:
-<<<<<<< HEAD
-      host: $DATABRICKS_URL
-      # We explicitly deploy to /Workspace/Users/$USERNAME to make sure we only have a single copy.
-      root_path: /Workspace/Users/$USERNAME/.bundle/${bundle.name}/${bundle.target}
-    permissions:
-      - user_name: $USERNAME
-        level: CAN_MANAGE
-=======
       host: [DATABRICKS_URL]
-      # We explicitly specify /Workspace/Users/[USERNAME] to make sure we only have a single copy.
+      # We explicitly deploy to /Workspace/Users/[USERNAME] to make sure we only have a single copy.
       root_path: /Workspace/Users/[USERNAME]/.bundle/${bundle.name}/${bundle.target}
     permissions:
       - user_name: [USERNAME]
-        level: CAN_MANAGE
-    run_as:
-      user_name: [USERNAME]
->>>>>>> ddcfac50
+        level: CAN_MANAGE