--- conflicted
+++ resolved
@@ -2,12 +2,8 @@
 # See https://docs.databricks.com/dev-tools/bundles/index.html for documentation.
 bundle:
   name: my_jobs_as_code
-<<<<<<< HEAD
   uuid: [UUID]
-=======
-  uuid: <UUID>
   databricks_cli_version: ">= 0.238.0"
->>>>>>> 3ffac800
 
 experimental:
   python:
