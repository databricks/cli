--- conflicted
+++ resolved
@@ -42,11 +42,8 @@
 	return value != nil && *value
 }
 
-<<<<<<< HEAD
 // This function returns the workspace auth configuration that should be used to authenticate
 // the "script" that's executed as part of the acceptance test.
-=======
->>>>>>> 418dadfb
 func PrepareServerAndClient(t *testing.T, config TestConfig, logRequests bool, outputDir string) (*sdkconfig.Config, iam.User) {
 	cloudEnv := os.Getenv("CLOUD_ENV")
 	recordRequests := isTruePtr(config.RecordRequests)
@@ -57,12 +54,6 @@
 
 		user, err := w.CurrentUser.Me(context.Background())
 		require.NoError(t, err, "Failed to get current user")
-<<<<<<< HEAD
-=======
-
-		return w.Config, *user
-	}
->>>>>>> 418dadfb
 
 		cfg := w.Config
 
@@ -82,7 +73,6 @@
 	// If we are not recording requests, and no custom server stubs are configured,
 	// use the default shared server.
 	if len(config.Server) == 0 && !recordRequests {
-<<<<<<< HEAD
 		// Use a unique token for each test. This allows us to maintain
 		// separate state for each test in fake workspaces.
 		tokenSuffix := strings.ReplaceAll(uuid.NewString(), "-", "")
@@ -123,20 +113,6 @@
 		_, err = f.WriteString(string(reqJson) + "\n")
 		assert.NoError(t, err)
 	}
-=======
-		return &sdkconfig.Config{
-			Host:  os.Getenv("DATABRICKS_DEFAULT_HOST"),
-			Token: token,
-		}, TestUser
-	}
-
-	host := startDedicatedServer(t, config.Server, recordRequests, logRequests, config.IncludeRequestHeaders, outputDir)
-
-	return &sdkconfig.Config{
-		Host:  host,
-		Token: token,
-	}, TestUser
->>>>>>> 418dadfb
 }
 
 func logResponseCallback(t *testing.T) func(request *testserver.Request, response *testserver.EncodedResponse) {
