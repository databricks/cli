package internal

import (
	"context"
	"encoding/json"
	"fmt"
	"net/http"
	"os"
	"path/filepath"
	"slices"
	"strings"
	"testing"
	"time"
	"unicode/utf8"

	"github.com/databricks/cli/libs/auth"
	"github.com/databricks/cli/libs/env"
	"github.com/databricks/cli/libs/testserver"
	"github.com/databricks/databricks-sdk-go"
	sdkconfig "github.com/databricks/databricks-sdk-go/config"
	"github.com/databricks/databricks-sdk-go/service/iam"
	"github.com/google/uuid"
	"github.com/stretchr/testify/assert"
	"github.com/stretchr/testify/require"
)

// TODO: Make CLI auth for with this.
func StartDefaultServer(t *testing.T) {
	s := testserver.NewLocalServer(t)
	addDefaultHandlers(s)

	t.Setenv("DATABRICKS_DEFAULT_HOST", s.URL)

	// Do not read user's ~/.databrickscfg
	homeDir := t.TempDir()
	t.Setenv(env.HomeEnvVar(), homeDir)
}

func isTruePtr(value *bool) bool {
	return value != nil && *value
}

// TODO: Clean up the env story here.
func PrepareServerAndClient(t *testing.T, config TestConfig, logRequests bool, outputDir string) (*sdkconfig.Config, iam.User, []string) {
	cloudEnv := os.Getenv("CLOUD_ENV")
	recordRequests := isTruePtr(config.RecordRequests)

	// If we are running in a cloud environment AND we are recording requests,
	// start a dedicated server to act as a reverse proxy and record requests.
	if cloudEnv != "" && recordRequests {
		// Use a non-proxy client to fetch user info so that this API call is not recorded
		// in out.requests.txt
		w, err := databricks.NewWorkspaceClient()
		require.NoError(t, err)

		user, err := w.CurrentUser.Me(context.Background())
		require.NoError(t, err)

		// Start a proxy server that sits in front of of a real Databricks workspace.
		cfg := startProxyServer(t, config.Server, recordRequests, logRequests, config.IncludeRequestHeaders, outputDir)

		// TODO: I only need to set these environment variables in hte inprocess mode.
		// Support both child process and inprocess mode.
		env := auth.ProcessEnv(cfg)
		return cfg, *user, env
	}

	// If we are running on a cloud environment, use the host configured in the
	// environment.
	if cloudEnv != "" {
		cfg := &sdkconfig.Config{}
		err := cfg.EnsureResolved()
		require.NoError(t, err)

		return cfg, TestUser, nil
	}

	// If we are not recording requests, and no custom server server stubs are configured,
	// use the default shared server.
	if len(config.Server) == 0 && !recordRequests {
		// Use a unique token for each test. This allows us to maintain
		// separate state for each test in fake workspaces.
		tokenSuffix := strings.ReplaceAll(uuid.NewString(), "-", "")
		token := "dbapi" + tokenSuffix

		cfg := &sdkconfig.Config{
			Host:  os.Getenv("DATABRICKS_DEFAULT_HOST"),
			Token: token,
		}

		return cfg, TestUser, nil
	}

<<<<<<< HEAD
	// We want later stubs takes precedence, because then leaf configs take precedence over parent directory configs
	// In gorilla/mux earlier handlers take precedence, so we need to reverse the order
	slices.Reverse(config.Server)
	cfg := startLocalServer(t, config.Server, recordRequests, logRequests, config.IncludeRequestHeaders, outputDir)
=======
	host := startDedicatedServer(t, config.Server, recordRequests, logRequests, config.IncludeRequestHeaders, outputDir)
>>>>>>> 73cddf7c

	// For the purposes of replacements, use testUser for local runs.
	// Note, users might have overriden /api/2.0/preview/scim/v2/Me but that should not affect the replacement:
	return cfg, TestUser, nil
}

func recordRequestsCallback(t *testing.T, includeHeaders []string, outputDir string) func(request *testserver.Request) {
	return func(request *testserver.Request) {
		req := getLoggedRequest(request, includeHeaders)
		reqJson, err := json.MarshalIndent(req, "", "  ")
		assert.NoErrorf(t, err, "Failed to json-encode: %#v", req)

		requestsPath := filepath.Join(outputDir, "out.requests.txt")
		f, err := os.OpenFile(requestsPath, os.O_CREATE|os.O_APPEND|os.O_WRONLY, 0o644)
		assert.NoError(t, err)
		defer f.Close()

		_, err = f.WriteString(string(reqJson) + "\n")
		assert.NoError(t, err)
	}
}

func logResponseCallback(t *testing.T) func(request *testserver.Request, response *testserver.EncodedResponse) {
	return func(request *testserver.Request, response *testserver.EncodedResponse) {
		t.Logf("%d %s %s\n%s\n%s",
			response.StatusCode, request.Method, request.URL,
			formatHeadersAndBody("> ", request.Headers, request.Body),
			formatHeadersAndBody("# ", response.Headers, response.Body),
		)
	}
}

func startLocalServer(t *testing.T,
	stubs []ServerStub,
	recordRequests bool,
	logRequests bool,
	includeHeaders []string,
	outputDir string,
) *sdkconfig.Config {
	s := testserver.NewLocalServer(t)

	// Record API requests in out.requests.txt if RecordRequests is true
	// in test.toml
	if recordRequests {
		s.SetRequestCallback(recordRequestsCallback(t, includeHeaders, outputDir))
	}

	// Log API responses if the -logrequests flag is set.
	if logRequests {
		s.SetResponseCallback(logResponseCallback(t))
	}

	for ind := range stubs {
		// We want later stubs takes precedence, because then leaf configs take precedence over parent directory configs
		// In gorilla/mux earlier handlers take precedence, so we need to reverse the order
		stub := stubs[len(stubs)-1-ind]
		require.NotEmpty(t, stub.Pattern)
		items := strings.Split(stub.Pattern, " ")
		require.Len(t, items, 2)
		s.Handle(items[0], items[1], func(req testserver.Request) any {
			time.Sleep(stub.Delay)
			return stub.Response
		})
	}

	// The earliest handlers take precedence, add default handlers last
	addDefaultHandlers(s)

	cfg := &sdkconfig.Config{
		Host:  s.URL,
		Token: "dbapi123",
	}
	err := cfg.EnsureResolved()
	require.NoError(t, err)

	return cfg
}

func startProxyServer(t *testing.T,
	stubs []ServerStub,
	recordRequests bool,
	logRequests bool,
	includeHeaders []string,
	outputDir string,
) *sdkconfig.Config {
	s := testserver.NewProxyServer(t)

	// Record API requests in out.requests.txt if RecordRequests is true
	// in test.toml
	if recordRequests {
		s.SetRequestCallback(recordRequestsCallback(t, includeHeaders, outputDir))
	}

	// Log API responses if the -logrequests flag is set.
	if logRequests {
		s.SetResponseCallback(logResponseCallback(t))
	}

	cfg := &sdkconfig.Config{
		Host:  s.URL,
		Token: "dbapi1234",
	}

	return cfg
}

type LoggedRequest struct {
	Headers http.Header `json:"headers,omitempty"`
	Method  string      `json:"method"`
	Path    string      `json:"path"`
	Body    any         `json:"body,omitempty"`
	RawBody string      `json:"raw_body,omitempty"`
}

func getLoggedRequest(req *testserver.Request, includedHeaders []string) LoggedRequest {
	result := LoggedRequest{
		Method:  req.Method,
		Path:    req.URL.Path,
		Headers: filterHeaders(req.Headers, includedHeaders),
	}

	if json.Valid(req.Body) {
		result.Body = json.RawMessage(req.Body)
	} else {
		result.RawBody = string(req.Body)
	}

	return result
}

// TODO CONTINUE: The proxy is working on aws-prod-ucws. Unblock other environments
// and especially azure-prod-ucws which seems to be setting
func filterHeaders(h http.Header, includedHeaders []string) http.Header {
	headers := make(http.Header)
	for k, v := range h {
		if !slices.Contains(includedHeaders, k) {
			continue
		}
		headers[k] = v
	}
	return headers
}

func formatHeadersAndBody(prefix string, headers http.Header, body []byte) string {
	var result []string
	for key, values := range headers {
		if len(values) == 1 {
			result = append(result, fmt.Sprintf("%s%s: %s", prefix, key, values[0]))
		} else {
			result = append(result, fmt.Sprintf("%s%s: %s", prefix, key, values))
		}
	}
	if len(body) > 0 {
		var s string
		if utf8.Valid(body) {
			s = string(body)
		} else {
			s = fmt.Sprintf("[Binary %d bytes]", len(body))
		}
		s = strings.ReplaceAll(s, "\n", "\n"+prefix)
		result = append(result, prefix+s)
	}
	return strings.Join(result, "\n")
}<|MERGE_RESOLUTION|>--- conflicted
+++ resolved
@@ -91,14 +91,7 @@
 		return cfg, TestUser, nil
 	}
 
-<<<<<<< HEAD
-	// We want later stubs takes precedence, because then leaf configs take precedence over parent directory configs
-	// In gorilla/mux earlier handlers take precedence, so we need to reverse the order
-	slices.Reverse(config.Server)
 	cfg := startLocalServer(t, config.Server, recordRequests, logRequests, config.IncludeRequestHeaders, outputDir)
-=======
-	host := startDedicatedServer(t, config.Server, recordRequests, logRequests, config.IncludeRequestHeaders, outputDir)
->>>>>>> 73cddf7c
 
 	// For the purposes of replacements, use testUser for local runs.
 	// Note, users might have overriden /api/2.0/preview/scim/v2/Me but that should not affect the replacement:
