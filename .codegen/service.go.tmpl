// Code generated from OpenAPI specs by Databricks SDK Generator. DO NOT EDIT.

package {{(.TrimPrefix "account").SnakeName}}

import (
    "github.com/databricks/cli/libs/cmdio"
    "github.com/databricks/cli/libs/command"
    "github.com/databricks/cli/libs/flags"
	"github.com/databricks/cli/libs/diag"
	"github.com/databricks/cli/cmd/root"
	"github.com/databricks/databricks-sdk-go/service/{{.Package.Name}}"
	"github.com/spf13/cobra"

	{{range .Subservices -}}
	{{.SnakeName}} "github.com/databricks/cli/cmd/{{ if .ParentService.IsAccounts }}account{{ else }}workspace{{ end }}/{{.KebabName}}"
	{{end}}
)

{{ $excludes :=
	list
		"command-execution"
		"statement-execution"
		"dbfs"
		"dbsql-permissions"
		"account-access-control-proxy"
		"files"
		"serving-endpoints-data-plane"
}}

{{if not (in $excludes .KebabName) }}
	{{template "service" .}}
{{else}}
	{{skipThisFile}}
{{end}}

{{define "printArray" -}}
{{if le (len .) 5 -}}
	[{{range $index, $element := .}}{{if ne $index 0}}, {{end}}{{$element.Name}}{{end}}]
{{- else -}}[{{range $index, $element := .}}
  {{$element.Name}},{{end}}
]{{end}}{{end}}

{{define "service"}}
{{- $excludeMethods := list "put-secret" -}}
{{- $hideService := .IsPrivatePreview }}

// Slice with functions to override default command behavior.
// Functions can be added from the `init()` function in manually curated files in this directory.
var cmdOverrides []func(*cobra.Command)

func New() *cobra.Command {
	cmd := &cobra.Command{
		Use:   "{{(.TrimPrefix "account").KebabName}}",
		{{- if .Description }}
		Short: `{{.Summary | without "`"}}`,
		Long: `{{.Comment  "  " 80 | without "`"}}`,
		{{- end }}
		{{- if not .HasParent }}
		GroupID: "{{ .Package.Name }}",
		Annotations: map[string]string{
			"package": "{{ .Package.Name }}",
		},
		{{- end }}
		{{- if $hideService }}

		// This service is being previewed; hide from help output.
		Hidden: true,
		{{- end }}
	}

	{{ if gt (len .Methods) 0 -}}
	// Add methods
	{{- range .Methods}}
		{{- if in $excludeMethods .KebabName }}
			{{- continue}}
		{{- end}}
		cmd.AddCommand(new{{.PascalName}}())
	{{- end}}
	{{- end}}

	{{ if .HasSubservices }}
	// Add subservices
	{{- range .Subservices}}
	cmd.AddCommand({{.SnakeName}}.New())
	{{- end}}
	{{- end}}

	// Apply optional overrides to this command.
	for _, fn := range cmdOverrides {
		fn(cmd)
	}

	return cmd
}

{{- $serviceName := .KebabName -}}
{{range .Methods}}

{{if in $excludeMethods .KebabName }}
	{{continue}}
{{end}}
// start {{.KebabName}} command

// Slice with functions to override default command behavior.
// Functions can be added from the `init()` function in manually curated files in this directory.
var {{.CamelName}}Overrides []func(
	*cobra.Command,
	{{- if .Request }}
	*{{.Service.Package.Name}}.{{.Request.PascalName}},
	{{- end }}
)

{{- $excludeFromJson := list "http-request"}}

func new{{.PascalName}}() *cobra.Command {
	cmd := &cobra.Command{}

	{{- $canUseJson := and .CanUseJson (not (in $excludeFromJson .KebabName )) -}}
	{{- if .Request}}

	var {{.CamelName}}Req {{.Service.Package.Name}}.{{.Request.PascalName}}
	{{- if .RequestBodyField }}
	{{.CamelName}}Req.{{.RequestBodyField.PascalName}} = &{{.Service.Package.Name}}.{{.RequestBodyField.Entity.PascalName}}{}
	{{- end }}
	{{- if $canUseJson}}
	var {{.CamelName}}Json flags.JsonFlag
	{{- end}}
	{{- end}}

	{{if .Wait}}var {{.CamelName}}SkipWait bool
	var {{.CamelName}}Timeout time.Duration{{end}}

	{{if .Wait}}
	cmd.Flags().BoolVar(&{{.CamelName}}SkipWait, "no-wait", {{.CamelName}}SkipWait, `do not wait to reach {{range $i, $e := .Wait.Success}}{{if $i}} or {{end}}{{.Content}}{{end}} state`)
	cmd.Flags().DurationVar(&{{.CamelName}}Timeout, "timeout", {{.Wait.Timeout}}*time.Minute, `maximum amount of time to reach {{range $i, $e := .Wait.Success}}{{if $i}} or {{end}}{{.Content}}{{end}} state`)
	{{end -}}
	{{- $request := .Request -}}
	{{- if .RequestBodyField -}}
	{{- $request = .RequestBodyField.Entity -}}
	{{- end -}}
    {{if $request }}// TODO: short flags
	{{- if $canUseJson}}
	cmd.Flags().Var(&{{.CamelName}}Json, "json", `either inline JSON string or @path/to/file.json with request body`)
	{{- end}}
    {{$method := .}}
	{{ if not .IsJsonOnly }}
	{{range .AllFields -}}
		{{- if not .Required -}}
			{{if .Entity.IsObject}}{{if not (eq . $method.RequestBodyField) }}// TODO: complex arg: {{.Name}}{{end}}
			{{else if .Entity.IsAny }}// TODO: any: {{.Name}}
			{{else if .Entity.ArrayValue }}// TODO: array: {{.Name}}
			{{else if .Entity.MapValue }}// TODO: map via StringToStringVar: {{.Name}}
			{{else if .Entity.IsEmpty }}// TODO: output-only field
			{{else if .Entity.IsComputed -}}
			{{else if .IsOutputOnly -}}
			{{else if .Entity.Enum }}cmd.Flags().Var(&{{- template "request-body-obj" (dict "Method" $method "Field" .)}}, "{{.KebabName}}", `{{.Summary | without "`" | trimSuffix "."}}. Supported values: {{template "printArray" .Entity.Enum}}`)
			{{else}}cmd.Flags().{{template "arg-type" .Entity}}(&{{- template "request-body-obj" (dict "Method" $method "Field" .)}}, "{{.KebabName}}", {{- template "request-body-obj" (dict "Method" $method "Field" .)}}, `{{.Summary | without "`"}}`)
			{{end}}
		{{- end -}}
	{{- end}}
	{{- end}}
	{{end}}

	{{- $excludeFromPrompts := list
		"workspace get-status"
		"provider-exchanges get"
		"provider-exchanges delete"
		"provider-exchanges delete-listing-from-exchange"
		"provider-exchanges list-exchanges-for-listing"
		"provider-exchanges list-listings-for-exchange"
		"storage-credentials get"
		-}}
	{{- $fullCommandName := (print $serviceName " " .KebabName) -}}
	{{- $noPrompt := or .IsCrudCreate (in $excludeFromPrompts $fullCommandName) }}

	{{- $hasPosArgs := .HasRequiredPositionalArguments -}}
	{{- $hasSinglePosArg := and $hasPosArgs (eq 1 (len $request.RequiredFields)) -}}
	{{- $serviceHasNamedIdMap := and (and .Service.List .Service.List.NamedIdMap) (not (eq .PascalName "List")) -}}
	{{- $hasIdPrompt := and (not $noPrompt) (and $hasSinglePosArg $serviceHasNamedIdMap) -}}
	{{- $wait := and .Wait (and (not .IsCrudRead) (not (eq .SnakeName "get_run"))) -}}
	{{- $hasRequiredArgs :=  and (not $hasIdPrompt) $hasPosArgs -}}
	{{- $hasSingleRequiredRequestBodyFieldWithPrompt := and (and $hasIdPrompt $request) (eq 1 (len $request.RequiredRequestBodyFields))  -}}
	{{- $onlyPathArgsRequiredAsPositionalArguments := and .Request (eq (len .RequiredPositionalArguments) (len .Request.RequiredPathFields)) -}}
	{{- $hasDifferentArgsWithJsonFlag := and (not $onlyPathArgsRequiredAsPositionalArguments) (and $canUseJson (or $request.HasRequiredRequestBodyFields )) -}}
	{{- $hasCustomArgHandler := or $hasRequiredArgs $hasDifferentArgsWithJsonFlag -}}

	{{- $atleastOneArgumentWithDescription := false -}}
	{{- if $hasPosArgs -}}
		{{- range .RequiredPositionalArguments -}}
			{{- if .HasComment -}}
				{{- $atleastOneArgumentWithDescription = true -}}
				{{- break -}}
			{{- end -}}
		{{- end -}}
	{{- end -}}

	cmd.Use = "{{.KebabName}}{{if $hasPosArgs}}{{range .RequiredPositionalArguments}} {{.ConstantName}}{{end}}{{end}}"
	{{- if .Description }}
	cmd.Short = `{{.Summary | without "`"}}`
	cmd.Long = `{{.Comment  "  " 80 | without "`"}}
	{{- if $atleastOneArgumentWithDescription }}

  Arguments:
    {{- range .RequiredPositionalArguments }}
    {{ .ConstantName }}: {{.Comment "      " 80 | without "`"}}
    {{- end -}}
    {{- end -}}
	`
	{{- end }}
	{{/* Don't hide commands if the service itself is already hidden. */}}
	{{- if and (not $hideService) .IsPrivatePreview }}

	// This command is being previewed; hide from help output.
	cmd.Hidden = true
	{{- end }}

	cmd.Annotations = make(map[string]string)
	{{ if $hasCustomArgHandler }}
	cmd.Args = func(cmd *cobra.Command, args []string) error {
		{{- if $hasDifferentArgsWithJsonFlag }}
		if cmd.Flags().Changed("json") {
			err := root.ExactArgs({{len .Request.RequiredPathFields}})(cmd, args)
			if err != nil {
			{{- if eq 0 (len .Request.RequiredPathFields) }}
				return fmt.Errorf("when --json flag is specified, no positional arguments are required. Provide{{- range $index, $field := $request.RequiredFields}}{{if $index}},{{end}} '{{$field.Name}}'{{end}} in your JSON input")
			{{- else }}
				return fmt.Errorf("when --json flag is specified, provide only{{- range $index, $field := .Request.RequiredPathFields}}{{if $index}},{{end}} {{$field.ConstantName}}{{end}} as positional arguments. Provide{{- range $index, $field := $request.RequiredRequestBodyFields}}{{if $index}},{{end}} '{{$field.Name}}'{{end}} in your JSON input")
			{{- end }}
			}
			return nil
		}
		{{- end }}
		{{- if $hasRequiredArgs }}
		check := root.ExactArgs({{len .RequiredPositionalArguments}})
		return check(cmd, args)
		{{- else}}
		return nil
		{{- end }}
	}
	{{ end }}
	cmd.PreRunE = root.Must{{if .Service.IsAccounts}}Account{{else}}Workspace{{end}}Client
	cmd.RunE = func(cmd *cobra.Command, args []string) (err error) {
		ctx := cmd.Context()
<<<<<<< HEAD
		{{if .Service.IsAccounts}}a := command.AccountClient(ctx){{else}}w := root.WorkspaceClient(ctx){{end}}
=======
		{{if .Service.IsAccounts}}a := root.AccountClient(ctx){{else}}w := command.WorkspaceClient(ctx){{end}}
>>>>>>> c19c8bbb
		{{- if .Request }}
			{{ if $canUseJson }}
			if cmd.Flags().Changed("json") {
					diags := {{.CamelName}}Json.Unmarshal(&{{.CamelName}}Req{{ if .RequestBodyField }}.{{.RequestBodyField.PascalName}}{{ end }})
					if diags.HasError() {
						return diags.Error()
					}
					if len(diags) > 0 {
						err := cmdio.RenderDiagnosticsToErrorOut(ctx, diags)
						if err != nil {
							return err
						}
					}
			}{{end}}{{ if .MustUseJson }}else {
				return fmt.Errorf("please provide command input in JSON format by specifying the --json flag")
			}{{- end}}
			{{- if $hasPosArgs }}
			{{- if and $canUseJson $hasSingleRequiredRequestBodyFieldWithPrompt }} else {
			{{- end}}
			{{- if $hasIdPrompt}}
				if len(args) == 0 {
					promptSpinner := cmdio.Spinner(ctx)
					promptSpinner <- "No{{range $request.RequiredFields}} {{.ConstantName}}{{end}} argument specified. Loading names for {{.Service.TitleName}} drop-down."
					names, err := {{if .Service.IsAccounts}}a{{else}}w{{end}}.{{(.Service.TrimPrefix "account").PascalName}}.{{.Service.List.NamedIdMap.PascalName}}(ctx{{if .Service.List.Request}}, {{.Service.Package.Name}}.{{.Service.List.Request.PascalName}}{}{{end}})
					close(promptSpinner)
					if err != nil {
						return fmt.Errorf("failed to load names for {{.Service.TitleName}} drop-down. Please manually specify required arguments. Original error: %w", err)
					}
					id, err := cmdio.Select(ctx, names, "{{range $request.RequiredFields}}{{.Summary | trimSuffix "."}}{{end}}")
					if err != nil {
						return err
					}
					args = append(args, id)
				}
				if len(args) != 1 {
					return fmt.Errorf("expected to have {{range $request.RequiredFields}}{{.Summary | trimSuffix "." | lower}}{{end}}")
				}
			{{- end -}}

			{{$method := .}}
			{{- range $arg, $field := .RequiredPositionalArguments}}
				{{- template "args-scan" (dict "Arg" $arg "Field" $field "Method" $method "HasIdPrompt" $hasIdPrompt "ExcludeFromJson" $excludeFromJson)}}
			{{- end -}}
			{{- if and $canUseJson $hasSingleRequiredRequestBodyFieldWithPrompt }}
			}
			{{- end}}

			{{- end}}
		{{end}}
		{{if $wait -}}
		wait, err := {{if .Service.IsAccounts}}a{{else}}w{{end}}.{{.Service.PascalName}}.{{.PascalName}}(ctx{{if .Request}}, {{.CamelName}}Req{{end}})
		if err != nil {
			return err
		}
		if {{.CamelName}}SkipWait {
			{{if not .Response.IsEmpty -}}
			return cmdio.Render(ctx, wait.Response)
			{{- else -}}
			return nil
			{{- end}}
		}
		spinner := cmdio.Spinner(ctx)
		info, err := wait.OnProgress(func(i *{{.Service.Package.Name}}.{{.Wait.Poll.Response.PascalName}}) {
			{{if .Wait.MessagePath -}}
			{{if .Wait.ComplexMessagePath -}}
			if i.{{.Wait.MessagePathHead.PascalName}} == nil {
				return
			}
			status := i{{range .Wait.StatusPath}}.{{.PascalName}}{{end}}
			statusMessage := fmt.Sprintf("current status: %s", status)
			if i.{{.Wait.MessagePathHead.PascalName}} != nil {
				statusMessage = i{{range .Wait.MessagePath}}.{{.PascalName}}{{end}}
			}
			{{- else -}}
			statusMessage := i{{range .Wait.MessagePath}}.{{.PascalName}}{{end}}
			{{- end}}
			{{- else -}}
			status := i{{range .Wait.StatusPath}}.{{.PascalName}}{{end}}
			statusMessage := fmt.Sprintf("current status: %s", status)
			{{- end}}
			spinner <- statusMessage
		}).GetWithTimeout({{.CamelName}}Timeout)
		close(spinner)
		if err != nil {
			return err
		}
		return cmdio.Render(ctx, info)
		{{- else -}}
		{{template "method-call" .}}
		{{end -}}
	}

	// Disable completions since they are not applicable.
	// Can be overridden by manual implementation in `override.go`.
	cmd.ValidArgsFunction = cobra.NoFileCompletions

	// Apply optional overrides to this command.
	for _, fn := range {{.CamelName}}Overrides {
		fn(cmd{{if .Request}}, &{{.CamelName}}Req{{end}})
	}

	return cmd
}

{{end}}
// end service {{.Name}}{{end}}

{{- define "method-call" -}}
		{{if not .Response.IsEmpty -}}
		  response{{ if not .Pagination}}, err{{end}} :=
		{{- else -}}
		  err =
		{{- end}}
		{{- if .Service.IsAccounts}}a{{else}}w{{end}}.
		{{- if .Service.HasParent }}
			{{- (.Service.ParentService.TrimPrefix "account").PascalName }}.
			{{- (.Service.TrimPrefix "account").PascalName}}().
		{{- else}}
			{{- (.Service.TrimPrefix "account").PascalName}}.
		{{- end}}
		{{- .PascalName}}(ctx{{if .Request}}, {{.CamelName}}Req{{end}})
		{{- if not (and .Response .Pagination) }}
		if err != nil {
			return err
		}
		{{- end}}
		{{ if not .Response.IsEmpty -}}
			{{- if .IsResponseByteStream -}}
			defer response.{{.ResponseBodyField.PascalName}}.Close()
			return cmdio.Render{{ if .Pagination}}Iterator{{end}}(ctx, response.{{.ResponseBodyField.PascalName}})
			{{- else -}}
			return cmdio.Render{{ if .Pagination}}Iterator{{end}}(ctx, response)
			{{- end -}}
		{{ else -}}
		return nil
		{{- end -}}
{{- end -}}

{{- define "arg-type" -}}
	{{- if .IsString}}StringVar
	{{- else if .IsBool}}BoolVar
	{{- else if .IsInt64}}Int64Var
	{{- else if .IsFloat64}}Float64Var
	{{- else if .IsInt}}IntVar
	{{- else if .Enum }}StringVar
	{{- else}}/* NOT PRIMITIVE */
	{{- end -}}
{{- end -}}

{{- define "args-scan" -}}
	{{- $field := .Field -}}
	{{- $method := .Method -}}
	{{- $arg := .Arg -}}
	{{- $hasIdPrompt := .HasIdPrompt -}}
	{{ $canUseJson := and $method.CanUseJson (not (in .ExcludeFromJson $method.KebabName)) }}
	{{- $optionalIfJsonIsUsed := and (not $hasIdPrompt) (and $field.IsRequestBodyField $canUseJson) }}
	{{- if $optionalIfJsonIsUsed  }}
	if !cmd.Flags().Changed("json") {
	{{- end }}
	{{if not $field.Entity.IsString -}}
	_, err = fmt.Sscan(args[{{$arg}}], &{{- template "request-body-obj" (dict "Method" $method "Field" $field)}})
	if err != nil {
		return fmt.Errorf("invalid {{$field.ConstantName}}: %s", args[{{$arg}}])
	}{{else -}}
	{{- template "request-body-obj" (dict "Method" $method "Field" $field)}} = args[{{$arg}}]
	{{- end -}}
	{{- if $optionalIfJsonIsUsed  }}
	}
	{{- end }}
{{- end -}}

{{- define "request-body-obj" -}}
	{{- $method := .Method -}}
	{{- $field := .Field -}}
	{{$method.CamelName}}Req{{ if (and $method.RequestBodyField (and (not $field.IsPath) (not $field.IsQuery))) }}.{{$method.RequestBodyField.PascalName}}{{end}}.{{$field.PascalName}}
{{- end -}}<|MERGE_RESOLUTION|>--- conflicted
+++ resolved
@@ -241,11 +241,7 @@
 	cmd.PreRunE = root.Must{{if .Service.IsAccounts}}Account{{else}}Workspace{{end}}Client
 	cmd.RunE = func(cmd *cobra.Command, args []string) (err error) {
 		ctx := cmd.Context()
-<<<<<<< HEAD
-		{{if .Service.IsAccounts}}a := command.AccountClient(ctx){{else}}w := root.WorkspaceClient(ctx){{end}}
-=======
-		{{if .Service.IsAccounts}}a := root.AccountClient(ctx){{else}}w := command.WorkspaceClient(ctx){{end}}
->>>>>>> c19c8bbb
+		{{if .Service.IsAccounts}}a := command.AccountClient(ctx){{else}}w := command.WorkspaceClient(ctx){{end}}
 		{{- if .Request }}
 			{{ if $canUseJson }}
 			if cmd.Flags().Changed("json") {
