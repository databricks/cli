default: build

lint: vendor
	@echo "✓ Linting source code with https://golangci-lint.run/ (with --fix)..."
	@golangci-lint run --fix ./...

lintcheck: vendor
	@echo "✓ Linting source code with https://golangci-lint.run/ ..."
	@golangci-lint run ./...

test: lint testonly

testonly:
	@echo "✓ Running tests ..."
	@gotestsum --format pkgname-and-test-fails --no-summary=skipped --raw-command go test -v -json -short -coverprofile=coverage.txt ./...

coverage: test
	@echo "✓ Opening coverage for unit tests ..."
	@go tool cover -html=coverage.txt

build: vendor
	@echo "✓ Building source code with go build ..."
	@go build -mod vendor

snapshot:
	@echo "✓ Building dev snapshot"
	@go build -o .databricks/databricks

vendor:
	@echo "✓ Filling vendor folder with library code ..."
	@go mod vendor

INTEGRATION = gotestsum --format github-actions --rerun-fails --jsonfile output.json --packages "./integration/..." -- -parallel 4 -timeout=2h

integration:
	$(INTEGRATION)

integration-short:
	$(INTEGRATION) -short

<<<<<<< HEAD
.PHONY: fmt lint lintcheck test testonly coverage build snapshot vendor integration integration-short
=======
.PHONY: lint lintcheck test testonly coverage build snapshot vendor integration
>>>>>>> 2fa3b480
<|MERGE_RESOLUTION|>--- conflicted
+++ resolved
@@ -38,8 +38,4 @@
 integration-short:
 	$(INTEGRATION) -short
 
-<<<<<<< HEAD
-.PHONY: fmt lint lintcheck test testonly coverage build snapshot vendor integration integration-short
-=======
-.PHONY: lint lintcheck test testonly coverage build snapshot vendor integration
->>>>>>> 2fa3b480
+.PHONY: lint lintcheck test testonly coverage build snapshot vendor integration integration-short