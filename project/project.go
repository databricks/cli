package project

import (
	"context"
	"fmt"
	"sync"

	"github.com/databricks/databricks-sdk-go/databricks"
	"github.com/databricks/databricks-sdk-go/service/clusters"
	"github.com/databricks/databricks-sdk-go/service/commands"
	"github.com/databricks/databricks-sdk-go/service/scim"
	"github.com/databricks/databricks-sdk-go/workspaces"
	"github.com/spf13/cobra"
)

type project struct {
	mu sync.Mutex

	root string
	env  string

	config      *Config
	environment *Environment
	wsc         *workspaces.WorkspacesClient
	me          *scim.User
}

// Configure is used as a PreRunE function for all commands that
// require a project to be configured. If a project could successfully
// be found and loaded, it is set on the command's context object.
func Configure(cmd *cobra.Command, args []string) error {
	root, err := getRoot()
	if err != nil {
		return err
	}

	ctx, err := Initialize(cmd.Context(), root, getEnvironment(cmd))
	if err != nil {
		return err
	}

	cmd.SetContext(ctx)
	return nil
}

// Placeholder to use as unique key in context.Context.
var projectKey int

// Initialize loads a project configuration given a root and environment.
// It stores the project on a new context.
// The project is available through the `Get()` function.
func Initialize(ctx context.Context, root, env string) (context.Context, error) {
	config, err := loadProjectConf(root)
	if err != nil {
		return nil, err
	}

	// Confirm that the specified environment is valid.
	environment, ok := config.Environments[env]
	if !ok {
		return nil, fmt.Errorf("environment [%s] not defined", env)
	}

	p := project{
		root: root,
		env:  env,

		config:      &config,
		environment: &environment,
	}

<<<<<<< HEAD
	p.wsc = workspaces.New(&databricks.Config{Profile: environment.Workspace.Profile})
=======
	if config.Profile == "" {
		// Bricks config doesn't define the profile to use, so go sdk will figure
		// out the auth credentials based on the enviroment.
		// eg. DATABRICKS_CONFIG_PROFILE can be used to select which profile to use or
		// DATABRICKS_HOST and DATABRICKS_TOKEN can be used to set the workspace auth creds
		p.wsc = workspaces.New()
	} else {
		p.wsc = workspaces.New(&databricks.Config{Profile: config.Profile})
	}

>>>>>>> 6bcb33bf
	return context.WithValue(ctx, &projectKey, &p), nil
}

// Get returns the project as configured on the context.
// It panics if it isn't configured.
func Get(ctx context.Context) *project {
	project, ok := ctx.Value(&projectKey).(*project)
	if !ok {
		panic(`context not configured with project`)
	}
	return project
}

// Make sure to initialize the workspaces client on project init
func (p *project) WorkspacesClient() *workspaces.WorkspacesClient {
	return p.wsc
}

func (p *project) Root() string {
	return p.root
}

func (p *project) Config() Config {
	return *p.config
}

func (p *project) Environment() Environment {
	return *p.environment
}

func (p *project) Me() (*scim.User, error) {
	p.mu.Lock()
	defer p.mu.Unlock()
	if p.me != nil {
		return p.me, nil
	}
	me, err := p.wsc.CurrentUser.Me(context.Background())
	if err != nil {
		return nil, err
	}
	p.me = me
	return me, nil
}

func (p *project) DeploymentIsolationPrefix() string {
	if p.config.Isolation == None {
		return p.config.Name
	}
	if p.config.Isolation == Soft {
		me, err := p.Me()
		if err != nil {
			panic(err)
		}
		return fmt.Sprintf("%s/%s", p.config.Name, me.UserName)
	}
	panic(fmt.Errorf("unknow project isolation: %s", p.config.Isolation))
}

func getClusterIdFromClusterName(ctx context.Context,
	wsc *workspaces.WorkspacesClient,
	clusterName string,
) (clusterId string, err error) {
	clusterId = ""
	clustersList, err := wsc.Clusters.List(ctx, clusters.ListRequest{})
	if err != nil {
		return
	}
	for _, cluster := range clustersList.Clusters {
		if cluster.ClusterName == clusterName {
			clusterId = cluster.ClusterId
			return
		}
	}
	err = fmt.Errorf("could not find cluster with name: %s", clusterName)
	return
}

// Old version of getting development cluster details with isolation implemented.
// Kept just for reference. Remove once isolation is implemented properly
/*
func (p *project) DevelopmentCluster(ctx context.Context) (cluster clusters.ClusterInfo, err error) {
	api := clusters.NewClustersAPI(ctx, p.Client()) // TODO: rewrite with normal SDK
	if p.project.DevCluster == nil {
		p.project.DevCluster = &clusters.Cluster{}
	}
	dc := p.project.DevCluster
	if p.project.Isolation == Soft {
		if p.project.IsDevClusterJustReference() {
			err = fmt.Errorf("projects with soft isolation cannot have named clusters")
			return
		}
		dc.ClusterName = fmt.Sprintf("dev/%s", p.DeploymentIsolationPrefix())
	}
	if dc.ClusterName == "" {
		err = fmt.Errorf("please either pick `isolation: soft` or specify a shared cluster name")
		return
	}
	return app.GetOrCreateRunningCluster(dc.ClusterName, *dc)
}

func runCommandOnDev(ctx context.Context, language, command string) common.CommandResults {
	cluster, err := Current.DevelopmentCluster(ctx)
	exec := Current.Client().CommandExecutor(ctx)
	if err != nil {
		return common.CommandResults{
			ResultType: "error",
			Summary:    err.Error(),
		}
	}
	return exec.Execute(cluster.ClusterID, language, command)
}

func RunPythonOnDev(ctx context.Context, command string) common.CommandResults {
	return runCommandOnDev(ctx, "python", command)
}
*/

// TODO: Add safe access to p.project and p.project.DevCluster that throws errors if
// the fields are not defined properly
func (p *project) GetDevelopmentClusterId(ctx context.Context) (clusterId string, err error) {
	clusterId = p.config.DevCluster.ClusterId
	clusterName := p.config.DevCluster.ClusterName
	if clusterId != "" {
		return
	} else if clusterName != "" {
		// Add workspaces client on init
		return getClusterIdFromClusterName(ctx, p.wsc, clusterName)
	} else {
		// TODO: Add the project config file location used to error message
		err = fmt.Errorf("please define either development cluster's cluster_id or cluster_name in your project config")
		return
	}
}

func runCommandOnDev(ctx context.Context, language, command string) commands.CommandResults {
	clusterId, err := Get(ctx).GetDevelopmentClusterId(ctx)
	if err != nil {
		return commands.CommandResults{
			ResultType: "error",
			Summary:    err.Error(),
		}
	}
	return Get(ctx).wsc.Commands.Execute(ctx, clusterId, language, command)
}

func RunPythonOnDev(ctx context.Context, command string) commands.CommandResults {
	return runCommandOnDev(ctx, "python", command)
}<|MERGE_RESOLUTION|>--- conflicted
+++ resolved
@@ -69,20 +69,16 @@
 		environment: &environment,
 	}
 
-<<<<<<< HEAD
-	p.wsc = workspaces.New(&databricks.Config{Profile: environment.Workspace.Profile})
-=======
-	if config.Profile == "" {
+	if environment.Workspace.Profile == "" {
 		// Bricks config doesn't define the profile to use, so go sdk will figure
 		// out the auth credentials based on the enviroment.
 		// eg. DATABRICKS_CONFIG_PROFILE can be used to select which profile to use or
 		// DATABRICKS_HOST and DATABRICKS_TOKEN can be used to set the workspace auth creds
 		p.wsc = workspaces.New()
 	} else {
-		p.wsc = workspaces.New(&databricks.Config{Profile: config.Profile})
-	}
-
->>>>>>> 6bcb33bf
+		p.wsc = workspaces.New(&databricks.Config{Profile: environment.Workspace.Profile})
+	}
+
 	return context.WithValue(ctx, &projectKey, &p), nil
 }
 
