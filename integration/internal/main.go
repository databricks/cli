--- conflicted
+++ resolved
@@ -1,6 +1,8 @@
 package internal
 
 import (
+	"fmt"
+	"os"
 	"testing"
 
 	"github.com/databricks/cli/integration/internal/acc"
@@ -10,19 +12,11 @@
 // We use this for all integration tests defined in this subtree to ensure
 // they are not inadvertently executed when calling `go test ./...`.
 func Main(m *testing.M) {
-<<<<<<< HEAD
-	// value := os.Getenv("CLOUD_ENV")
-	// if value == "" {
-	// 	fmt.Println("CLOUD_ENV is not set, skipping integration tests")
-	// 	return
-	// }
-=======
 	value := os.Getenv("CLOUD_ENV")
 	if value == "" && !acc.IsInDebug() {
 		fmt.Println("CLOUD_ENV is not set, skipping integration tests")
 		return
 	}
->>>>>>> 7beb0fb8
 
 	m.Run()
 }