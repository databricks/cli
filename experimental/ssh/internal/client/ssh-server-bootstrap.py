--- conflicted
+++ resolved
@@ -115,10 +115,7 @@
         cli_name = f"{SSH_TUNNEL_BASENAME}_{version}_{cli_arch}"
 
     binary_path = f"/Workspace/Users/{user_name}/.databricks/ssh-tunnel/{version}/{cli_name}/databricks"
-<<<<<<< HEAD
-=======
 
->>>>>>> 03c4fc59
     try:
         subprocess.run(
             [
