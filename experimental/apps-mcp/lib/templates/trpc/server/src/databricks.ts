// Usage with zod schemas:
//
//   import { z } from 'zod';
//
//   const myTableSchema = z.object({
//     id: z.number(),
//     name: z.string(),
//     created_at: z.coerce.date(),
//   });
//
//   const client = new DatabricksClient();
//
//   // ✅ CORRECT - Pass Zod schema (not TypeScript type)
//   const result = await client.executeQuery("SELECT * FROM my_table", myTableSchema);
//   // result.rows is now validated and typed as z.infer<typeof myTableSchema>[]
//
//   // ❌ WRONG - Do NOT use generic type parameter alone
//   // const result = await client.executeQuery<MyType>("SELECT ...");
//   // This will cause runtime errors!

import { type HeadersInit, Headers, ApiClient, Config } from "@databricks/sdk-experimental";
import { DBSQLClient } from "@databricks/sql";
import { z } from "zod";

// Environment variables
const warehouseId: string = process.env["DATABRICKS_WAREHOUSE_ID"] || "";
const httpPath = `/sql/1.0/warehouses/${warehouseId}`;

// Default schema for untyped queries - accepts any valid SQL value
export const sqlValueSchema = z.union([
  z.string(),
  z.number(),
  z.boolean(),
  z.date(),
  z.null(),
]);
export const defaultRowSchema = z.record(z.string(), sqlValueSchema);

export type SqlValue = z.infer<typeof sqlValueSchema>;
export type SqlRow = z.infer<typeof defaultRowSchema>;

export interface QueryResult<T = SqlRow> {
  rows: T[];
  rowCount: number;
}

export class DatabricksClient {
  private authProvider: DatabricksAuthenticationProvider;

  constructor() {
    if (!warehouseId) {
      console.error(`warehouseId: ${warehouseId}`);
      throw new Error("Missing: DATABRICKS_WAREHOUSE_ID");
    }
    this.authProvider = new DatabricksAuthenticationProvider();
  }

  /**
   * Execute a SQL query against Databricks and validate results with Zod schema.
   *
   * @param sql - SQL query string
   * @param schema - Zod schema for row validation (REQUIRED - pass the schema, not a TypeScript type)
   * @returns QueryResult with validated and typed rows
   *
   * @example
   * const schema = z.object({ id: z.number(), name: z.string() });
   * const result = await client.executeQuery("SELECT id, name FROM users", schema);
   * // result.rows is typed as { id: number; name: string }[]
   */
  async executeQuery<T extends z.ZodTypeAny>(
    sql: string,
    schema: T,
  ): Promise<QueryResult<z.infer<T>>> {
    try {
      const client = new DBSQLClient();
      const connection = await client.connect({
        host: (await this.authProvider.getHost()).hostname || "",
        path: httpPath,
        authType: "custom",
        provider: this.authProvider,
      });
      const session = await connection.openSession();
      const operation = await session.executeStatement(sql, {
        runAsync: true,
        maxRows: 10000,
      });
      const result = await operation.fetchAll();

      await operation.close();
      await session.close();
      await connection.close();

<<<<<<< HEAD
      // Apply schema validation if provided
      const rows = schema ? result.map((row: any) => schema.parse(row)) : result;
=======
      // Apply schema validation
      const rows = result.map((row) => schema.parse(row));
>>>>>>> 43fb036f
      return { rows: rows as z.infer<T>[], rowCount: rows.length };
    } catch (error) {
      console.error("Databricks SQL query error:", error);
      console.error("Error details:", {
        message: (error as any).message,
        code: (error as any).code,
        status: (error as any).status,
      });
      throw error;
    }
  }
}

<<<<<<< HEAD
class DatabricksAuthenticationProvider  {
  private apiClient: ApiClient;

  constructor() {
    this.apiClient = new ApiClient(new Config({}));
  }

  async authenticate(): Promise<HeadersInit> {
    const headers = new Headers();
    await this.apiClient.config.authenticate(headers);
    return Object.fromEntries(headers.entries());
  }

  async getHost(): Promise<URL> {
    return await this.apiClient.host;
  }
=======
/**
 * Helper utility to map and validate raw SQL rows using a Zod schema.
 * Useful when you have raw rows from nested queries or need manual mapping.
 *
 * @param rows - Array of raw SQL rows (Record<string, SqlValue>)
 * @param schema - Zod schema for validation
 * @returns Array of validated and typed objects
 *
 * @example
 * const rawRows = [{id: 1, name: "Alice"}, {id: 2, name: "Bob"}];
 * const schema = z.object({ id: z.number(), name: z.string() });
 * const users = mapRows(rawRows, schema);
 * // users is typed as { id: number; name: string }[]
 */
export function mapRows<T>(rows: SqlRow[], schema: z.ZodSchema<T>): T[] {
  return rows.map((row) => schema.parse(row));
>>>>>>> 43fb036f
}<|MERGE_RESOLUTION|>--- conflicted
+++ resolved
@@ -90,13 +90,8 @@
       await session.close();
       await connection.close();
 
-<<<<<<< HEAD
-      // Apply schema validation if provided
-      const rows = schema ? result.map((row: any) => schema.parse(row)) : result;
-=======
       // Apply schema validation
-      const rows = result.map((row) => schema.parse(row));
->>>>>>> 43fb036f
+      const rows = result.map((row: any) => schema.parse(row));
       return { rows: rows as z.infer<T>[], rowCount: rows.length };
     } catch (error) {
       console.error("Databricks SQL query error:", error);
@@ -110,7 +105,6 @@
   }
 }
 
-<<<<<<< HEAD
 class DatabricksAuthenticationProvider  {
   private apiClient: ApiClient;
 
@@ -127,7 +121,8 @@
   async getHost(): Promise<URL> {
     return await this.apiClient.host;
   }
-=======
+}
+
 /**
  * Helper utility to map and validate raw SQL rows using a Zod schema.
  * Useful when you have raw rows from nested queries or need manual mapping.
@@ -144,5 +139,4 @@
  */
 export function mapRows<T>(rows: SqlRow[], schema: z.ZodSchema<T>): T[] {
   return rows.map((row) => schema.parse(row));
->>>>>>> 43fb036f
 }