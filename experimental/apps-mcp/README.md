--- conflicted
+++ resolved
@@ -14,16 +14,10 @@
 5. **Deploy confidently** - Push validated apps directly to Databricks Apps platform
 
 **Why use it:**
-<<<<<<< HEAD
-- **Speed**: Go from concept to deployed Databricks app in minutes, not hours or days
-- **Quality**: Extensive validation ensures your app builds, passes tests, and is production-ready
-- **Simplicity**: One natural language conversation handles the entire workflow
-- **Transparency**: Every MCP tool call displays clear, branded output so you always know when Databricks MCP is working
-=======
 - **Conversational interface**: Work with Databricks using natural language instead of memorizing CLI commands
 - **Context-aware**: Get relevant command suggestions based on your workspace configuration
 - **Unified workflow**: Combine data exploration, bundle management, and app deployment in one tool
->>>>>>> 6987cc09
+- **Transparency**: Every MCP tool call displays clear, branded output so you always know when Databricks MCP is working
 
 Perfect for data engineers and developers who want to streamline their Databricks workflows with AI-powered assistance.
 
@@ -212,53 +206,7 @@
 Explore my Databricks workspace and show me what's available
 ```
 
-<<<<<<< HEAD
-**What happens:**
-1. **Data Discovery** - AI lists schemas and tables in main.sales
-2. **Data Inspection** - AI describes the purchases table structure
-3. **App Generation** - AI scaffolds a TypeScript application
-4. **Customization** - AI adds visualization components and queries
-5. **Validation** - AI runs build, type check, and tests
-6. **Deployment** - AI deploys to Databricks Apps as "sales-insights"
-
-**What you'll see in your chat:**
-Every Databricks MCP operation shows a clear branded header:
-```
-━━━━━━━━━━━━━━━━━━━━━━━━━━━━━━━━━━━━━━━━━━━━━━━━━━
-🚀 Databricks MCP: App scaffolded successfully
-━━━━━━━━━━━━━━━━━━━━━━━━━━━━━━━━━━━━━━━━━━━━━━━━━━
-
-✅ Created appkit application at /path/to/sales-insights
-Files copied: 42
-...
-
-━━━━━━━━━━━━━━━━━━━━━━━━━━━━━━━━━━━━━━━━━━━━━━━━━━
-🔍 Databricks MCP: Validating your app
-━━━━━━━━━━━━━━━━━━━━━━━━━━━━━━━━━━━━━━━━━━━━━━━━━━
-
-✅ All validation checks passed
-...
-
-━━━━━━━━━━━━━━━━━━━━━━━━━━━━━━━━━━━━━━━━━━━━━━━━━━
-🚢 Databricks MCP: Deploying to production
-━━━━━━━━━━━━━━━━━━━━━━━━━━━━━━━━━━━━━━━━━━━━━━━━━━
-
-✅ App 'sales-insights' deployed successfully!
-
-🌐 URL: https://your-workspace.databricks.com/...
-```
-
-**Result:** A production-ready Databricks app running in minutes with proper testing.
-
----
-
-### Quick Examples for Specific Use Cases
-
-#### Data App from Scratch
-
-=======
 **Query data:**
->>>>>>> 6987cc09
 ```
 Show me the schema of the main.sales.transactions table and give me a sample of 10 rows
 ```
