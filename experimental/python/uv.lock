--- conflicted
+++ resolved
@@ -166,11 +166,7 @@
 
 [[package]]
 name = "databricks-bundles"
-<<<<<<< HEAD
-version = "0.243.0"
-=======
 version = "0.247.1"
->>>>>>> 8afcf93e
 source = { editable = "." }
 
 [package.dev-dependencies]
