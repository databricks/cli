--- conflicted
+++ resolved
@@ -4,10 +4,7 @@
 /acceptance/pipelines/    @jefferycheng1 @kanterov @lennartkats-db
 /cmd/pipelines/           @jefferycheng1 @kanterov @lennartkats-db
 /cmd/labs/                @alexott @nfx
-<<<<<<< HEAD
 /experimental/aitools/    @databricks/eng-app-devex @lennartkats-db
-=======
 /cmd/workspace/apps/      @databricks/eng-app-devex
 /libs/apps/               @databricks/eng-app-devex
-/acceptance/apps/         @databricks/eng-app-devex
->>>>>>> a82f3f6b
+/acceptance/apps/         @databricks/eng-app-devex