name: release

on:
  push:
    tags:
      - "v*"

  workflow_dispatch:

jobs:
  goreleaser:
    environment: sign
    runs-on:
      group: databricks-deco-testing-runner-group
      labels: ubuntu-latest-deco

    outputs:
      artifacts: ${{ steps.releaser.outputs.artifacts }}

    steps:
      - name: Checkout repository and submodules
        uses: actions/checkout@11bd71901bbe5b1630ceea73d27597364c9af683 # v4.2.2
        with:
          fetch-depth: 0
          fetch-tags: true

      - name: Setup Go
        uses: actions/setup-go@44694675825211faa026b3c33043df3e48a5fa00 # v6.0.0
        with:
          go-version-file: go.mod

          # The default cache key for this action considers only the `go.sum` file.
          # We include .goreleaser.yaml here to differentiate from the cache used by the push action
          # that runs unit tests. This job produces and uses a different cache.
          cache-dependency-path: |
            go.sum
            .goreleaser.yaml

      # Log into the GitHub Container Registry. The goreleaser action will create
      # the docker images and push them to the GitHub Container Registry.
      - uses: docker/login-action@5e57cd118135c172c3672efd75eb46360885c0ef # v3.6.0
        with:
          registry: "ghcr.io"
          username: "${{ github.actor }}"
          password: "${{ secrets.GITHUB_TOKEN }}"

      # QEMU is required to build cross platform docker images using buildx.
      # It allows virtualization of the CPU architecture at the application level.
      - name: Set up QEMU dependency
        uses: docker/setup-qemu-action@29109295f81e9208d7d86ff1c6c12d2833863392 # v3.6.0

      - name: Setup Java for jsign
        uses: actions/setup-java@v4
        with:
          distribution: 'temurin'
          java-version: '17'

      - name: Get Key Vault access token
        id: get-token
        run: |
          az login --service-principal \
            -u ${{ secrets.DECO_SIGN_AZURE_CLIENT_ID }} \
            -p ${{ secrets.DECO_SIGN_AZURE_CLIENT_SECRET }} \
            --tenant ${{ secrets.DECO_SIGN_AZURE_TENANT_ID }}
          ACCESS_TOKEN=$(az account get-access-token --resource https://vault.azure.net --query accessToken -o tsv)
          echo "ACCESS_TOKEN=$ACCESS_TOKEN" >> $GITHUB_ENV

      - name: Run GoReleaser
        id: releaser
        uses: goreleaser/goreleaser-action@e435ccd777264be153ace6237001ef4d979d3a7a # v6.4.0
        with:
          version: ~> v2
          args: release
        env:
          GITHUB_TOKEN: ${{ secrets.GITHUB_TOKEN }}
          ACCESS_TOKEN: ${{ env.ACCESS_TOKEN }}
          AZURE_KEY_VAULT_NAME: deco-sign
          AZURE_CERTIFICATE_NAME: deco-sign

  create-setup-cli-release-pr:
    runs-on:
      group: databricks-deco-testing-runner-group
      labels: ubuntu-latest-deco

    needs: goreleaser

    steps:
      - name: Set VERSION variable from tag
        run: |
          VERSION=${{ github.ref_name }}
          echo "VERSION=${VERSION:1}" >> $GITHUB_ENV

      - name: Update setup-cli
        uses: actions/github-script@ed597411d8f924073f98dfc5c65a23a2325f34cd # v8.0.0
        with:
          github-token: ${{ secrets.DECO_GITHUB_TOKEN }}
          script: |
            await github.rest.actions.createWorkflowDispatch({
              owner: 'databricks',
              repo: 'setup-cli',
              workflow_id: 'release-pr.yml',
              ref: 'main',
              inputs: {
                version: "${{ env.VERSION }}",
              }
            });

  create-homebrew-tap-release-pr:
    runs-on:
      group: databricks-deco-testing-runner-group
      labels: ubuntu-latest-deco

    needs: goreleaser

    steps:
      - name: Set VERSION variable from tag
        run: |
          VERSION=${{ github.ref_name }}
          echo "VERSION=${VERSION:1}" >> $GITHUB_ENV

      - name: Update homebrew-tap
        uses: actions/github-script@ed597411d8f924073f98dfc5c65a23a2325f34cd # v8.0.0
        with:
          github-token: ${{ secrets.DECO_GITHUB_TOKEN }}
          script: |
            let artifacts = ${{ needs.goreleaser.outputs.artifacts }}
            artifacts = artifacts.filter(a => a.type == "Archive")
            artifacts = new Map(
              artifacts.map(a => [
                a.goos + "_" + a.goarch + "_" + a.extra.Format,
                a.extra.Checksum.replace("sha256:", "")
              ])
            )

            await github.rest.actions.createWorkflowDispatch({
              owner: 'databricks',
              repo: 'homebrew-tap',
              workflow_id: 'release-pr.yml',
              ref: 'main',
              inputs: {
                version: "${{ env.VERSION }}",
                darwin_amd64_sha: artifacts.get('darwin_amd64_zip'),
                darwin_arm64_sha: artifacts.get('darwin_arm64_zip'),
                linux_amd64_sha: artifacts.get('linux_amd64_zip'),
                linux_arm64_sha: artifacts.get('linux_arm64_zip')
              }
            });

  create-vscode-extension-update-pr:
    runs-on:
      group: databricks-deco-testing-runner-group
      labels: ubuntu-latest-deco

    needs: goreleaser

    steps:
      - name: Set VERSION variable from tag
        run: |
          VERSION=${{ github.ref_name }}
          echo "VERSION=${VERSION:1}" >> $GITHUB_ENV

      - name: Update CLI version in the VSCode extension
        uses: actions/github-script@ed597411d8f924073f98dfc5c65a23a2325f34cd # v8.0.0
        with:
          github-token: ${{ secrets.DECO_GITHUB_TOKEN }}
          script: |
            await github.rest.actions.createWorkflowDispatch({
              owner: 'databricks',
              repo: 'databricks-vscode',
              workflow_id: 'update-cli-version.yml',
              ref: 'main',
              inputs: {
                version: "${{ env.VERSION }}",
              }
            });

  pypi-publish:
    runs-on:
      group: databricks-deco-testing-runner-group
      labels: ubuntu-latest-deco

    needs: goreleaser

    # IMPORTANT:
    # - 'id-token: write' is mandatory for OIDC and trusted publishing to PyPi
    # - 'environment: release' is a part of OIDC assertion done by PyPi
    #
    # See: https://docs.pypi.org/trusted-publishers/creating-a-project-through-oidc/
    environment: release
    permissions:
      id-token: write

    steps:
      - name: Checkout repository and submodules
        uses: actions/checkout@11bd71901bbe5b1630ceea73d27597364c9af683 # v4.2.2
        with:
          fetch-depth: 0
          fetch-tags: true

      - name: Install uv
        uses: astral-sh/setup-uv@85856786d1ce8acfbcc2f13a5f3fbd6b938f9f41 # v7.1.2
        with:
          version: "0.6.5"

      - name: Build wheel
        working-directory: python
        run: make build

      - name: Publish package distributions to PyPI
        uses: pypa/gh-action-pypi-publish@ed0c53931b1dc9bd32cbe73a98c7f6766f8a527e # v1.13.0
        with:
<<<<<<< HEAD
          packages-dir: experimental/python/dist

  publish-to-winget-pkgs:
    runs-on:
      group: databricks-deco-testing-runner-group
      labels: ubuntu-latest-deco

    needs: goreleaser

    environment: release

    steps:
      - name: Checkout repository and submodules
        uses: actions/checkout@11bd71901bbe5b1630ceea73d27597364c9af683 # v4.2.2

        # When updating the version of komac, make sure to update the checksum in the next step.
        # Find both at https://github.com/russellbanks/Komac/releases.
      - name: Download komac binary
        run: |
          curl -s -L -o $RUNNER_TEMP/komac-2.9.0-x86_64-unknown-linux-gnu.tar.gz https://github.com/russellbanks/Komac/releases/download/v2.9.0/komac-2.9.0-x86_64-unknown-linux-gnu.tar.gz

      - name: Verify komac binary
        run: |
          echo "d07a12831ad5418fee715488542a98ce3c0e591d05c850dd149fe78432be8c4c  $RUNNER_TEMP/komac-2.9.0-x86_64-unknown-linux-gnu.tar.gz" | sha256sum -c -

      - name: Untar komac binary to temporary path
        run: |
          mkdir -p $RUNNER_TEMP/komac
          tar -xzf $RUNNER_TEMP/komac-2.9.0-x86_64-unknown-linux-gnu.tar.gz -C $RUNNER_TEMP/komac

      - name: Add komac to PATH
        run: echo "$RUNNER_TEMP/komac" >> $GITHUB_PATH

      - name: Confirm komac version
        run: komac --version

        # Use the tag from the input, or the ref name if the input is not provided.
        # The ref name is equal to the tag name when this workflow is triggered by the "sign-cli" command.
      - name: Strip "v" prefix from version
        id: strip_version
        run: echo "version=$(echo ${{ github.ref_name }} | sed 's/^v//')" >> "$GITHUB_OUTPUT"

      - name: Get URLs of signed Windows binaries
        id: get_windows_urls
        run: |
          urls=$(
            gh api https://api.github.com/repos/databricks/cli/releases/tags/${{ github.ref_name }} | \
            jq -r .assets[].browser_download_url | \
            grep -E '_windows_.*\.zip$' | \
            tr '\n' ' '
          )
          if [ -z "$urls" ]; then
            echo "No signed Windows binaries found" >&2
            exit 1
          fi
          echo "urls=$urls" >> "$GITHUB_OUTPUT"
        env:
          GITHUB_TOKEN: ${{ secrets.GITHUB_TOKEN }}

      - name: Publish to Winget
        run: |
          komac update Databricks.DatabricksCLI \
            --version ${{ steps.strip_version.outputs.version }} \
            --submit \
            --urls ${{ steps.get_windows_urls.outputs.urls }} \
        env:
          KOMAC_FORK_OWNER: eng-dev-ecosystem-bot
          GITHUB_TOKEN: ${{ secrets.ENG_DEV_ECOSYSTEM_BOT_TOKEN }}
=======
          packages-dir: python/dist
>>>>>>> 3a52448b
<|MERGE_RESOLUTION|>--- conflicted
+++ resolved
@@ -209,8 +209,7 @@
       - name: Publish package distributions to PyPI
         uses: pypa/gh-action-pypi-publish@ed0c53931b1dc9bd32cbe73a98c7f6766f8a527e # v1.13.0
         with:
-<<<<<<< HEAD
-          packages-dir: experimental/python/dist
+          packages-dir: python/dist
 
   publish-to-winget-pkgs:
     runs-on:
@@ -277,7 +276,4 @@
             --urls ${{ steps.get_windows_urls.outputs.urls }} \
         env:
           KOMAC_FORK_OWNER: eng-dev-ecosystem-bot
-          GITHUB_TOKEN: ${{ secrets.ENG_DEV_ECOSYSTEM_BOT_TOKEN }}
-=======
-          packages-dir: python/dist
->>>>>>> 3a52448b
+          GITHUB_TOKEN: ${{ secrets.ENG_DEV_ECOSYSTEM_BOT_TOKEN }}