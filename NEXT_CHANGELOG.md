# NEXT CHANGELOG

## Release v0.250.0

### Notable Changes

### Dependency updates

### CLI
<<<<<<< HEAD
* Remove unused flags when --json is force and force json for budget-policy ([#2682](https://github.com/databricks/cli/pull/2682))
* Added `exclude-from` and `include-from` flags support to sync command ([#2660](https://github.com/databricks/cli/pull/2660))
=======
>>>>>>> ac7facad

### Bundles

### API Changes<|MERGE_RESOLUTION|>--- conflicted
+++ resolved
@@ -7,11 +7,7 @@
 ### Dependency updates
 
 ### CLI
-<<<<<<< HEAD
 * Remove unused flags when --json is force and force json for budget-policy ([#2682](https://github.com/databricks/cli/pull/2682))
-* Added `exclude-from` and `include-from` flags support to sync command ([#2660](https://github.com/databricks/cli/pull/2660))
-=======
->>>>>>> ac7facad
 
 ### Bundles
 
