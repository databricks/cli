# NEXT CHANGELOG

## Release v0.252.0

### Notable Changes

### Dependency updates
<<<<<<< HEAD
* Upgraded Go SDK to 0.69.0 ([#2867](https://github.com/databricks/cli/pull/2867))
=======
* Upgraded to TF provider 1.79.0 ([#2869](https://github.com/databricks/cli/pull/2869))
>>>>>>> 2be5d8fe

### CLI

### Bundles
* Removed unused fields from resources.models schema: creation\_timestamp, last\_updated\_timestamp, latest\_versions and user\_id. Using them now raises a warning.
* Preserve folder structure for app source code in bundle generate ([#2848](https://github.com/databricks/cli/pull/2848))
* Fixed normalising requirements file path in dependencies section ([#2861](https://github.com/databricks/cli/pull/2861))
* Fix default-python template not to add environments when serverless=yes and include\_python=no ([#2866](https://github.com/databricks/cli/pull/2866))
* Fixed handling of Unicode characters in Python support ([#2873](https://github.com/databricks/cli/pull/2873))

### API Changes<|MERGE_RESOLUTION|>--- conflicted
+++ resolved
@@ -5,11 +5,8 @@
 ### Notable Changes
 
 ### Dependency updates
-<<<<<<< HEAD
 * Upgraded Go SDK to 0.69.0 ([#2867](https://github.com/databricks/cli/pull/2867))
-=======
 * Upgraded to TF provider 1.79.0 ([#2869](https://github.com/databricks/cli/pull/2869))
->>>>>>> 2be5d8fe
 
 ### CLI
 
