--- conflicted
+++ resolved
@@ -9,10 +9,7 @@
 ### CLI
 
 ### Bundles
-<<<<<<< HEAD
 * Correctly translate paths to local requirements.txt file in environment dependencies ([#2736](https://github.com/databricks/cli/pull/2736))
-=======
 * Check for running resources with --fail-on-active-runs before any mutative operation during deploy ([#2743](https://github.com/databricks/cli/pull/2743))
->>>>>>> 8eb31ccf
 
 ### API Changes