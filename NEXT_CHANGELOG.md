--- conflicted
+++ resolved
@@ -12,13 +12,9 @@
 * Remove support for deprecated `experimental/pydabs` config, use `experimental/python` instead. See [Configuration in Python
 ](https://docs.databricks.com/dev-tools/bundles/python). ([#3102](https://github.com/databricks/cli/pull/3102))
 
-<<<<<<< HEAD
 The `default-python` template now prompts if you want to use serverless compute (default to `yes`) ([#3051](https://github.com/databricks/cli/pull/3051)).
 
 ### API Changes
-=======
-### API Changes
 * Removed `databricks custom-llms` command group.
 * Added `databricks ai-builder` command group.
-* Added `databricks feature-store` command group.
->>>>>>> 3b156216
+* Added `databricks feature-store` command group.