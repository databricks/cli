--- conflicted
+++ resolved
@@ -5,11 +5,8 @@
 ### Notable Changes
 
 ### Dependency updates
-<<<<<<< HEAD
 * Upgrade TF provider to 1.86.0 ([#3374](https://github.com/databricks/cli/pull/3374))
-=======
 * Update Go SDK to 0.79.0 ([#3376](https://github.com/databricks/cli/pull/3376))
->>>>>>> acb3e08c
 
 ### CLI
 
