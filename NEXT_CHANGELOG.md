--- conflicted
+++ resolved
@@ -9,11 +9,8 @@
 ### Dependency updates
 
 ### Bundles
-<<<<<<< HEAD
 * Updated the default-python template to follow the Lakeflow conventions: pipelines as source files, pyproject.toml ([#3712](https://github.com/databricks/cli/pull/3712)).
 * Updated the internal lakeflow-pipelines template to use an "src" layout ([#3671](https://github.com/databricks/cli/pull/3671)).
-=======
 * Fix a permissions bug adding second IS\_OWNER and causing "The job must have exactly one owner." error. Introduced in 0.274.0. ([#3850](https://github.com/databricks/cli/pull/3850))
->>>>>>> d28763f0
 
 ### API Changes