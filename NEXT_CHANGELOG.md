# NEXT CHANGELOG

## Release v0.267.0

### Notable Changes

### CLI
<<<<<<< HEAD
* Introduce retries to `databricks psql` command ([#3492](https://github.com/databricks/cli/pull/3492))
=======
* Add rule files for coding agents working on the CLI code base ([#3245](https://github.com/databricks/cli/pull/3245))
>>>>>>> 7c6eddd4

### Dependency updates

### Bundles

### API Changes<|MERGE_RESOLUTION|>--- conflicted
+++ resolved
@@ -5,11 +5,8 @@
 ### Notable Changes
 
 ### CLI
-<<<<<<< HEAD
 * Introduce retries to `databricks psql` command ([#3492](https://github.com/databricks/cli/pull/3492))
-=======
 * Add rule files for coding agents working on the CLI code base ([#3245](https://github.com/databricks/cli/pull/3245))
->>>>>>> 7c6eddd4
 
 ### Dependency updates
 
