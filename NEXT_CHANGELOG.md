# NEXT CHANGELOG

## Release v0.259.0

### Notable Changes
<<<<<<< HEAD
* Error when the absolute path to `databricks.yml` contains a glob character. These are: `*`, `?`, `[`, `]` and `^`. If the path to the `databricks.yml` file on your local filesystem contains one of these characters, that could lead to incorrect computation of glob patterns for the `includes` block and might cause resources to be deleted. After this patch users will not be at risk for unexpected deletions due to this issue. ([#3096](https://github.com/databricks/cli/pull/3096))
=======
* Diagnostics messages are no longer buffered to be printed at the end of command, flushed after every mutator ([#3175](https://github.com/databricks/cli/pull/3175))
* Diagnostics are now always rendered with forward slashes in file paths, even on Windows ([#3175](https://github.com/databricks/cli/pull/3175))
* "bundle summary" now prints diagnostics to stderr instead of stdout in text output mode ([#3175](https://github.com/databricks/cli/pull/3175))
* "bundle summary" no longer prints recommendations, it will only prints warnings and errors ([#3175](https://github.com/databricks/cli/pull/3175))
>>>>>>> b729ac28

### Dependency updates

### CLI

### Bundles
* Fix default search location for whl artifacts ([#3184](https://github.com/databricks/cli/pull/3184)). This was a regression introduced in 0.255.0.

### API Changes<|MERGE_RESOLUTION|>--- conflicted
+++ resolved
@@ -3,14 +3,11 @@
 ## Release v0.259.0
 
 ### Notable Changes
-<<<<<<< HEAD
 * Error when the absolute path to `databricks.yml` contains a glob character. These are: `*`, `?`, `[`, `]` and `^`. If the path to the `databricks.yml` file on your local filesystem contains one of these characters, that could lead to incorrect computation of glob patterns for the `includes` block and might cause resources to be deleted. After this patch users will not be at risk for unexpected deletions due to this issue. ([#3096](https://github.com/databricks/cli/pull/3096))
-=======
 * Diagnostics messages are no longer buffered to be printed at the end of command, flushed after every mutator ([#3175](https://github.com/databricks/cli/pull/3175))
 * Diagnostics are now always rendered with forward slashes in file paths, even on Windows ([#3175](https://github.com/databricks/cli/pull/3175))
 * "bundle summary" now prints diagnostics to stderr instead of stdout in text output mode ([#3175](https://github.com/databricks/cli/pull/3175))
 * "bundle summary" no longer prints recommendations, it will only prints warnings and errors ([#3175](https://github.com/databricks/cli/pull/3175))
->>>>>>> b729ac28
 
 ### Dependency updates
 
