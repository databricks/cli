# NEXT CHANGELOG

## Release v0.248.0

### Notable Changes

### Dependency updates

### CLI

### Bundles
* Do not exit early when checking incompatible tasks for specified DBR ([#2692](https://github.com/databricks/cli/pull/2692))
<<<<<<< HEAD
* Fixed a regression with pipeline library globs introduced in v0.247.0 ([#2723](https://github.com/databricks/cli/pull/2723))
=======
* Removed include/exclude flags support from bundle sync command ([#2718](https://github.com/databricks/cli/pull/2718))
* Do not clean up Python artifacts dist and build folder in "bundle validate", do it in "bundle deploy". This reverts the behaviour introduced in 0.245.0 ([#2722](https://github.com/databricks/cli/pull/2722))
>>>>>>> b3ab6216

### API Changes<|MERGE_RESOLUTION|>--- conflicted
+++ resolved
@@ -10,11 +10,8 @@
 
 ### Bundles
 * Do not exit early when checking incompatible tasks for specified DBR ([#2692](https://github.com/databricks/cli/pull/2692))
-<<<<<<< HEAD
-* Fixed a regression with pipeline library globs introduced in v0.247.0 ([#2723](https://github.com/databricks/cli/pull/2723))
-=======
 * Removed include/exclude flags support from bundle sync command ([#2718](https://github.com/databricks/cli/pull/2718))
 * Do not clean up Python artifacts dist and build folder in "bundle validate", do it in "bundle deploy". This reverts the behaviour introduced in 0.245.0 ([#2722](https://github.com/databricks/cli/pull/2722))
->>>>>>> b3ab6216
+* Fixed a regression with pipeline library globs introduced in v0.247.0 ([#2723](https://github.com/databricks/cli/pull/2723))
 
 ### API Changes