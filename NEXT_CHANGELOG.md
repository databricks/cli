--- conflicted
+++ resolved
@@ -12,11 +12,8 @@
 * Upgrade TF provider to 1.88.0 ([#3529](https://github.com/databricks/cli/pull/3529))
 
 ### Bundles
-<<<<<<< HEAD
 * Update default-python template to make DB Connect work out of the box for unit tests, using uv to install dependencies ([#3254](https://github.com/databricks/cli/pull/3254))
-=======
 * Add support for `TaskRetryMode` for continuous jobs ([#3529](https://github.com/databricks/cli/pull/3529))
 * Add support for specifying database instance as an application resource ([#3529](https://github.com/databricks/cli/pull/3529))
->>>>>>> 20358074
 
 ### API Changes