# NEXT CHANGELOG

## Release v0.282.0

### Notable Changes

### CLI
* Skip non-exportable objects (e.g., `MLFLOW_EXPERIMENT`) during `workspace export-dir` instead of failing ([#4081](https://github.com/databricks/cli/issues/4081))

### Bundles
<<<<<<< HEAD
* Fix app deployment failure when app is in `DELETING` state ([#4176](https://github.com/databricks/cli/pull/4176))
=======
* Add `ipykernel` to the `default` template to enable Databricks Connect notebooks in Cursor/VS Code ([#4164](https://github.com/databricks/cli/pull/4164))
* Add interactive SQL warehouse picker to `default-sql` and `dbt-sql` bundle templates ([#4170](https://github.com/databricks/cli/pull/4170))
>>>>>>> 478eda0a

### Dependency updates

### API Changes<|MERGE_RESOLUTION|>--- conflicted
+++ resolved
@@ -8,12 +8,9 @@
 * Skip non-exportable objects (e.g., `MLFLOW_EXPERIMENT`) during `workspace export-dir` instead of failing ([#4081](https://github.com/databricks/cli/issues/4081))
 
 ### Bundles
-<<<<<<< HEAD
 * Fix app deployment failure when app is in `DELETING` state ([#4176](https://github.com/databricks/cli/pull/4176))
-=======
 * Add `ipykernel` to the `default` template to enable Databricks Connect notebooks in Cursor/VS Code ([#4164](https://github.com/databricks/cli/pull/4164))
 * Add interactive SQL warehouse picker to `default-sql` and `dbt-sql` bundle templates ([#4170](https://github.com/databricks/cli/pull/4170))
->>>>>>> 478eda0a
 
 ### Dependency updates
 
