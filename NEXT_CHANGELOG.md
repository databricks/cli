--- conflicted
+++ resolved
@@ -7,11 +7,9 @@
 ### CLI
 
 ### Dependency updates
-<<<<<<< HEAD
-* Upgrade Go SDK to 0.91.0
-=======
+* Upgrade Go SDK to 0.91.0 ([#3948](https://github.com/databricks/cli/pull/3948))
 * Bump Alpine Linux to 3.22 in the Docker image ([#3942](https://github.com/databricks/cli/pull/3942))
->>>>>>> 071b5841
+
 
 ### Bundles
 * Update templates to use serverless environment version 4 and matching Python version ([#3897](https://github.com/databricks/cli/pull/3897))
