--- conflicted
+++ resolved
@@ -10,12 +10,8 @@
 * Show "DEFAULT" as the default profile for `databricks auth login` [#3252](https://github.com/databricks/cli/pull/3252)
 
 ### Bundles
-<<<<<<< HEAD
 * Always set default value for source field for tasks if not explicitly set already ([#3359](https://github.com/databricks/cli/pull/3359))
-* Fix panic in auto competion handler for bundler run/open. Regression introduced in 0.259.0.
-=======
 * Fix panic in auto completion handler for bundler run/open. Regression introduced in 0.259.0. [#3358](https://github.com/databricks/cli/pull/3358)
 * Fix error propagation in the `bundle generate dashboard` command. Regression introduced in 0.259.0. [#3354](https://github.com/databricks/cli/pull/3354)
->>>>>>> f4badb43
 
 ### API Changes