--- conflicted
+++ resolved
@@ -11,10 +11,7 @@
 ### CLI
 
 ### Bundles
-<<<<<<< HEAD
 * Changed logic for resolving `${resources...}` references. Previously this would be done by terraform at deploy time. Now if it references a field that is present in the config, it will be done by DABs during bundle loading ([#3370](https://github.com/databricks/cli/pull/3370))
-=======
 * Add support for tagging pipelines ([#3086](https://github.com/databricks/cli/pull/3086))
->>>>>>> b906545d
 
 ### API Changes