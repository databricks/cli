# NEXT CHANGELOG

## Release v0.267.0

### Notable Changes

### CLI
* Introduce retries to `databricks psql` command ([#3492](https://github.com/databricks/cli/pull/3492))
* Add rule files for coding agents working on the CLI code base ([#3245](https://github.com/databricks/cli/pull/3245))

### Dependency updates
* Upgrade TF provider to 1.88.0 ([#3529](https://github.com/databricks/cli/pull/3529))
* Upgrade Go SDK to 0.82.0

### Bundles
* Update default-python template to make DB Connect work out of the box for unit tests, using uv to install dependencies ([#3254](https://github.com/databricks/cli/pull/3254))
* Add support for `TaskRetryMode` for continuous jobs ([#3529](https://github.com/databricks/cli/pull/3529))
* Add support for specifying database instance as an application resource ([#3529](https://github.com/databricks/cli/pull/3529))
<<<<<<< HEAD
* Allow referencing job libraries outside bundle root without the need to specify sync root ([#2842](https://github.com/databricks/cli/pull/2842))
=======
* Add top level `run_as` support for Lakeflow Declarative Pipelines ([#3307](https://github.com/databricks/cli/pull/3307))
>>>>>>> 07e649bc

### API Changes<|MERGE_RESOLUTION|>--- conflicted
+++ resolved
@@ -16,10 +16,7 @@
 * Update default-python template to make DB Connect work out of the box for unit tests, using uv to install dependencies ([#3254](https://github.com/databricks/cli/pull/3254))
 * Add support for `TaskRetryMode` for continuous jobs ([#3529](https://github.com/databricks/cli/pull/3529))
 * Add support for specifying database instance as an application resource ([#3529](https://github.com/databricks/cli/pull/3529))
-<<<<<<< HEAD
 * Allow referencing job libraries outside bundle root without the need to specify sync root ([#2842](https://github.com/databricks/cli/pull/2842))
-=======
 * Add top level `run_as` support for Lakeflow Declarative Pipelines ([#3307](https://github.com/databricks/cli/pull/3307))
->>>>>>> 07e649bc
 
 ### API Changes