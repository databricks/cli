# NEXT CHANGELOG

## Release v0.274.0

### Notable Changes

### CLI

### Dependency updates

### Bundles
<<<<<<< HEAD
* Added support for --bind flag in `bundle generate` ([#3782](https://github.com/databricks/cli/pull/3782))
=======
* For secret scopes, no longer remove current user's permissions ([#3780](https://github.com/databricks/cli/pull/3780))
* Automatically add owner permissions during bundle initialization, this makes final permissions visible in 'bundle validate -o json' ([#3780](https://github.com/databricks/cli/pull/3780))
>>>>>>> c8249ba6

### API Changes<|MERGE_RESOLUTION|>--- conflicted
+++ resolved
@@ -9,11 +9,8 @@
 ### Dependency updates
 
 ### Bundles
-<<<<<<< HEAD
 * Added support for --bind flag in `bundle generate` ([#3782](https://github.com/databricks/cli/pull/3782))
-=======
 * For secret scopes, no longer remove current user's permissions ([#3780](https://github.com/databricks/cli/pull/3780))
 * Automatically add owner permissions during bundle initialization, this makes final permissions visible in 'bundle validate -o json' ([#3780](https://github.com/databricks/cli/pull/3780))
->>>>>>> c8249ba6
 
 ### API Changes