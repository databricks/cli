# NEXT CHANGELOG

## Release v0.259.0

### Notable Changes
<<<<<<< HEAD
* Add support for arbitrary scripts in DABs. Users can now define scripts in their bundle configuration. These scripts automatically inherit the bundle's credentials for authentication. They can be invoked with the `bundle run` command. ([#2813](https://github.com/databricks/cli/pull/2813))
=======
* Error when the absolute path to `databricks.yml` contains a glob character. These are: `*`, `?`, `[`, `]` and `^`. If the path to the `databricks.yml` file on your local filesystem contains one of these characters, that could lead to incorrect computation of glob patterns for the `includes` block and might cause resources to be deleted. After this patch users will not be at risk for unexpected deletions due to this issue. ([#3096](https://github.com/databricks/cli/pull/3096))
>>>>>>> 2f1627de
* Diagnostics messages are no longer buffered to be printed at the end of command, flushed after every mutator ([#3175](https://github.com/databricks/cli/pull/3175))
* Diagnostics are now always rendered with forward slashes in file paths, even on Windows ([#3175](https://github.com/databricks/cli/pull/3175))
* "bundle summary" now prints diagnostics to stderr instead of stdout in text output mode ([#3175](https://github.com/databricks/cli/pull/3175))
* "bundle summary" no longer prints recommendations, it will only prints warnings and errors ([#3175](https://github.com/databricks/cli/pull/3175))

### Dependency updates

### CLI

### Bundles
* Fix default search location for whl artifacts ([#3184](https://github.com/databricks/cli/pull/3184)). This was a regression introduced in 0.255.0.
* The job tasks are now sorted by task key in "bundle validate/summary" output ([#3212](https://github.com/databricks/cli/pull/3212))

### API Changes<|MERGE_RESOLUTION|>--- conflicted
+++ resolved
@@ -3,11 +3,8 @@
 ## Release v0.259.0
 
 ### Notable Changes
-<<<<<<< HEAD
 * Add support for arbitrary scripts in DABs. Users can now define scripts in their bundle configuration. These scripts automatically inherit the bundle's credentials for authentication. They can be invoked with the `bundle run` command. ([#2813](https://github.com/databricks/cli/pull/2813))
-=======
 * Error when the absolute path to `databricks.yml` contains a glob character. These are: `*`, `?`, `[`, `]` and `^`. If the path to the `databricks.yml` file on your local filesystem contains one of these characters, that could lead to incorrect computation of glob patterns for the `includes` block and might cause resources to be deleted. After this patch users will not be at risk for unexpected deletions due to this issue. ([#3096](https://github.com/databricks/cli/pull/3096))
->>>>>>> 2f1627de
 * Diagnostics messages are no longer buffered to be printed at the end of command, flushed after every mutator ([#3175](https://github.com/databricks/cli/pull/3175))
 * Diagnostics are now always rendered with forward slashes in file paths, even on Windows ([#3175](https://github.com/databricks/cli/pull/3175))
 * "bundle summary" now prints diagnostics to stderr instead of stdout in text output mode ([#3175](https://github.com/databricks/cli/pull/3175))
