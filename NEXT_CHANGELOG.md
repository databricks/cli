--- conflicted
+++ resolved
@@ -10,11 +10,8 @@
 * Show "DEFAULT" as the default profile for `databricks auth login` [#3252](https://github.com/databricks/cli/pull/3252)
 
 ### Bundles
-<<<<<<< HEAD
 * Add warning when an invalid value is specified for enum field ([#3050](https://github.com/databricks/cli/pull/3050))
-=======
 * Fix panic in auto completion handler for bundler run/open. Regression introduced in 0.259.0. [#3358](https://github.com/databricks/cli/pull/3358)
 * Fix error propagation in the `bundle generate dashboard` command. Regression introduced in 0.259.0. [#3354](https://github.com/databricks/cli/pull/3354)
->>>>>>> f4badb43
 
 ### API Changes