--- conflicted
+++ resolved
@@ -9,11 +9,6 @@
 ### Dependency updates
 
 ### Bundles
-<<<<<<< HEAD
 * Add `default-scala` template for Scala projects with SBT build configuration and example code ([#3906](https://github.com/databricks/cli/pull/3906))
-* Add `default-minimal` template for users who want a clean slate without sample code ([#3885](https://github.com/databricks/cli/pull/3885))
-* Add validation that served_models and served_entities are not used at the same time. Add client side translation logic. ([#3880](https://github.com/databricks/cli/pull/3880))
-=======
->>>>>>> cc9703f7
 
 ### API Changes