--- conflicted
+++ resolved
@@ -8,17 +8,6 @@
 ### CLI
 
 ### Bundles
-<<<<<<< HEAD
-* Processing 'artifacts' section is now done in "bundle validate" (adding defaults, inferring "build", asserting required fields) ([#2526])(https://github.com/databricks/cli/pull/2526))
-* When uploading artifacts, include relative path in log message ([#2539])(https://github.com/databricks/cli/pull/2539))
-* Added support for clusters in deployment bind/unbind commands ([#2536](https://github.com/databricks/cli/pull/2536))
-* Added support for volumes in deployment bind/unbind commands ([#2527](https://github.com/databricks/cli/pull/2527))
-* Added support for dashboards in deployment bind/unbind commands ([#2516](https://github.com/databricks/cli/pull/2516))
-* Added support for registered models in deployment bind/unbind commands ([#2556](https://github.com/databricks/cli/pull/2556))
-* Added a mismatch check when host is defined in config and as an env variable ([#2549](https://github.com/databricks/cli/pull/2549))
-* New attribute on artifacts entries: `dynamic_version`. When set to true, it patches the wheel with dynamic version suffix so it is always used by Databricks environments, even if original wheel version is the same. Intended for development loop on interactive clusters. ([#2520](https://github.com/databricks/cli/pull/2520))
 * Fixed cleaning up artifact path .internal folder ([#2572](https://github.com/databricks/cli/pull/2572))
-=======
->>>>>>> e749ad5a
 
 ### API Changes