--- conflicted
+++ resolved
@@ -14,10 +14,8 @@
 
 ### Dependency updates
 * Upgrade Go SDK to 0.82.0 ([#3769](https://github.com/databricks/cli/pull/3769))
-<<<<<<< HEAD
 * Upgrade TF provider to 1.92.0 ([#3772](https://github.com/databricks/cli/pull/3772))
-=======
->>>>>>> 89b2786a
+
 
 ### Bundles
 * Updated the internal lakeflow-pipelines template to use an "src" layout ([#3671](https://github.com/databricks/cli/pull/3671)).
