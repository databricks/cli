# NEXT CHANGELOG

## Release v0.250.0

### Notable Changes

### Dependency updates

### CLI

### Bundles
<<<<<<< HEAD
* Made `experimental/python/mutators` and `experimental/python/resources` fields optional in JSON schema ([#2761](https://github.com/databricks/cli/pull/2761))
=======
* Raise an error when Unity Catalog volumes are used for paths other than artifacts ([#2754](https://github.com/databricks/cli/pull/2754))
>>>>>>> 28c7d35b

### API Changes<|MERGE_RESOLUTION|>--- conflicted
+++ resolved
@@ -9,10 +9,7 @@
 ### CLI
 
 ### Bundles
-<<<<<<< HEAD
+* Raise an error when Unity Catalog volumes are used for paths other than artifacts ([#2754](https://github.com/databricks/cli/pull/2754))
 * Made `experimental/python/mutators` and `experimental/python/resources` fields optional in JSON schema ([#2761](https://github.com/databricks/cli/pull/2761))
-=======
-* Raise an error when Unity Catalog volumes are used for paths other than artifacts ([#2754](https://github.com/databricks/cli/pull/2754))
->>>>>>> 28c7d35b
 
 ### API Changes