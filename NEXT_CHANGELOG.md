--- conflicted
+++ resolved
@@ -9,12 +9,6 @@
 ### Dependency updates
 
 ### Bundles
-<<<<<<< HEAD
-* Update templates to use serverless environment version 4 and matching Python version ([#3897](https://github.com/databricks/cli/pull/3897))
-* Add a language prompt to the `default-minimal` template ([#3918](https://github.com/databricks/cli/pull/3918))
-* Add `default-scala` template for Scala projects with SBT build configuration and example code ([#3906](https://github.com/databricks/cli/pull/3906))
 * Allow `file://` URIs in job libraries to reference runtime filesystem paths (e.g., JARs pre-installed on clusters via init scripts). These paths are no longer treated as local files to upload. ([#3884](https://github.com/databricks/cli/pull/3884))
-=======
->>>>>>> 6f4b03f2
 
 ### API Changes