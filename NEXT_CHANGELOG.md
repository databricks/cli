# NEXT CHANGELOG

## Release v0.279.0

### Notable Changes

### CLI

### Dependency updates

### Bundles
<<<<<<< HEAD
* Add support for alerts to DABs ([#4004](https://github.com/databricks/cli/pull/4004))
=======
* Allow `file://` URIs in job libraries to reference runtime filesystem paths (e.g., JARs pre-installed on clusters via init scripts). These paths are no longer treated as local files to upload. ([#3884](https://github.com/databricks/cli/pull/3884))
>>>>>>> 7a84cf13

### API Changes<|MERGE_RESOLUTION|>--- conflicted
+++ resolved
@@ -9,10 +9,7 @@
 ### Dependency updates
 
 ### Bundles
-<<<<<<< HEAD
 * Add support for alerts to DABs ([#4004](https://github.com/databricks/cli/pull/4004))
-=======
 * Allow `file://` URIs in job libraries to reference runtime filesystem paths (e.g., JARs pre-installed on clusters via init scripts). These paths are no longer treated as local files to upload. ([#3884](https://github.com/databricks/cli/pull/3884))
->>>>>>> 7a84cf13
 
 ### API Changes