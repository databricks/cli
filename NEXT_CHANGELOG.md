--- conflicted
+++ resolved
@@ -11,10 +11,7 @@
 ### Bundles
 * Fix processing short pip flags in environment dependencies ([#3708](https://github.com/databricks/cli/pull/3708))
 * Add support for referencing local files in -e pip flag for environment dependencies ([#3708](https://github.com/databricks/cli/pull/3708))
-<<<<<<< HEAD
 * Add error for when an etag is specified in dashboard configuration. Setting etags was never supported / valid in bundles but now users will see this error during validation rather than deployment. ([#3723](https://github.com/databricks/cli/pull/3723))
-=======
 * Fix PIP flag processing in pipeline environment dependencies ([#3734](https://github.com/databricks/cli/pull/3734))
->>>>>>> 8f893128
 
 ### API Changes