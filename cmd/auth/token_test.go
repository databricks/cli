package auth

import (
	"context"
	"net/http"
	"testing"
	"time"

<<<<<<< HEAD
=======
	"github.com/databricks/cli/cmd"
	"github.com/databricks/cli/cmd/root"
>>>>>>> e8c66392
	"github.com/databricks/cli/libs/auth"
	"github.com/databricks/cli/libs/databrickscfg/profile"
	"github.com/databricks/databricks-sdk-go/credentials/oauth"
	"github.com/databricks/databricks-sdk-go/httpclient/fixtures"
	"github.com/stretchr/testify/assert"
	"golang.org/x/oauth2"
)

var refreshFailureTokenResponse = fixtures.HTTPFixture{
	MatchAny: true,
	Status:   401,
	Response: map[string]string{
		"error":             "invalid_request",
		"error_description": "Refresh token is invalid",
	},
}

var refreshFailureInvalidResponse = fixtures.HTTPFixture{
	MatchAny: true,
	Status:   200,
	Response: "Not json",
}

var refreshFailureOtherError = fixtures.HTTPFixture{
	MatchAny: true,
	Status:   401,
	Response: map[string]string{
		"error":             "other_error",
		"error_description": "Databricks is down",
	},
}

var refreshSuccessTokenResponse = fixtures.HTTPFixture{
	MatchAny: true,
	Status:   200,
	Response: map[string]string{
		"access_token": "new-access-token",
		"token_type":   "Bearer",
		"expires_in":   "3600",
	},
}

type MockApiClient struct {
	RefreshTokenResponse http.RoundTripper
}

// GetAccountOAuthEndpoints implements oauth.OAuthClient.
func (m *MockApiClient) GetAccountOAuthEndpoints(ctx context.Context, accountHost, accountId string) (*oauth.OAuthAuthorizationServer, error) {
	return &oauth.OAuthAuthorizationServer{
		TokenEndpoint:         accountHost + "/token",
		AuthorizationEndpoint: accountHost + "/authorize",
	}, nil
}

// GetHttpClient implements oauth.OAuthClient.
func (m *MockApiClient) GetHttpClient(context.Context) *http.Client {
	return &http.Client{
		Transport: m.RefreshTokenResponse,
	}
}

// GetWorkspaceOAuthEndpoints implements oauth.OAuthClient.
func (m *MockApiClient) GetWorkspaceOAuthEndpoints(ctx context.Context, workspaceHost string) (*oauth.OAuthAuthorizationServer, error) {
	return &oauth.OAuthAuthorizationServer{
		TokenEndpoint:         workspaceHost + "/token",
		AuthorizationEndpoint: workspaceHost + "/authorize",
	}, nil
}

var _ oauth.OAuthClient = (*MockApiClient)(nil)

func TestToken_loadToken(t *testing.T) {
	profiler := profile.InMemoryProfiler{
		Profiles: profile.Profiles{
			{
				Name:      "expired",
				Host:      "https://accounts.cloud.databricks.com",
				AccountID: "expired",
			},
			{
				Name:      "active",
				Host:      "https://accounts.cloud.databricks.com",
				AccountID: "active",
			},
		},
	}
	tokenCache := &InMemoryTokenCache{
		Tokens: map[string]*oauth2.Token{
			"https://accounts.cloud.databricks.com/oidc/accounts/expired": {
				RefreshToken: "expired",
			},
			"https://accounts.cloud.databricks.com/oidc/accounts/active": {
				RefreshToken: "active",
				Expiry:       time.Now().Add(1 * time.Hour), // Hopefully unit tests don't take an hour to run
			},
		},
	}
<<<<<<< HEAD
	makeApiClient := func(f fixtures.HTTPFixture) *MockApiClient {
		return &MockApiClient{
			RefreshTokenResponse: fixtures.SliceTransport{f},
		}
	}
	validateToken := func(resp *oauth2.Token) {
		assert.Equal(t, "new-access-token", resp.AccessToken)
		assert.Equal(t, "Bearer", resp.TokenType)
	}
=======
	client := httpclient.NewApiClient(httpclient.ClientConfig{
		Transport: fixtures.SliceTransport{f},
	})
	ctx := profile.WithProfiler(context.Background(), profiler)
	ctx = cache.WithTokenCache(ctx, tokenCache)
	ctx = auth.WithApiClientForOAuth(ctx, client)
	return ctx
}

func getCobraCmdForTest(f fixtures.HTTPFixture) (*cobra.Command, *bytes.Buffer) {
	ctx := getContextForTest(f)
	c := cmd.New(ctx)
	output := &bytes.Buffer{}
	c.SetOut(output)
	return c, output
}

func TestTokenCmdWithProfilePrintsHelpfulLoginMessageOnRefreshFailure(t *testing.T) {
	cmd, output := getCobraCmdForTest(refreshFailureTokenResponse)
	cmd.SetArgs([]string{"auth", "token", "--profile", "expired"})
	err := root.Execute(cmd.Context(), cmd)

	out := output.String()
	assert.Empty(t, out)
	assert.ErrorContains(t, err, "a new access token could not be retrieved because the refresh token is invalid. To reauthenticate, run ")
	assert.ErrorContains(t, err, "auth login --profile expired")
}

func TestTokenCmdWithHostPrintsHelpfulLoginMessageOnRefreshFailure(t *testing.T) {
	cmd, output := getCobraCmdForTest(refreshFailureTokenResponse)
	cmd.SetArgs([]string{"auth", "token", "--host", "https://accounts.cloud.databricks.com", "--account-id", "expired"})
	err := root.Execute(cmd.Context(), cmd)

	out := output.String()
	assert.Empty(t, out)
	assert.ErrorContains(t, err, "a new access token could not be retrieved because the refresh token is invalid. To reauthenticate, run ")
	assert.ErrorContains(t, err, "auth login --host https://accounts.cloud.databricks.com --account-id expired")
}

func TestTokenCmdInvalidResponse(t *testing.T) {
	cmd, output := getCobraCmdForTest(refreshFailureInvalidResponse)
	cmd.SetArgs([]string{"auth", "token", "--profile", "active"})
	err := root.Execute(cmd.Context(), cmd)

	out := output.String()
	assert.Empty(t, out)
	assert.ErrorContains(t, err, "unexpected parsing token response: invalid character 'N' looking for beginning of value. Try logging in again with ")
	assert.ErrorContains(t, err, "auth login --profile active` before retrying. If this fails, please report this issue to the Databricks CLI maintainers at https://github.com/databricks/cli/issues/new")
}

func TestTokenCmdOtherErrorResponse(t *testing.T) {
	cmd, output := getCobraCmdForTest(refreshFailureOtherError)
	cmd.SetArgs([]string{"auth", "token", "--profile", "active"})
	err := root.Execute(cmd.Context(), cmd)

	out := output.String()
	assert.Empty(t, out)
	assert.ErrorContains(t, err, "unexpected error refreshing token: Databricks is down. Try logging in again with ")
	assert.ErrorContains(t, err, "auth login --profile active` before retrying. If this fails, please report this issue to the Databricks CLI maintainers at https://github.com/databricks/cli/issues/new")
}

func TestTokenCmdWithProfileSuccess(t *testing.T) {
	cmd, output := getCobraCmdForTest(refreshSuccessTokenResponse)
	cmd.SetArgs([]string{"auth", "token", "--profile", "active"})
	err := root.Execute(cmd.Context(), cmd)

	out := output.String()
	validateToken(t, out)
	assert.NoError(t, err)
}

func TestTokenCmdWithHostSuccess(t *testing.T) {
	cmd, output := getCobraCmdForTest(refreshSuccessTokenResponse)
	cmd.SetArgs([]string{"auth", "token", "--host", "https://accounts.cloud.databricks.com", "--account-id", "expired"})
	err := root.Execute(cmd.Context(), cmd)
>>>>>>> e8c66392

	cases := []struct {
		name          string
		args          loadTokenArgs
		validateToken func(*oauth2.Token)
		wantErr       string
	}{
		{
			name: "prints helpful login message on refresh failure when profile is specified",
			args: loadTokenArgs{
				authArguments: &auth.AuthArguments{},
				profileName:   "expired",
				args:          []string{},
				tokenTimeout:  1 * time.Hour,
				profiler:      profiler,
				persistentAuthOpts: []oauth.PersistentAuthOption{
					oauth.WithTokenCache(tokenCache),
					oauth.WithOAuthClient(makeApiClient(refreshFailureTokenResponse)),
				},
			},
			wantErr: "a new access token could not be retrieved because the refresh token is invalid. To reauthenticate, run " +
				"`databricks auth login --profile expired`",
		},
		{
			name: "prints helpful login message on refresh failure when host is specified",
			args: loadTokenArgs{
				authArguments: &auth.AuthArguments{
					Host:      "https://accounts.cloud.databricks.com",
					AccountID: "expired",
				},
				profileName:  "",
				args:         []string{},
				tokenTimeout: 1 * time.Hour,
				profiler:     profiler,
				persistentAuthOpts: []oauth.PersistentAuthOption{
					oauth.WithTokenCache(tokenCache),
					oauth.WithOAuthClient(makeApiClient(refreshFailureTokenResponse)),
				},
			},
			wantErr: "a new access token could not be retrieved because the refresh token is invalid. To reauthenticate, run " +
				"`databricks auth login --host https://accounts.cloud.databricks.com --account-id expired`",
		},
		{
			name: "prints helpful login message on invalid response",
			args: loadTokenArgs{
				authArguments: &auth.AuthArguments{},
				profileName:   "active",
				args:          []string{},
				tokenTimeout:  1 * time.Hour,
				profiler:      profiler,
				persistentAuthOpts: []oauth.PersistentAuthOption{
					oauth.WithTokenCache(tokenCache),
					oauth.WithOAuthClient(makeApiClient(refreshFailureInvalidResponse)),
				},
			},
			wantErr: "token refresh: oauth2: cannot parse json: invalid character 'N' looking for beginning of value. Try logging in again with " +
				"`databricks auth login --profile active` before retrying. If this fails, please report this issue to the Databricks CLI maintainers at https://github.com/databricks/cli/issues/new",
		},
		{
			name: "prints helpful login message on other error response",
			args: loadTokenArgs{
				authArguments: &auth.AuthArguments{},
				profileName:   "active",
				args:          []string{},
				tokenTimeout:  1 * time.Hour,
				profiler:      profiler,
				persistentAuthOpts: []oauth.PersistentAuthOption{
					oauth.WithTokenCache(tokenCache),
					oauth.WithOAuthClient(makeApiClient(refreshFailureOtherError)),
				},
			},
			wantErr: "token refresh: Databricks is down (error code: other_error). Try logging in again with " +
				"`databricks auth login --profile active` before retrying. If this fails, please report this issue to the Databricks CLI maintainers at https://github.com/databricks/cli/issues/new",
		},
		{
			name: "succeeds with profile",
			args: loadTokenArgs{
				authArguments: &auth.AuthArguments{},
				profileName:   "active",
				args:          []string{},
				tokenTimeout:  1 * time.Hour,
				profiler:      profiler,
				persistentAuthOpts: []oauth.PersistentAuthOption{
					oauth.WithTokenCache(tokenCache),
					oauth.WithOAuthClient(makeApiClient(refreshSuccessTokenResponse)),
				},
			},
			validateToken: validateToken,
		},
		{
			name: "succeeds with host",
			args: loadTokenArgs{
				authArguments: &auth.AuthArguments{Host: "https://accounts.cloud.databricks.com", AccountID: "active"},
				profileName:   "",
				args:          []string{},
				tokenTimeout:  1 * time.Hour,
				profiler:      profiler,
				persistentAuthOpts: []oauth.PersistentAuthOption{
					oauth.WithTokenCache(tokenCache),
					oauth.WithOAuthClient(makeApiClient(refreshSuccessTokenResponse)),
				},
			},
			validateToken: validateToken,
		},
	}
	for _, c := range cases {
		t.Run(c.name, func(t *testing.T) {
			got, err := loadToken(context.Background(), c.args)
			if c.wantErr != "" {
				assert.Equal(t, c.wantErr, err.Error())
			} else {
				assert.NoError(t, err)
				c.validateToken(got)
			}
		})
	}
}<|MERGE_RESOLUTION|>--- conflicted
+++ resolved
@@ -6,11 +6,8 @@
 	"testing"
 	"time"
 
-<<<<<<< HEAD
-=======
 	"github.com/databricks/cli/cmd"
 	"github.com/databricks/cli/cmd/root"
->>>>>>> e8c66392
 	"github.com/databricks/cli/libs/auth"
 	"github.com/databricks/cli/libs/databrickscfg/profile"
 	"github.com/databricks/databricks-sdk-go/credentials/oauth"
@@ -108,7 +105,6 @@
 			},
 		},
 	}
-<<<<<<< HEAD
 	makeApiClient := func(f fixtures.HTTPFixture) *MockApiClient {
 		return &MockApiClient{
 			RefreshTokenResponse: fixtures.SliceTransport{f},
@@ -118,83 +114,6 @@
 		assert.Equal(t, "new-access-token", resp.AccessToken)
 		assert.Equal(t, "Bearer", resp.TokenType)
 	}
-=======
-	client := httpclient.NewApiClient(httpclient.ClientConfig{
-		Transport: fixtures.SliceTransport{f},
-	})
-	ctx := profile.WithProfiler(context.Background(), profiler)
-	ctx = cache.WithTokenCache(ctx, tokenCache)
-	ctx = auth.WithApiClientForOAuth(ctx, client)
-	return ctx
-}
-
-func getCobraCmdForTest(f fixtures.HTTPFixture) (*cobra.Command, *bytes.Buffer) {
-	ctx := getContextForTest(f)
-	c := cmd.New(ctx)
-	output := &bytes.Buffer{}
-	c.SetOut(output)
-	return c, output
-}
-
-func TestTokenCmdWithProfilePrintsHelpfulLoginMessageOnRefreshFailure(t *testing.T) {
-	cmd, output := getCobraCmdForTest(refreshFailureTokenResponse)
-	cmd.SetArgs([]string{"auth", "token", "--profile", "expired"})
-	err := root.Execute(cmd.Context(), cmd)
-
-	out := output.String()
-	assert.Empty(t, out)
-	assert.ErrorContains(t, err, "a new access token could not be retrieved because the refresh token is invalid. To reauthenticate, run ")
-	assert.ErrorContains(t, err, "auth login --profile expired")
-}
-
-func TestTokenCmdWithHostPrintsHelpfulLoginMessageOnRefreshFailure(t *testing.T) {
-	cmd, output := getCobraCmdForTest(refreshFailureTokenResponse)
-	cmd.SetArgs([]string{"auth", "token", "--host", "https://accounts.cloud.databricks.com", "--account-id", "expired"})
-	err := root.Execute(cmd.Context(), cmd)
-
-	out := output.String()
-	assert.Empty(t, out)
-	assert.ErrorContains(t, err, "a new access token could not be retrieved because the refresh token is invalid. To reauthenticate, run ")
-	assert.ErrorContains(t, err, "auth login --host https://accounts.cloud.databricks.com --account-id expired")
-}
-
-func TestTokenCmdInvalidResponse(t *testing.T) {
-	cmd, output := getCobraCmdForTest(refreshFailureInvalidResponse)
-	cmd.SetArgs([]string{"auth", "token", "--profile", "active"})
-	err := root.Execute(cmd.Context(), cmd)
-
-	out := output.String()
-	assert.Empty(t, out)
-	assert.ErrorContains(t, err, "unexpected parsing token response: invalid character 'N' looking for beginning of value. Try logging in again with ")
-	assert.ErrorContains(t, err, "auth login --profile active` before retrying. If this fails, please report this issue to the Databricks CLI maintainers at https://github.com/databricks/cli/issues/new")
-}
-
-func TestTokenCmdOtherErrorResponse(t *testing.T) {
-	cmd, output := getCobraCmdForTest(refreshFailureOtherError)
-	cmd.SetArgs([]string{"auth", "token", "--profile", "active"})
-	err := root.Execute(cmd.Context(), cmd)
-
-	out := output.String()
-	assert.Empty(t, out)
-	assert.ErrorContains(t, err, "unexpected error refreshing token: Databricks is down. Try logging in again with ")
-	assert.ErrorContains(t, err, "auth login --profile active` before retrying. If this fails, please report this issue to the Databricks CLI maintainers at https://github.com/databricks/cli/issues/new")
-}
-
-func TestTokenCmdWithProfileSuccess(t *testing.T) {
-	cmd, output := getCobraCmdForTest(refreshSuccessTokenResponse)
-	cmd.SetArgs([]string{"auth", "token", "--profile", "active"})
-	err := root.Execute(cmd.Context(), cmd)
-
-	out := output.String()
-	validateToken(t, out)
-	assert.NoError(t, err)
-}
-
-func TestTokenCmdWithHostSuccess(t *testing.T) {
-	cmd, output := getCobraCmdForTest(refreshSuccessTokenResponse)
-	cmd.SetArgs([]string{"auth", "token", "--host", "https://accounts.cloud.databricks.com", "--account-id", "expired"})
-	err := root.Execute(cmd.Context(), cmd)
->>>>>>> e8c66392
 
 	cases := []struct {
 		name          string
