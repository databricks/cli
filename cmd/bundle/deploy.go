package bundle

import (
	"os"

	"github.com/databricks/cli/bundle"
	"github.com/databricks/cli/bundle/phases"
	"github.com/spf13/cobra"
)

var deployCmd = &cobra.Command{
	Use:   "deploy",
	Short: "Deploy bundle",

	PreRunE: ConfigureBundleWithVariables,
	RunE: func(cmd *cobra.Command, args []string) error {
		b := bundle.Get(cmd.Context())

<<<<<<< HEAD
		return deploy(cmd, b)
	},
}

func deploy(cmd *cobra.Command, b *bundle.Bundle) error {
	// If `--force` is specified, force acquisition of the deployment lock.
	b.Config.Bundle.Lock.Force = force

	if computeID == "" {
		computeID = os.Getenv("DATABRICKS_COMPUTE")
	}

	return bundle.Apply(cmd.Context(), b, bundle.Seq(
		phases.Initialize(computeID),
		phases.Build(),
		phases.Deploy(),
	))
}

var force bool
var computeID string

func init() {
	AddCommand(deployCmd)
	deployCmd.Flags().BoolVar(&force, "force", false, "Force acquisition of deployment lock.")
	deployCmd.Flags().StringVar(&computeID, "compute", "", "Override compute in the deployment with the given compute ID.")
=======
		// If `--force` is specified, force acquisition of the deployment lock.
		b.Config.Bundle.Lock.Force = forceDeploy

		return bundle.Apply(cmd.Context(), b, bundle.Seq(
			phases.Initialize(),
			phases.Build(),
			phases.Deploy(),
		))
	},
}

var forceDeploy bool

func init() {
	AddCommand(deployCmd)
	deployCmd.Flags().BoolVar(&forceDeploy, "force", false, "Force acquisition of deployment lock.")
>>>>>>> 63e80a0b
}<|MERGE_RESOLUTION|>--- conflicted
+++ resolved
@@ -16,14 +16,13 @@
 	RunE: func(cmd *cobra.Command, args []string) error {
 		b := bundle.Get(cmd.Context())
 
-<<<<<<< HEAD
 		return deploy(cmd, b)
 	},
 }
 
 func deploy(cmd *cobra.Command, b *bundle.Bundle) error {
 	// If `--force` is specified, force acquisition of the deployment lock.
-	b.Config.Bundle.Lock.Force = force
+	b.Config.Bundle.Lock.Force = forceDeploy
 
 	if computeID == "" {
 		computeID = os.Getenv("DATABRICKS_COMPUTE")
@@ -36,29 +35,11 @@
 	))
 }
 
-var force bool
+var forceDeploy bool
 var computeID string
 
 func init() {
 	AddCommand(deployCmd)
-	deployCmd.Flags().BoolVar(&force, "force", false, "Force acquisition of deployment lock.")
+	deployCmd.Flags().BoolVar(&forceDeploy, "force", false, "Force acquisition of deployment lock.")
 	deployCmd.Flags().StringVar(&computeID, "compute", "", "Override compute in the deployment with the given compute ID.")
-=======
-		// If `--force` is specified, force acquisition of the deployment lock.
-		b.Config.Bundle.Lock.Force = forceDeploy
-
-		return bundle.Apply(cmd.Context(), b, bundle.Seq(
-			phases.Initialize(),
-			phases.Build(),
-			phases.Deploy(),
-		))
-	},
-}
-
-var forceDeploy bool
-
-func init() {
-	AddCommand(deployCmd)
-	deployCmd.Flags().BoolVar(&forceDeploy, "force", false, "Force acquisition of deployment lock.")
->>>>>>> 63e80a0b
 }