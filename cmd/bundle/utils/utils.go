package utils

import (
	"context"
	"fmt"

	"github.com/databricks/cli/bundle"
	"github.com/databricks/cli/bundle/config/validate"
	"github.com/databricks/cli/bundle/deployplan"
	"github.com/databricks/cli/bundle/phases"
	"github.com/databricks/cli/cmd/root"
	"github.com/databricks/cli/libs/diag"
	"github.com/databricks/cli/libs/env"
	"github.com/databricks/cli/libs/logdiag"
	"github.com/databricks/databricks-sdk-go/useragent"
	"github.com/spf13/cobra"
)

func configureVariables(cmd *cobra.Command, b *bundle.Bundle, variables []string) {
	bundle.ApplyFuncContext(cmd.Context(), b, func(ctx context.Context, b *bundle.Bundle) {
		err := b.Config.InitializeVariables(variables)
		if err != nil {
			logdiag.LogError(ctx, err)
		}
	})
}

func ConfigureBundleWithVariables(cmd *cobra.Command) *bundle.Bundle {
	// Load bundle config and apply target
	b := root.MustConfigureBundle(cmd)
	ctx := cmd.Context()
	if logdiag.HasError(ctx) {
		return b
	}

	variables, err := cmd.Flags().GetStringSlice("var")
	if err != nil {
		logdiag.LogDiag(ctx, diag.FromErr(err)[0])
		return b
	}

	// Initialize variables by assigning them values passed as command line flags
	configureVariables(cmd, b, variables)

	engine, err := deploymentEngine(ctx)
	if err != nil {
		logdiag.LogError(ctx, err)
		return b
	}

	// We use "direct-exp" while direct backend is not suitable for end users.
	// Once we consider it usable we'll change the value to "direct".
	// This is to prevent accidentally running direct backend with older CLI versions where it was still considered experimental.
	b.DirectDeployment = engine == "direct-exp"

	// Set the engine in the user agent
	ctx = useragent.InContext(ctx, "engine", engine)
	cmd.SetContext(ctx)
	return b
}

<<<<<<< HEAD
func deploymentEngine(ctx context.Context) (string, error) {
	engine := env.Get(ctx, "DATABRICKS_BUNDLE_ENGINE")

	// By default, use Terraform
	if engine == "" {
		return "terraform", nil
	}

	if engine != "terraform" && engine != "direct-exp" {
		return "", fmt.Errorf("unexpected setting for DATABRICKS_BUNDLE_ENGINE=%#v (expected 'terraform' or 'direct-exp' or absent/empty which means 'terraform')", engine)
	}

	return engine, nil
=======
func GetPlan(ctx context.Context, b *bundle.Bundle) (*deployplan.Plan, error) {
	phases.Initialize(ctx, b)
	if logdiag.HasError(ctx) {
		return nil, root.ErrAlreadyPrinted
	}

	bundle.ApplyContext(ctx, b, validate.FastValidate())
	if logdiag.HasError(ctx) {
		return nil, root.ErrAlreadyPrinted
	}

	phases.Build(ctx, b)
	if logdiag.HasError(ctx) {
		return nil, root.ErrAlreadyPrinted
	}

	plan := phases.Plan(ctx, b)
	if logdiag.HasError(ctx) {
		return nil, root.ErrAlreadyPrinted
	}

	// Direct engine includes noop actions, TF does not. This adds no-op actions for consistency:
	if !b.DirectDeployment {
		for _, group := range b.Config.Resources.AllResources() {
			for rKey := range group.Resources {
				resourceKey := "resources." + group.Description.PluralName + "." + rKey
				if _, ok := plan.Plan[resourceKey]; !ok {
					plan.Plan[resourceKey] = deployplan.PlanEntry{
						Action: deployplan.ActionTypeSkip.String(),
					}
				}
			}
		}
	}

	return plan, nil
>>>>>>> 972db907
}<|MERGE_RESOLUTION|>--- conflicted
+++ resolved
@@ -59,7 +59,6 @@
 	return b
 }
 
-<<<<<<< HEAD
 func deploymentEngine(ctx context.Context) (string, error) {
 	engine := env.Get(ctx, "DATABRICKS_BUNDLE_ENGINE")
 
@@ -73,7 +72,8 @@
 	}
 
 	return engine, nil
-=======
+}
+
 func GetPlan(ctx context.Context, b *bundle.Bundle) (*deployplan.Plan, error) {
 	phases.Initialize(ctx, b)
 	if logdiag.HasError(ctx) {
@@ -110,5 +110,4 @@
 	}
 
 	return plan, nil
->>>>>>> 972db907
 }