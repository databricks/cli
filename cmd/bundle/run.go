--- conflicted
+++ resolved
@@ -32,17 +32,9 @@
 			return err
 		}
 
-<<<<<<< HEAD
-		for _, runner := range runners {
-			err = runner.Run(cmd.Context(), &runOptions)
-			if err != nil {
-				return err
-			}
-=======
-		err = runner.Run(cmd.Context())
+		err = runner.Run(cmd.Context(), &runOptions)
 		if err != nil {
 			return err
->>>>>>> 49aa858b
 		}
 
 		return nil
