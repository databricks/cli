package bundle

import (
	"encoding/json"
	"errors"
	"fmt"
	"os"
	"path/filepath"

	"github.com/databricks/cli/bundle"
	"github.com/databricks/cli/bundle/config/mutator"
	"github.com/databricks/cli/bundle/deploy/terraform"
	"github.com/databricks/cli/bundle/phases"
	"github.com/databricks/cli/bundle/render"
	"github.com/databricks/cli/cmd/bundle/utils"
	"github.com/databricks/cli/cmd/root"
	"github.com/databricks/cli/libs/flags"
	"github.com/spf13/cobra"
)

func newSummaryCommand() *cobra.Command {
	cmd := &cobra.Command{
		Use:   "summary",
		Short: "Summarize resources deployed by this bundle",
		Args:  root.NoArgs,
	}

	var forcePull bool
	var includeLocations bool
	cmd.Flags().BoolVar(&forcePull, "force-pull", false, "Skip local cache and load the state from the remote workspace")
	cmd.Flags().BoolVar(&includeLocations, "include-locations", false, "Include location information in the output")
	cmd.Flags().MarkHidden("include-locations")

	cmd.RunE = func(cmd *cobra.Command, args []string) error {
		ctx := cmd.Context()
		b, diags := utils.ConfigureBundleWithVariables(cmd)
		if err := diags.Error(); err != nil {
			return diags.Error()
		}

		diags = phases.Initialize(ctx, b)
		if err := diags.Error(); err != nil {
			return err
		}

		cacheDir, err := terraform.Dir(ctx, b)
		if err != nil {
			return err
		}
		_, stateFileErr := os.Stat(filepath.Join(cacheDir, terraform.TerraformStateFileName))
		_, configFileErr := os.Stat(filepath.Join(cacheDir, terraform.TerraformConfigFileName))
		noCache := errors.Is(stateFileErr, os.ErrNotExist) || errors.Is(configFileErr, os.ErrNotExist)

		if forcePull || noCache {
			diags = bundle.ApplySeq(ctx, b,
				terraform.StatePull(),
				terraform.Interpolate(),
				terraform.Write(),
			)
			if err := diags.Error(); err != nil {
				return err
			}
		}

<<<<<<< HEAD
		diags = bundle.Apply(ctx, b, bundle.Seq(
			terraform.Load(),
			mutator.InitializeURLs(),
		))

		// Include location information in the output if the flag is set.
		if includeLocations {
			diags = diags.Extend(bundle.Apply(ctx, b, mutator.PopulateLocations()))
		}

=======
		diags = bundle.ApplySeq(ctx, b,
			terraform.Load(),
			mutator.InitializeURLs(),
		)
>>>>>>> 897741f5
		if err := diags.Error(); err != nil {
			return err
		}

		switch root.OutputType(cmd) {
		case flags.OutputText:
			return render.RenderSummary(ctx, cmd.OutOrStdout(), b)
		case flags.OutputJSON:
			buf, err := json.MarshalIndent(b.Config, "", "  ")
			if err != nil {
				return err
			}
			_, _ = cmd.OutOrStdout().Write(buf)
			_, _ = cmd.OutOrStdout().Write([]byte{'\n'})
		default:
			return fmt.Errorf("unknown output type %s", root.OutputType(cmd))
		}

		return nil
	}

	return cmd
}<|MERGE_RESOLUTION|>--- conflicted
+++ resolved
@@ -62,23 +62,16 @@
 			}
 		}
 
-<<<<<<< HEAD
-		diags = bundle.Apply(ctx, b, bundle.Seq(
+		diags = bundle.ApplySeq(ctx, b,
 			terraform.Load(),
 			mutator.InitializeURLs(),
-		))
+		)
 
 		// Include location information in the output if the flag is set.
 		if includeLocations {
 			diags = diags.Extend(bundle.Apply(ctx, b, mutator.PopulateLocations()))
 		}
 
-=======
-		diags = bundle.ApplySeq(ctx, b,
-			terraform.Load(),
-			mutator.InitializeURLs(),
-		)
->>>>>>> 897741f5
 		if err := diags.Error(); err != nil {
 			return err
 		}
