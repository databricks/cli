--- conflicted
+++ resolved
@@ -1,38 +1,9 @@
 package bundle
 
 import (
-<<<<<<< HEAD
-	"context"
-
-	"github.com/databricks/cli/bundle"
-	"github.com/databricks/cli/cmd/root"
 	"github.com/spf13/cobra"
 )
 
-func ConfigureBundleWithVariables(cmd *cobra.Command, args []string) error {
-	// Load bundle config and apply target
-	err := root.MustConfigureBundle(cmd, args)
-	if err != nil {
-		return err
-	}
-
-	variables, err := cmd.Flags().GetStringSlice("var")
-	if err != nil {
-		return err
-	}
-
-	// Initialize variables by assigning them values passed as command line flags
-	b := bundle.Get(cmd.Context())
-	return bundle.ApplyFunc(cmd.Context(), b, func(ctx context.Context, b *bundle.Bundle) error {
-		return b.Config.InitializeVariables(variables)
-	})
-}
-
-=======
-	"github.com/spf13/cobra"
-)
-
->>>>>>> 18166f5b
 func initVariableFlag(cmd *cobra.Command) {
 	cmd.PersistentFlags().StringSlice("var", []string{}, `set values for variables defined in bundle config. Example: --var="foo=bar"`)
 }