package fs

import (
	"context"
	"fmt"
	"runtime"
	"strings"

	"github.com/databricks/cli/cmd/root"
	"github.com/databricks/cli/libs/filer"
)

func filerForPath(ctx context.Context, fullPath string) (filer.Filer, string, error) {
	// Split path at : to detect any file schemes
	parts := strings.SplitN(fullPath, ":", 2)

	// If no scheme is specified, then local path
	if len(parts) < 2 {
		f, err := filer.NewLocalClient("")
		return f, fullPath, err
	}

	// On windows systems, paths start with a drive letter. If the scheme
	// is a single letter and the OS is windows, then we conclude the path
	// is meant to be a local path.
	if runtime.GOOS == "windows" && len(parts[0]) == 1 {
		f, err := filer.NewLocalClient("")
		return f, fullPath, err
	}

	if parts[0] != "dbfs" {
		return nil, "", fmt.Errorf("invalid scheme: %s", parts[0])
	}

	path := parts[1]
	w := root.WorkspaceClient(ctx)

	// If the specified path has the "Volumes" prefix, use the Files API.
	if strings.HasPrefix(path, "/Volumes/") {
		f, err := filer.NewFilesClient(w, "/")
		return f, path, err
	}
<<<<<<< HEAD
}

func isDbfsPath(path string) bool {
	return strings.HasPrefix(path, "dbfs:/")
=======

	// The file is a dbfs file, and uses the DBFS APIs
	f, err := filer.NewDbfsClient(w, "/")
	return f, path, err
>>>>>>> c64a3336
}<|MERGE_RESOLUTION|>--- conflicted
+++ resolved
@@ -40,15 +40,12 @@
 		f, err := filer.NewFilesClient(w, "/")
 		return f, path, err
 	}
-<<<<<<< HEAD
+
+	// The file is a dbfs file, and uses the DBFS APIs
+	f, err := filer.NewDbfsClient(w, "/")
+	return f, path, err
 }
 
 func isDbfsPath(path string) bool {
 	return strings.HasPrefix(path, "dbfs:/")
-=======
-
-	// The file is a dbfs file, and uses the DBFS APIs
-	f, err := filer.NewDbfsClient(w, "/")
-	return f, path, err
->>>>>>> c64a3336
 }