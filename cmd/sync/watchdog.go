--- conflicted
+++ resolved
@@ -57,13 +57,8 @@
 	}
 	apiPath := fmt.Sprintf(
 		"/api/2.0/workspace-files/import-file/%s?overwrite=true",
-<<<<<<< HEAD
 		strings.TrimLeft(remotePath, "/"))
-	return apiClient.Post(ctx, apiPath, content, nil)
-=======
-		strings.TrimLeft(path, "/"))
 	return apiClient.Do(ctx, http.MethodPost, apiPath, content, nil)
->>>>>>> 8e786d76
 }
 
 // path: The remote path of the file in the workspace
