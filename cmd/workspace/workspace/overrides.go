package workspace

import (
	"encoding/base64"
<<<<<<< HEAD
	"fmt"
	"os"

	"github.com/databricks/cli/cmd/root"
=======
	"errors"
	"fmt"
	"net/http"
	"os"
	"strings"

>>>>>>> caade735
	"github.com/databricks/cli/libs/cmdio"
	"github.com/databricks/databricks-sdk-go/apierr"
	"github.com/databricks/databricks-sdk-go/service/workspace"
	"github.com/spf13/cobra"
)

func listOverride(listCmd *cobra.Command, listReq *workspace.ListWorkspaceRequest) {
	listReq.Path = "/"
	listCmd.Annotations["template"] = cmdio.Heredoc(`
	{{header "ID"}}	{{header "Type"}}	{{header "Language"}}	{{header "Path"}}
	{{range .}}{{green "%d" .ObjectId}}	{{blue "%s" .ObjectType}}	{{cyan "%s" .Language}}	{{.Path|cyan}}
	{{end}}`)
}

func exportOverride(exportCmd *cobra.Command, exportReq *workspace.ExportRequest) {
	// The export command prints the contents of the file to stdout by default.
	exportCmd.Annotations["template"] = `{{.Content | b64_decode}}`
	exportCmd.Use = "export SOURCE_PATH"

	var filePath string
	exportCmd.Flags().StringVar(&filePath, "file", "", `Path on the local file system to save exported file at.`)

	exportCmd.RunE = func(cmd *cobra.Command, args []string) error {
		ctx := cmd.Context()
		w := root.WorkspaceClient(ctx)
		if len(args) != 1 {
			return fmt.Errorf("expected to have the absolute path of the object or directory")
		}
		exportReq.Path = args[0]

		response, err := w.Workspace.Export(ctx, *exportReq)
		if err != nil {
			return err
		}
		// Render file content to stdout if no file path is specified.
		if filePath == "" {
			return cmdio.Render(ctx, response)
		}
		b, err := base64.StdEncoding.DecodeString(response.Content)
		if err != nil {
			return err
		}
		return os.WriteFile(filePath, b, 0755)
	}
}

// Give better errors / hints for common API errors.
func wrapImportAPIErrors(err error, importReq *workspace.Import) error {
	apiErr := &apierr.APIError{}
	if !errors.As(err, &apiErr) {
		return err
	}
	isFormatSource := importReq.Format == workspace.ImportFormatSource || importReq.Format == ""
	if isFormatSource && apiErr.StatusCode == http.StatusBadRequest &&
		strings.Contains(apiErr.Message, "The zip file may not be valid or may be an unsupported version.") {
		return fmt.Errorf("%w Hint: Objects imported using format=SOURCE are expected to be zip encoded databricks source notebook(s) by default. Please specify a language using the --language flag if you are trying to import a single uncompressed notebook", err)
	}
	return err
}

func importOverride(importCmd *cobra.Command, importReq *workspace.Import) {
	var filePath string
	importCmd.Use = "import TARGET_PATH"
	importCmd.Flags().StringVar(&filePath, "file", "", `Path of local file to import`)
	importCmd.MarkFlagsMutuallyExclusive("content", "file")

	originalRunE := importCmd.RunE
	importCmd.RunE = func(cmd *cobra.Command, args []string) error {
		if filePath != "" {
			b, err := os.ReadFile(filePath)
			if err != nil {
				return err
			}
			importReq.Content = base64.StdEncoding.EncodeToString(b)
		}
		err := originalRunE(cmd, args)
		return wrapImportAPIErrors(err, importReq)
	}

}

func init() {
	listOverrides = append(listOverrides, listOverride)
	exportOverrides = append(exportOverrides, exportOverride)
	importOverrides = append(importOverrides, importOverride)
}<|MERGE_RESOLUTION|>--- conflicted
+++ resolved
@@ -2,19 +2,17 @@
 
 import (
 	"encoding/base64"
-<<<<<<< HEAD
 	"fmt"
 	"os"
 
-	"github.com/databricks/cli/cmd/root"
-=======
 	"errors"
-	"fmt"
+
 	"net/http"
-	"os"
+
 	"strings"
 
->>>>>>> caade735
+	"github.com/databricks/cli/cmd/root"
+
 	"github.com/databricks/cli/libs/cmdio"
 	"github.com/databricks/databricks-sdk-go/apierr"
 	"github.com/databricks/databricks-sdk-go/service/workspace"
