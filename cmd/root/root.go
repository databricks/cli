package root

import (
	"context"
	"encoding/json"
	"errors"
	"fmt"
	"log/slog"
	"os"
<<<<<<< HEAD
	"runtime"
	"slices"
=======
	"runtime/debug"
>>>>>>> 3aef065c
	"strings"
	"time"

	"github.com/databricks/cli/internal/build"
	"github.com/databricks/cli/libs/auth"
	"github.com/databricks/cli/libs/cmdio"
	"github.com/databricks/cli/libs/daemon"
	"github.com/databricks/cli/libs/dbr"
	"github.com/databricks/cli/libs/env"
	"github.com/databricks/cli/libs/log"
	"github.com/databricks/cli/libs/telemetry"
	"github.com/databricks/cli/libs/telemetry/protos"
	"github.com/spf13/cobra"
)

func New(ctx context.Context) *cobra.Command {
	cmd := &cobra.Command{
		Use:     "databricks",
		Short:   "Databricks CLI",
		Version: build.GetInfo().Version,

		// Cobra prints the usage string to stderr if a command returns an error.
		// This usage string should only be displayed if an invalid combination of flags
		// is specified and not when runtime errors occur (e.g. resource not found).
		// The usage string is include in [flagErrorFunc] for flag errors only.
		SilenceUsage: true,

		// Silence error printing by cobra. Errors are printed through cmdio.
		SilenceErrors: true,
	}

	// Pass the context along through the command during initialization.
	// It will be overwritten when the command is executed.
	cmd.SetContext(ctx)

	// Initialize flags
	logFlags := initLogFlags(cmd)
	progressLoggerFlag := initProgressLoggerFlag(cmd, logFlags)
	outputFlag := initOutputFlag(cmd)
	initProfileFlag(cmd)
	initEnvironmentFlag(cmd)
	initTargetFlag(cmd)

	cmd.PersistentPreRunE = func(cmd *cobra.Command, args []string) error {
		ctx := cmd.Context()

		// Configure default logger.
		ctx, err := logFlags.initializeContext(ctx)
		if err != nil {
			return err
		}

		logger := log.GetLogger(ctx)
		logger.Info("start",
			slog.String("version", build.GetInfo().Version),
			slog.String("args", strings.Join(os.Args, ", ")))

		// Configure progress logger
		ctx, err = progressLoggerFlag.initializeContext(ctx)
		if err != nil {
			return err
		}
		// set context, so that initializeIO can have the current context
		cmd.SetContext(ctx)

		// Configure command IO
		err = outputFlag.initializeIO(cmd)
		if err != nil {
			return err
		}
		// get the context back
		ctx = cmd.Context()

		// Configure our user agent with the command that's about to be executed.
		ctx = withCommandInUserAgent(ctx, cmd)
		ctx = withCommandExecIdInUserAgent(ctx)
		ctx = withUpstreamInUserAgent(ctx)
		cmd.SetContext(ctx)
		return nil
	}

	cmd.SetFlagErrorFunc(flagErrorFunc)
	cmd.SetVersionTemplate("Databricks CLI v{{.Version}}\n")
	return cmd
}

// Wrap flag errors to include the usage string.
func flagErrorFunc(c *cobra.Command, err error) error {
	return fmt.Errorf("%w\n\n%s", err, c.UsageString())
}

// Execute adds all child commands to the root command and sets flags appropriately.
// This is called by main.main(). It only needs to happen once to the rootCmd.
<<<<<<< HEAD
func Execute(ctx context.Context, cmd *cobra.Command) error {
	// TODO: deferred panic recovery
	ctx = telemetry.WithNewLogger(ctx)
	ctx = dbr.DetectRuntime(ctx)
	startTime := time.Now()
=======
func Execute(ctx context.Context, cmd *cobra.Command) (err error) {
	defer func() {
		r := recover()

		// No panic. Return normally.
		if r == nil {
			return
		}

		version := build.GetInfo().Version
		trace := debug.Stack()

		// Set the error so that the CLI exits with a non-zero exit code.
		err = fmt.Errorf("panic: %v", r)

		fmt.Fprintf(cmd.ErrOrStderr(), `The Databricks CLI unexpectedly had a fatal error.
Please report this issue to Databricks in the form of a GitHub issue at:
https://github.com/databricks/cli

CLI Version: %s

Panic Payload: %v

Stack Trace:
%s`, version, r, string(trace))
	}()
>>>>>>> 3aef065c

	// Run the command
	cmd, err = cmd.ExecuteContextC(ctx)
	if err != nil && !errors.Is(err, ErrAlreadyPrinted) {
		// If cmdio logger initialization succeeds, then this function logs with the
		// initialized cmdio logger, otherwise with the default cmdio logger
		cmdio.LogError(cmd.Context(), err)
	}

	// Log exit status and error
	// We only log if logger initialization succeeded and is stored in command
	// context
	if logger, ok := log.FromContext(cmd.Context()); ok {
		if err == nil {
			logger.Info("completed execution",
				slog.String("exit_code", "0"))
		} else if errors.Is(err, ErrAlreadyPrinted) {
			logger.Debug("failed execution",
				slog.String("exit_code", "1"),
			)
		} else {
			logger.Info("failed execution",
				slog.String("exit_code", "1"),
				slog.String("error", err.Error()),
			)
		}
	}
	exitCode := 0
	if err != nil {
		exitCode = 1
	}

	uploadTelemetry(cmd.Context(), commandString(cmd), startTime, exitCode)
	return err
}

// We want child telemetry processes to inherit environment variables like $HOME or $HTTPS_PROXY
// because they influence auth resolution.
func inheritEnvVars() []string {
	base := os.Environ()
	out := []string{}
	authEnvVars := auth.EnvVars()

	// Remove any existing auth environment variables. This is done because
	// the CLI offers multiple modalities of configuring authentication like
	// `--profile` or `DATABRICKS_CONFIG_PROFILE` or `profile: <profile>` in the
	// bundle config file.
	//
	// Each of these modalities have different priorities and thus we don't want
	// any auth configuration to piggyback into the child process environment.
	//
	// This is a precaution to avoid conflicting auth configurations being passed
	// to the child telemetry process.
	for _, v := range base {
		k, _, found := strings.Cut(v, "=")
		if !found {
			continue
		}
		if slices.Contains(authEnvVars, k) {
			continue
		}
		out = append(out, v)
	}

	return out
}

func uploadTelemetry(ctx context.Context, cmdStr string, startTime time.Time, exitCode int) {
	// Nothing to upload.
	if !telemetry.HasLogs(ctx) {
		return
	}

	// Telemetry is disabled. We don't upload logs.
	if os.Getenv(telemetry.DisableEnvVar) != "" {
		return
	}

	telemetry.SetExecutionContext(ctx, protos.ExecutionContext{
		CmdExecID:       cmdExecId,
		Version:         build.GetInfo().Version,
		Command:         cmdStr,
		OperatingSystem: runtime.GOOS,
		DbrVersion:      env.Get(ctx, dbr.EnvVarName),
		ExecutionTimeMs: time.Since(startTime).Milliseconds(),
		ExitCode:        int64(exitCode),
	})

	logs := telemetry.GetLogs(ctx)

	in := telemetry.UploadConfig{
		Logs: logs,
	}

	// Compute environment variables with the appropriate auth configuration.
	env := inheritEnvVars()
	for k, v := range auth.Env(ConfigUsed(ctx)) {
		env = append(env, fmt.Sprintf("%s=%s", k, v))
	}

	d := daemon.Daemon{
		Args:        []string{"telemetry", "upload"},
		Env:         env,
		PidFilePath: os.Getenv(telemetry.PidFileEnvVar),
		LogFile:     os.Getenv(telemetry.UploadLogsFileEnvVar),
	}

	err := d.Start()
	if err != nil {
		log.Warnf(ctx, "failed to start telemetry worker: %s", err)
		return
	}

	// If the telemetry worker is started successfully, we write the logs to its stdin.
	b, err := json.Marshal(in)
	if err != nil {
		log.Warnf(ctx, "failed to marshal telemetry logs: %s", err)
		return
	}
	err = d.WriteInput(b)
	if err != nil {
		log.Warnf(ctx, "failed to write to telemetry worker: %s", err)
	}

	err = d.Release()
	if err != nil {
		log.Warnf(ctx, "failed to release telemetry worker: %s", err)
	}
}<|MERGE_RESOLUTION|>--- conflicted
+++ resolved
@@ -7,12 +7,9 @@
 	"fmt"
 	"log/slog"
 	"os"
-<<<<<<< HEAD
 	"runtime"
+	"runtime/debug"
 	"slices"
-=======
-	"runtime/debug"
->>>>>>> 3aef065c
 	"strings"
 	"time"
 
@@ -106,40 +103,36 @@
 
 // Execute adds all child commands to the root command and sets flags appropriately.
 // This is called by main.main(). It only needs to happen once to the rootCmd.
-<<<<<<< HEAD
-func Execute(ctx context.Context, cmd *cobra.Command) error {
-	// TODO: deferred panic recovery
+func Execute(ctx context.Context, cmd *cobra.Command) (err error) {
+	defer func() {
+		r := recover()
+
+		// No panic. Return normally.
+		if r == nil {
+			return
+		}
+
+		version := build.GetInfo().Version
+		trace := debug.Stack()
+
+		// Set the error so that the CLI exits with a non-zero exit code.
+		err = fmt.Errorf("panic: %v", r)
+
+		fmt.Fprintf(cmd.ErrOrStderr(), `The Databricks CLI unexpectedly had a fatal error.
+Please report this issue to Databricks in the form of a GitHub issue at:
+https://github.com/databricks/cli
+
+CLI Version: %s
+
+Panic Payload: %v
+
+Stack Trace:
+%s`, version, r, string(trace))
+	}()
+
 	ctx = telemetry.WithNewLogger(ctx)
 	ctx = dbr.DetectRuntime(ctx)
 	startTime := time.Now()
-=======
-func Execute(ctx context.Context, cmd *cobra.Command) (err error) {
-	defer func() {
-		r := recover()
-
-		// No panic. Return normally.
-		if r == nil {
-			return
-		}
-
-		version := build.GetInfo().Version
-		trace := debug.Stack()
-
-		// Set the error so that the CLI exits with a non-zero exit code.
-		err = fmt.Errorf("panic: %v", r)
-
-		fmt.Fprintf(cmd.ErrOrStderr(), `The Databricks CLI unexpectedly had a fatal error.
-Please report this issue to Databricks in the form of a GitHub issue at:
-https://github.com/databricks/cli
-
-CLI Version: %s
-
-Panic Payload: %v
-
-Stack Trace:
-%s`, version, r, string(trace))
-	}()
->>>>>>> 3aef065c
 
 	// Run the command
 	cmd, err = cmd.ExecuteContextC(ctx)
