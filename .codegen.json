{
    "mode": "cli_v0",
    "api_changelog": true,
    "formatter": "go run golang.org/x/tools/cmd/goimports@latest -w $FILENAMES && go fmt ./...",
    "version": {
        "experimental/python/README.md": "version $VERSION or above",
        "experimental/python/databricks/bundles/version.py": "__version__ = \"$VERSION\"",
        "experimental/python/pyproject.toml": "version = \"$VERSION\"",
        "experimental/python/uv.lock": "name = \"databricks-bundles\"\nversion = \"$VERSION\"",
        "libs/template/templates/experimental-jobs-as-code/library/versions.tmpl": "{{define \"latest_databricks_bundles_version\" -}}$VERSION{{- end}}"
    },
    "toolchain": {
        "required": [
            "go"
        ],
        "post_generate": [
<<<<<<< HEAD
            "go test -timeout 240s -run TestConsistentDatabricksSdkVersion github.com/databricks/cli/internal/build",
            "make schema",
            "make generate-validation",
            "echo 'bundle/internal/tf/schema/\\*.go linguist-generated=true' >> ./.gitattributes",
            "echo 'go.sum linguist-generated=true' >> ./.gitattributes",
            "echo 'bundle/schema/jsonschema.json linguist-generated=true' >> ./.gitattributes",
            "echo 'bundle/internal/validation/generated/required_fields.go linguist-generated=true' >> ./.gitattributes"
=======
            "./tools/post-generate.sh"
>>>>>>> ed445cbc
        ]
    }
}<|MERGE_RESOLUTION|>--- conflicted
+++ resolved
@@ -14,17 +14,7 @@
             "go"
         ],
         "post_generate": [
-<<<<<<< HEAD
-            "go test -timeout 240s -run TestConsistentDatabricksSdkVersion github.com/databricks/cli/internal/build",
-            "make schema",
-            "make generate-validation",
-            "echo 'bundle/internal/tf/schema/\\*.go linguist-generated=true' >> ./.gitattributes",
-            "echo 'go.sum linguist-generated=true' >> ./.gitattributes",
-            "echo 'bundle/schema/jsonschema.json linguist-generated=true' >> ./.gitattributes",
-            "echo 'bundle/internal/validation/generated/required_fields.go linguist-generated=true' >> ./.gitattributes"
-=======
             "./tools/post-generate.sh"
->>>>>>> ed445cbc
         ]
     }
 }