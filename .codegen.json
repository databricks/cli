{
    "mode": "cli_legacy",
    "api_changelog": true,
    "formatter": "go run golang.org/x/tools/cmd/goimports@latest -w $FILENAMES && go fmt ./...",
    "services": {
        ".codegen/service.go.tmpl": "cmd/{{if .IsAccounts}}account{{else}}workspace{{end}}/{{(.TrimPrefix \"account\").KebabName}}/{{(.TrimPrefix \"account\").KebabName}}.go"
    },
    "batch": {
        ".codegen/cmds-workspace.go.tmpl": "cmd/workspace/cmd.go",
        ".codegen/cmds-account.go.tmpl": "cmd/account/cmd.go"
    },
    "version": {
        "experimental/python/README.md": "version $VERSION or above",
        "experimental/python/databricks/bundles/version.py": "__version__ = \"$VERSION\"",
        "experimental/python/pyproject.toml": "version = \"$VERSION\"",
        "experimental/python/uv.lock": "name = \"databricks-bundles\"\nversion = \"$VERSION\"",
        "libs/template/templates/experimental-jobs-as-code/library/versions.tmpl": "{{define \"latest_databricks_bundles_version\" -}}$VERSION{{- end}}"
    },
    "toolchain": {
        "required": [
            "go"
        ],
        "post_generate": [
            "go test -timeout 240s -run TestConsistentDatabricksSdkVersion github.com/databricks/cli/internal/build",
            "make schema",
<<<<<<< HEAD
            "make generate-validation",
            "echo 'bundle/internal/tf/schema/\\*.go linguist-generated=true' >> ./.gitattributes",
            "echo 'go.sum linguist-generated=true' >> ./.gitattributes",
            "echo 'bundle/schema/jsonschema.json linguist-generated=true' >> ./.gitattributes",
=======
            "make generate-validation"
>>>>>>> 27141278
        ]
    }
}<|MERGE_RESOLUTION|>--- conflicted
+++ resolved
@@ -23,14 +23,7 @@
         "post_generate": [
             "go test -timeout 240s -run TestConsistentDatabricksSdkVersion github.com/databricks/cli/internal/build",
             "make schema",
-<<<<<<< HEAD
-            "make generate-validation",
-            "echo 'bundle/internal/tf/schema/\\*.go linguist-generated=true' >> ./.gitattributes",
-            "echo 'go.sum linguist-generated=true' >> ./.gitattributes",
-            "echo 'bundle/schema/jsonschema.json linguist-generated=true' >> ./.gitattributes",
-=======
             "make generate-validation"
->>>>>>> 27141278
         ]
     }
 }