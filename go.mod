--- conflicted
+++ resolved
@@ -4,11 +4,7 @@
 
 require (
 	github.com/atotto/clipboard v0.1.4
-<<<<<<< HEAD
 	github.com/databricks/databricks-sdk-go v0.5.0
-=======
-	github.com/databricks/databricks-sdk-go v0.4.1
->>>>>>> 18a216bf
 	github.com/ghodss/yaml v1.0.0 // MIT + NOTICE
 	github.com/manifoldco/promptui v0.9.0 // BSD-3-Clause license
 	github.com/mitchellh/go-homedir v1.1.0 // MIT
@@ -60,15 +56,9 @@
 	golang.org/x/sys v0.6.0 // indirect
 	golang.org/x/text v0.8.0
 	golang.org/x/time v0.3.0 // indirect
-<<<<<<< HEAD
 	google.golang.org/api v0.112.0 // indirect
 	google.golang.org/appengine v1.6.7 // indirect
 	google.golang.org/genproto v0.0.0-20230303212802-e74f57abe488 // indirect
-=======
-	google.golang.org/api v0.111.0 // indirect
-	google.golang.org/appengine v1.6.7 // indirect
-	google.golang.org/genproto v0.0.0-20230223222841-637eb2293923 // indirect
->>>>>>> 18a216bf
 	google.golang.org/grpc v1.53.0 // indirect
 	google.golang.org/protobuf v1.28.1 // indirect
 	gopkg.in/yaml.v2 v2.4.0 // indirect
