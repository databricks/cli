module github.com/databricks/bricks

go 1.18

require (
	github.com/atotto/clipboard v0.1.4
	github.com/databricks/databricks-sdk-go v0.7.0
	github.com/ghodss/yaml v1.0.0 // MIT + NOTICE
	github.com/manifoldco/promptui v0.9.0 // BSD-3-Clause license
	github.com/mitchellh/go-homedir v1.1.0 // MIT
	github.com/pkg/browser v0.0.0-20210911075715-681adbf594b8 // BSD-2-Clause
	github.com/sabhiram/go-gitignore v0.0.0-20210923224102-525f6e181f06 // MIT
	github.com/spf13/cobra v1.6.1 // Apache 2.0
	github.com/stretchr/testify v1.8.2 // MIT
	github.com/whilp/git-urls v1.0.0 // MIT
	golang.org/x/mod v0.10.0 // BSD-3-Clause
	gopkg.in/ini.v1 v1.67.0 // Apache 2.0
)

require (
	github.com/fatih/color v1.15.0
	github.com/google/uuid v1.3.0
	github.com/hashicorp/go-version v1.6.0
	github.com/hashicorp/hc-install v0.5.1
	github.com/hashicorp/terraform-exec v0.18.1
	github.com/hashicorp/terraform-json v0.16.0
	golang.org/x/exp v0.0.0-20230310171629-522b1b587ee0
	golang.org/x/sync v0.1.0
	golang.org/x/term v0.7.0
)

require (
	github.com/apparentlymart/go-textseg/v13 v13.0.0 // indirect
	github.com/hashicorp/go-cleanhttp v0.5.2 // indirect
	github.com/mattn/go-colorable v0.1.13 // indirect
	github.com/mattn/go-isatty v0.0.17 // indirect
	github.com/zclconf/go-cty v1.13.0 // indirect
	golang.org/x/crypto v0.7.0 // indirect
)

require (
	cloud.google.com/go/compute v1.19.0 // indirect
	cloud.google.com/go/compute/metadata v0.2.3 // indirect
	github.com/chzyer/readline v0.0.0-20180603132655-2972be24d48e // indirect
	github.com/davecgh/go-spew v1.1.1 // indirect
	github.com/golang/groupcache v0.0.0-20200121045136-8c9f03a8e57e // indirect
	github.com/golang/protobuf v1.5.3 // indirect
	github.com/google/go-querystring v1.1.0 // indirect
	github.com/googleapis/enterprise-certificate-proxy v0.2.3 // indirect
	github.com/imdario/mergo v0.3.13
	github.com/inconshreveable/mousetrap v1.0.1 // indirect
	github.com/pmezard/go-difflib v1.0.0 // indirect
	github.com/spf13/pflag v1.0.5
	go.opencensus.io v0.24.0 // indirect
	golang.org/x/net v0.8.0 // indirect
	golang.org/x/oauth2 v0.6.0
<<<<<<< HEAD
	golang.org/x/sys v0.7.0 // indirect
	golang.org/x/text v0.8.0
=======
	golang.org/x/sys v0.6.0 // indirect
	golang.org/x/text v0.9.0
>>>>>>> ef2b8c4e
	golang.org/x/time v0.3.0 // indirect
	google.golang.org/api v0.115.0 // indirect
	google.golang.org/appengine v1.6.7 // indirect
	google.golang.org/genproto v0.0.0-20230331144136-dcfb400f0633 // indirect
	google.golang.org/grpc v1.54.0 // indirect
	google.golang.org/protobuf v1.30.0 // indirect
	gopkg.in/yaml.v2 v2.4.0 // indirect
	gopkg.in/yaml.v3 v3.0.1 // indirect
)<|MERGE_RESOLUTION|>--- conflicted
+++ resolved
@@ -54,13 +54,8 @@
 	go.opencensus.io v0.24.0 // indirect
 	golang.org/x/net v0.8.0 // indirect
 	golang.org/x/oauth2 v0.6.0
-<<<<<<< HEAD
 	golang.org/x/sys v0.7.0 // indirect
-	golang.org/x/text v0.8.0
-=======
-	golang.org/x/sys v0.6.0 // indirect
 	golang.org/x/text v0.9.0
->>>>>>> ef2b8c4e
 	golang.org/x/time v0.3.0 // indirect
 	google.golang.org/api v0.115.0 // indirect
 	google.golang.org/appengine v1.6.7 // indirect
