module github.com/databricks/cli

go 1.24.0

toolchain go1.24.2

require (
	dario.cat/mergo v1.0.2 // BSD 3-Clause
	github.com/BurntSushi/toml v1.5.0 // MIT
	github.com/Masterminds/semver/v3 v3.4.0 // MIT
	github.com/briandowns/spinner v1.23.1 // Apache 2.0
<<<<<<< HEAD
	github.com/databricks/databricks-sdk-go v0.72.0 // Apache 2.0
=======
	github.com/databricks/databricks-sdk-go v0.75.0 // Apache 2.0
>>>>>>> ed445cbc
	github.com/fatih/color v1.18.0 // MIT
	github.com/google/uuid v1.6.0 // BSD-3-Clause
	github.com/gorilla/mux v1.8.1 // BSD 3-Clause
	github.com/gorilla/websocket v1.5.3 // BSD 2-Clause
	github.com/hashicorp/go-version v1.7.0 // MPL 2.0
	github.com/hashicorp/hc-install v0.9.2 // MPL 2.0
	github.com/hashicorp/terraform-exec v0.23.0 // MPL 2.0
	github.com/hashicorp/terraform-json v0.24.0 // MPL 2.0
	github.com/hexops/gotextdiff v1.0.3 // BSD 3-Clause "New" or "Revised" License
	github.com/manifoldco/promptui v0.9.0 // BSD-3-Clause
	github.com/mattn/go-isatty v0.0.20 // MIT
	github.com/nwidger/jsoncolor v0.3.2 // MIT
	github.com/pkg/browser v0.0.0-20240102092130-5ac0b6a4141c // BSD-2-Clause
	github.com/quasilyte/go-ruleguard/dsl v0.3.22 // BSD 3-Clause
	github.com/sabhiram/go-gitignore v0.0.0-20210923224102-525f6e181f06 // MIT
	github.com/spf13/cobra v1.9.1 // Apache 2.0
	github.com/spf13/pflag v1.0.7 // BSD-3-Clause
	github.com/stretchr/testify v1.10.0 // MIT
<<<<<<< HEAD
	golang.org/x/exp v0.0.0-20250606033433-dcc06ee1d476
	golang.org/x/mod v0.25.0
	golang.org/x/oauth2 v0.30.0
	golang.org/x/sync v0.15.0
	golang.org/x/sys v0.33.0
	golang.org/x/term v0.32.0
	golang.org/x/text v0.26.0
=======
	golang.org/x/exp v0.0.0-20250620022241-b7579e27df2b
	golang.org/x/mod v0.26.0
	golang.org/x/oauth2 v0.30.0
	golang.org/x/sync v0.16.0
	golang.org/x/sys v0.33.0 // indirect
	golang.org/x/term v0.32.0
	golang.org/x/text v0.27.0
>>>>>>> ed445cbc
	gopkg.in/ini.v1 v1.67.0 // Apache 2.0
	gopkg.in/yaml.v3 v3.0.1
)

require (
	cloud.google.com/go/auth v0.16.2 // indirect
	cloud.google.com/go/auth/oauth2adapt v0.2.8 // indirect
	cloud.google.com/go/compute/metadata v0.7.0 // indirect
	github.com/ProtonMail/go-crypto v1.1.6 // indirect
	github.com/apparentlymart/go-textseg/v15 v15.0.0 // indirect
	github.com/bitfield/gotestdox v0.2.2 // indirect
	github.com/bmatcuk/doublestar/v4 v4.7.1 // indirect
	github.com/chzyer/readline v0.0.0-20180603132655-2972be24d48e // indirect
	github.com/cloudflare/circl v1.6.1 // indirect
	github.com/davecgh/go-spew v1.1.1 // indirect
	github.com/dnephin/pflag v1.0.7 // indirect
	github.com/felixge/httpsnoop v1.0.4 // indirect
	github.com/fsnotify/fsnotify v1.8.0 // indirect
	github.com/go-logr/logr v1.4.3 // indirect
	github.com/go-logr/stdr v1.2.2 // indirect
	github.com/google/go-cmp v0.7.0 // indirect
	github.com/google/go-querystring v1.1.0 // indirect
	github.com/google/s2a-go v0.1.9 // indirect
	github.com/google/shlex v0.0.0-20191202100458-e7afc7fbc510 // indirect
	github.com/google/yamlfmt v0.17.0 // indirect
	github.com/googleapis/enterprise-certificate-proxy v0.3.6 // indirect
	github.com/googleapis/gax-go/v2 v2.14.2 // indirect
	github.com/hashicorp/go-cleanhttp v0.5.2 // indirect
	github.com/hashicorp/go-retryablehttp v0.7.7 // indirect
	github.com/inconshreveable/mousetrap v1.1.0 // indirect
<<<<<<< HEAD
	github.com/kr/pretty v0.3.1 // indirect
=======
>>>>>>> ed445cbc
	github.com/mattn/go-colorable v0.1.13 // indirect
	github.com/mitchellh/mapstructure v1.5.0 // indirect
	github.com/pmezard/go-difflib v1.0.0 // indirect
	github.com/stretchr/objx v0.5.2 // indirect
	github.com/zclconf/go-cty v1.16.2 // indirect
<<<<<<< HEAD
	go.opencensus.io v0.24.0 // indirect
=======
>>>>>>> ed445cbc
	go.opentelemetry.io/auto/sdk v1.1.0 // indirect
	go.opentelemetry.io/contrib/instrumentation/net/http/otelhttp v0.61.0 // indirect
	go.opentelemetry.io/otel v1.36.0 // indirect
	go.opentelemetry.io/otel/metric v1.36.0 // indirect
	go.opentelemetry.io/otel/trace v1.36.0 // indirect
	golang.org/x/crypto v0.39.0 // indirect
	golang.org/x/net v0.41.0 // indirect
	golang.org/x/time v0.12.0 // indirect
	golang.org/x/tools v0.34.0 // indirect
<<<<<<< HEAD
	google.golang.org/api v0.236.0 // indirect
	google.golang.org/genproto/googleapis/rpc v0.0.0-20250603155806-513f23925822 // indirect
	google.golang.org/grpc v1.73.0 // indirect
	google.golang.org/protobuf v1.36.6 // indirect
	gopkg.in/check.v1 v1.0.0-20201130134442-10cb98267c6c // indirect
=======
	google.golang.org/api v0.238.0 // indirect
	google.golang.org/genproto/googleapis/rpc v0.0.0-20250603155806-513f23925822 // indirect
	google.golang.org/grpc v1.73.0 // indirect
	google.golang.org/protobuf v1.36.6 // indirect
>>>>>>> ed445cbc
	gotest.tools/gotestsum v1.12.1 // indirect
)

tool (
	github.com/google/yamlfmt/cmd/yamlfmt
	gotest.tools/gotestsum
)<|MERGE_RESOLUTION|>--- conflicted
+++ resolved
@@ -9,11 +9,7 @@
 	github.com/BurntSushi/toml v1.5.0 // MIT
 	github.com/Masterminds/semver/v3 v3.4.0 // MIT
 	github.com/briandowns/spinner v1.23.1 // Apache 2.0
-<<<<<<< HEAD
-	github.com/databricks/databricks-sdk-go v0.72.0 // Apache 2.0
-=======
 	github.com/databricks/databricks-sdk-go v0.75.0 // Apache 2.0
->>>>>>> ed445cbc
 	github.com/fatih/color v1.18.0 // MIT
 	github.com/google/uuid v1.6.0 // BSD-3-Clause
 	github.com/gorilla/mux v1.8.1 // BSD 3-Clause
@@ -32,15 +28,6 @@
 	github.com/spf13/cobra v1.9.1 // Apache 2.0
 	github.com/spf13/pflag v1.0.7 // BSD-3-Clause
 	github.com/stretchr/testify v1.10.0 // MIT
-<<<<<<< HEAD
-	golang.org/x/exp v0.0.0-20250606033433-dcc06ee1d476
-	golang.org/x/mod v0.25.0
-	golang.org/x/oauth2 v0.30.0
-	golang.org/x/sync v0.15.0
-	golang.org/x/sys v0.33.0
-	golang.org/x/term v0.32.0
-	golang.org/x/text v0.26.0
-=======
 	golang.org/x/exp v0.0.0-20250620022241-b7579e27df2b
 	golang.org/x/mod v0.26.0
 	golang.org/x/oauth2 v0.30.0
@@ -48,7 +35,6 @@
 	golang.org/x/sys v0.33.0 // indirect
 	golang.org/x/term v0.32.0
 	golang.org/x/text v0.27.0
->>>>>>> ed445cbc
 	gopkg.in/ini.v1 v1.67.0 // Apache 2.0
 	gopkg.in/yaml.v3 v3.0.1
 )
@@ -79,19 +65,11 @@
 	github.com/hashicorp/go-cleanhttp v0.5.2 // indirect
 	github.com/hashicorp/go-retryablehttp v0.7.7 // indirect
 	github.com/inconshreveable/mousetrap v1.1.0 // indirect
-<<<<<<< HEAD
-	github.com/kr/pretty v0.3.1 // indirect
-=======
->>>>>>> ed445cbc
 	github.com/mattn/go-colorable v0.1.13 // indirect
 	github.com/mitchellh/mapstructure v1.5.0 // indirect
 	github.com/pmezard/go-difflib v1.0.0 // indirect
 	github.com/stretchr/objx v0.5.2 // indirect
 	github.com/zclconf/go-cty v1.16.2 // indirect
-<<<<<<< HEAD
-	go.opencensus.io v0.24.0 // indirect
-=======
->>>>>>> ed445cbc
 	go.opentelemetry.io/auto/sdk v1.1.0 // indirect
 	go.opentelemetry.io/contrib/instrumentation/net/http/otelhttp v0.61.0 // indirect
 	go.opentelemetry.io/otel v1.36.0 // indirect
@@ -101,18 +79,10 @@
 	golang.org/x/net v0.41.0 // indirect
 	golang.org/x/time v0.12.0 // indirect
 	golang.org/x/tools v0.34.0 // indirect
-<<<<<<< HEAD
-	google.golang.org/api v0.236.0 // indirect
-	google.golang.org/genproto/googleapis/rpc v0.0.0-20250603155806-513f23925822 // indirect
-	google.golang.org/grpc v1.73.0 // indirect
-	google.golang.org/protobuf v1.36.6 // indirect
-	gopkg.in/check.v1 v1.0.0-20201130134442-10cb98267c6c // indirect
-=======
 	google.golang.org/api v0.238.0 // indirect
 	google.golang.org/genproto/googleapis/rpc v0.0.0-20250603155806-513f23925822 // indirect
 	google.golang.org/grpc v1.73.0 // indirect
 	google.golang.org/protobuf v1.36.6 // indirect
->>>>>>> ed445cbc
 	gotest.tools/gotestsum v1.12.1 // indirect
 )
 
