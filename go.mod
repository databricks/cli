--- conflicted
+++ resolved
@@ -40,12 +40,10 @@
 	gopkg.in/yaml.v3 v3.0.1
 )
 
-<<<<<<< HEAD
 require github.com/r3labs/diff/v3 v3.0.2
-=======
+
 // Dependencies for experimental MCP commands
 require github.com/google/jsonschema-go v0.3.0 // MIT
->>>>>>> 700366b6
 
 require (
 	cloud.google.com/go/auth v0.16.5 // indirect
