package testarchive

import (
	"archive/tar"
	"bufio"
	"compress/gzip"
	"fmt"
	"io"
	"os"
	"os/exec"
	"path/filepath"
	"strings"

	"golang.org/x/sync/errgroup"
)

// gitFiles returns a list of all git-tracked files in the repository.
func gitFiles(repoRoot string) ([]string, error) {
	cmd := exec.Command("git", "ls-files")
	cmd.Dir = repoRoot
	output, err := cmd.Output()
	if err != nil {
		return nil, fmt.Errorf("failed to get git tracked files: %w", err)
	}

	scanner := bufio.NewScanner(strings.NewReader(string(output)))
	var gitFiles []string
	for scanner.Scan() {
		file := strings.TrimSpace(scanner.Text())
		if file != "" {
			gitFiles = append(gitFiles, file)
		}
	}

	if err := scanner.Err(); err != nil {
		return nil, fmt.Errorf("error reading git ls-files output: %w", err)
	}

	return gitFiles, nil
}

func binFiles(binDir string) ([]string, error) {
	var binFiles []string

	err := filepath.WalkDir(binDir, func(path string, d os.DirEntry, err error) error {
		if err != nil {
			return err
		}

		if d.IsDir() {
			return nil
		}

		relPath, err := filepath.Rel(binDir, path)
		if err != nil {
			return fmt.Errorf("failed to get relative path: %w", err)
		}

		binFiles = append(binFiles, relPath)
		return nil
	})

	return binFiles, err
}

// addFileToArchive adds a single file to the tar archive
func addFileToArchive(tarWriter *tar.Writer, src, dst string) error {
	info, err := os.Stat(src)
	if err != nil {
		return fmt.Errorf("failed to stat: %w", err)
	}

	// Skip directories and non-regular files
	if !info.Mode().IsRegular() {
		return nil
	}

	header := &tar.Header{
		Name:    dst,
		Size:    info.Size(),
		Mode:    int64(info.Mode()),
		ModTime: info.ModTime(),
	}
	if err := tarWriter.WriteHeader(header); err != nil {
		return fmt.Errorf("failed to write header: %w", err)
	}

	fileReader, err := os.Open(src)
	if err != nil {
		return fmt.Errorf("failed to open file: %w", err)
	}
	defer fileReader.Close()

	_, err = io.Copy(tarWriter, fileReader)
	if err != nil {
		return fmt.Errorf("failed to copy file content: %w", err)
	}

	return nil
}

// CreateArchive creates a tar.gz archive of all git-tracked files plus downloaded tools
func CreateArchive(archiveDir, binDir, repoRoot string) error {
	archivePath := filepath.Join(archiveDir, "archive.tar.gz")

	// Download tools for both arm and amd64 architectures.
	// The right architecture to use is decided at runtime on the serverless driver.
	// The Databricks platform explicitly does not provide any guarantees around
	// the CPU architecture to keep the door open for future optimizations.
	downloaders := []downloader{
<<<<<<< HEAD
		goDownloader{arch: "amd64", binDir: binDir},
		uvDownloader{arch: "amd64", binDir: binDir},
		jqDownloader{arch: "amd64", binDir: binDir},
=======
		GoDownloader{Arch: "amd64", BinDir: binDir, RepoRoot: repoRoot},
		UvDownloader{Arch: "amd64", BinDir: binDir},
		JqDownloader{Arch: "amd64", BinDir: binDir},
>>>>>>> dfc36b95

		// TODO: Serverless clusters do not support arm64 yet.
		// Enable ARM64 once serverless clusters support it.
		// goDownloader{arch: "arm64", binDir: binDir},
		// uvDownloader{arch: "arm64", binDir: binDir},
		// jqDownloader{arch: "arm64", binDir: binDir},
	}

	var errgroup errgroup.Group
	for _, downloader := range downloaders {
		errgroup.Go(func() error {
			return downloader.Download()
		})
	}

	if err := errgroup.Wait(); err != nil {
		return fmt.Errorf("failed to download tools: %w", err)
	}

	gitFiles, err := gitFiles(repoRoot)
	if err != nil {
		return fmt.Errorf("failed to get git tracked files: %w", err)
	}

	binFiles, err := binFiles(binDir)
	if err != nil {
		return fmt.Errorf("failed to get bin files: %w", err)
	}

	totalFiles := len(gitFiles) + len(binFiles)
	fmt.Printf("Found %d git-tracked files and %d downloaded files (%d total)\n",
		len(gitFiles), len(binFiles), totalFiles)

	// Create archive directory if it doesn't exist
	if err := os.MkdirAll(archiveDir, 0o755); err != nil {
		return fmt.Errorf("failed to create output directory: %w", err)
	}

	// Create the tar.gz file
	outFile, err := os.Create(archivePath)
	if err != nil {
		return fmt.Errorf("failed to create output file: %w", err)
	}
	defer outFile.Close()

	// Create gzip writer
	gzWriter := gzip.NewWriter(outFile)
	defer gzWriter.Close()

	// Create tar.gz writer
	tarWriter := tar.NewWriter(gzWriter)
	defer tarWriter.Close()

	fmt.Printf("Creating archive %s...\n", archivePath)

	// Add git-tracked files to the archive
	for _, file := range gitFiles {
		err := addFileToArchive(tarWriter, filepath.Join(repoRoot, file), filepath.Join("cli", file))
		if err != nil {
			fmt.Printf("Warning: failed to add git file %s: %v\n", file, err)
		}
	}

	// Add downloaded files / binaries to the archive
	for _, file := range binFiles {
		err := addFileToArchive(tarWriter, filepath.Join(binDir, file), filepath.Join("bin", file))
		if err != nil {
			fmt.Printf("Warning: failed to add downloaded file %s: %v\n", file, err)
		}
	}

	stat, err := outFile.Stat()
	if err != nil {
		return fmt.Errorf("failed to stat archive: %w", err)
	}

	fmt.Printf("✅ Successfully created comprehensive archive. Archive size: %.1f MB\n", float64(stat.Size())/(1024*1024))
	return nil
}<|MERGE_RESOLUTION|>--- conflicted
+++ resolved
@@ -108,15 +108,9 @@
 	// The Databricks platform explicitly does not provide any guarantees around
 	// the CPU architecture to keep the door open for future optimizations.
 	downloaders := []downloader{
-<<<<<<< HEAD
-		goDownloader{arch: "amd64", binDir: binDir},
-		uvDownloader{arch: "amd64", binDir: binDir},
-		jqDownloader{arch: "amd64", binDir: binDir},
-=======
 		GoDownloader{Arch: "amd64", BinDir: binDir, RepoRoot: repoRoot},
 		UvDownloader{Arch: "amd64", BinDir: binDir},
 		JqDownloader{Arch: "amd64", BinDir: binDir},
->>>>>>> dfc36b95
 
 		// TODO: Serverless clusters do not support arm64 yet.
 		// Enable ARM64 once serverless clusters support it.
