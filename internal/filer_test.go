--- conflicted
+++ resolved
@@ -238,7 +238,7 @@
 }
 
 func setupWorkspaceFilesTest(t *testing.T) (context.Context, filer.Filer) {
-	t.Log(GetEnvOrSkipTest(t, "CLOUD_ENV"))
+	// t.Log(GetEnvOrSkipTest(t, "CLOUD_ENV"))
 
 	ctx := context.Background()
 	w := databricks.Must(databricks.NewWorkspaceClient())
@@ -312,7 +312,6 @@
 	runFilerReadDirTest(t, ctx, f)
 }
 
-<<<<<<< HEAD
 var jupyterNotebookContent1 = `
 {
 	"cells": [
@@ -442,7 +441,8 @@
 	filerTest{t, f}.assertContents(ctx, "sqlNb", "-- Databricks notebook source\n SELECT \"second upload\"")
 	filerTest{t, f}.assertContents(ctx, "scalaNb", "// Databricks notebook source\n println(\"second upload\"))")
 	filerTest{t, f}.assertContents(ctx, "jupyterNb", "# Databricks notebook source\nprint(\"Jupyter Notebook Version 2\")")
-=======
+}
+
 func setupFilerLocalTest(t *testing.T) (context.Context, filer.Filer) {
 	ctx := context.Background()
 	f, err := filer.NewLocalClient(t.TempDir())
@@ -458,5 +458,4 @@
 func TestAccFilerLocalReadDir(t *testing.T) {
 	ctx, f := setupFilerLocalTest(t)
 	runFilerReadDirTest(t, ctx, f)
->>>>>>> 960ce2e1
 }