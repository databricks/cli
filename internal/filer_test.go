--- conflicted
+++ resolved
@@ -93,18 +93,35 @@
 	err = f.Write(ctx, "/dir/world.txt", strings.NewReader(`hello world`))
 	require.NoError(t, err)
 
+	// Create a nested directory (check that it creates intermediate directories).
+	err = f.Mkdir(ctx, "/dir/a/b/c")
+	require.NoError(t, err)
+
+	// Expect an error if the path doesn't exist.
+	_, err = f.ReadDir(ctx, "/dir/a/b/c/d/e")
+	assert.True(t, errors.As(err, &filer.NoSuchDirectoryError{}))
+
 	// Expect two entries in the root.
 	entries, err = f.ReadDir(ctx, ".")
 	require.NoError(t, err)
-	require.Len(t, entries, 2)
+	assert.Len(t, entries, 2)
 	assert.Equal(t, "dir", entries[0].Name)
 	assert.Equal(t, "hello.txt", entries[1].Name)
-
-	// Expect a single entry in the directory.
+	assert.Greater(t, entries[1].ModTime.Unix(), int64(0))
+
+	// Expect two entries in the directory.
 	entries, err = f.ReadDir(ctx, "/dir")
 	require.NoError(t, err)
-	require.Len(t, entries, 1)
-	assert.Equal(t, "world.txt", entries[0].Name)
+	assert.Len(t, entries, 2)
+	assert.Equal(t, "a", entries[0].Name)
+	assert.Equal(t, "world.txt", entries[1].Name)
+	assert.Greater(t, entries[1].ModTime.Unix(), int64(0))
+
+	// Expect a single entry in the nested path.
+	entries, err = f.ReadDir(ctx, "/dir/a/b")
+	require.NoError(t, err)
+	assert.Len(t, entries, 1)
+	assert.Equal(t, "c", entries[0].Name)
 }
 
 func temporaryWorkspaceDir(t *testing.T, w *databricks.WorkspaceClient) string {
@@ -154,18 +171,6 @@
 
 	return ctx, f
 }
-<<<<<<< HEAD
-=======
-
-func TestAccFilerWorkspaceFilesReadWrite(t *testing.T) {
-	var err error
-
-	ctx, f := setupWorkspaceFilesTest(t)
-
-	// Write should fail because the root path doesn't yet exist.
-	err = f.Write(ctx, "/foo/bar", strings.NewReader(`hello world`))
-	assert.True(t, errors.As(err, &filer.NoSuchDirectoryError{}))
->>>>>>> 92cb5204
 
 func TestAccFilerWorkspaceFilesReadWrite(t *testing.T) {
 	ctx, f := setupWorkspaceFilesTest(t)
@@ -199,7 +204,6 @@
 		t.Logf("unable to remove temporary dbfs directory %s: %#v", path, err)
 	})
 
-<<<<<<< HEAD
 	return path
 }
 
@@ -222,62 +226,4 @@
 func TestAccFilerDbfsReadDir(t *testing.T) {
 	ctx, f := setupFilerDbfsTest(t)
 	runFilerReadDirTest(t, ctx, f)
-=======
-	// Delete should succeed for file that does exist.
-	err = f.Delete(ctx, "/foo/bar")
-	assert.NoError(t, err)
-}
-
-func TestAccFilerWorkspaceFilesReadDir(t *testing.T) {
-	var err error
-
-	ctx, f := setupWorkspaceFilesTest(t)
-
-	// We start with an empty directory.
-	entries, err := f.ReadDir(ctx, ".")
-	require.NoError(t, err)
-	assert.Len(t, entries, 0)
-
-	// Write a file.
-	err = f.Write(ctx, "/hello.txt", strings.NewReader(`hello world`))
-	require.NoError(t, err)
-
-	// Create a directory.
-	err = f.Mkdir(ctx, "/dir")
-	require.NoError(t, err)
-
-	// Write a file.
-	err = f.Write(ctx, "/dir/world.txt", strings.NewReader(`hello world`))
-	require.NoError(t, err)
-
-	// Create a nested directory (check that it creates intermediate directories).
-	err = f.Mkdir(ctx, "/dir/a/b/c")
-	require.NoError(t, err)
-
-	// Expect an error if the path doesn't exist.
-	_, err = f.ReadDir(ctx, "/dir/a/b/c/d/e")
-	assert.True(t, errors.As(err, &filer.NoSuchDirectoryError{}))
-
-	// Expect two entries in the root.
-	entries, err = f.ReadDir(ctx, ".")
-	require.NoError(t, err)
-	assert.Len(t, entries, 2)
-	assert.Equal(t, "dir", entries[0].Name)
-	assert.Equal(t, "hello.txt", entries[1].Name)
-	assert.Greater(t, entries[1].ModTime.Unix(), int64(0))
-
-	// Expect two entries in the directory.
-	entries, err = f.ReadDir(ctx, "/dir")
-	require.NoError(t, err)
-	assert.Len(t, entries, 2)
-	assert.Equal(t, "a", entries[0].Name)
-	assert.Equal(t, "world.txt", entries[1].Name)
-	assert.Greater(t, entries[1].ModTime.Unix(), int64(0))
-
-	// Expect a single entry in the nested path.
-	entries, err = f.ReadDir(ctx, "/dir/a/b")
-	require.NoError(t, err)
-	assert.Len(t, entries, 1)
-	assert.Equal(t, "c", entries[0].Name)
->>>>>>> 92cb5204
 }