--- conflicted
+++ resolved
@@ -2,21 +2,15 @@
 
 import (
 	"context"
-<<<<<<< HEAD
 	"encoding/json"
-=======
->>>>>>> 49a87ec0
 	"os"
 	"path/filepath"
 	"strconv"
 	"testing"
 
-<<<<<<< HEAD
 	"github.com/databricks/cli/bundle/config"
 	"github.com/databricks/cli/internal/testutil"
-=======
 	"github.com/databricks/cli/libs/auth"
->>>>>>> 49a87ec0
 	"github.com/databricks/databricks-sdk-go"
 	"github.com/stretchr/testify/assert"
 	"github.com/stretchr/testify/require"
@@ -30,7 +24,6 @@
 	assert.EqualError(t, err, "failed to compute file content for bar.tmpl. variable \"does_not_exist\" not defined")
 }
 
-<<<<<<< HEAD
 // This test tests the MLOps Stacks DAB e2e and thus there's a couple of special
 // considerations to take note of:
 //
@@ -44,22 +37,16 @@
 //     make changes that can break the MLOps Stacks DAB. In which case we should
 //     skip this test until the MLOps Stacks DAB is updated to work again.
 func TestAccBundleInitOnMlopsStacks(t *testing.T) {
-	env := GetEnvOrSkipTest(t, "CLOUD_ENV")
-	if env == "gcp" {
-		t.Skip("MLOps Stacks is not supported in GCP")
-	}
+	// env := GetEnvOrSkipTest(t, "CLOUD_ENV")
+	// if env == "gcp" {
+	// 	t.Skip("MLOps Stacks is not supported in GCP")
+	// }
 	tmpDir1 := t.TempDir()
 	tmpDir2 := t.TempDir()
-=======
-func TestAccBundleInitHelpers(t *testing.T) {
-	env := GetEnvOrSkipTest(t, "CLOUD_ENV")
-	t.Log(env)
->>>>>>> 49a87ec0
 
 	w, err := databricks.NewWorkspaceClient(&databricks.Config{})
 	require.NoError(t, err)
 
-<<<<<<< HEAD
 	// Create a config file with the project name and root dir
 	initConfig := map[string]string{
 		"input_project_name":                    "project_name",
@@ -109,7 +96,15 @@
 	job, err := w.Jobs.GetByJobId(context.Background(), batchJobId)
 	assert.NoError(t, err)
 	assert.Equal(t, "dev-project_name-batch-inference-job", job.Settings.Name)
-=======
+}
+
+func TestAccBundleInitHelpers(t *testing.T) {
+	env := GetEnvOrSkipTest(t, "CLOUD_ENV")
+	t.Log(env)
+
+	w, err := databricks.NewWorkspaceClient(&databricks.Config{})
+	require.NoError(t, err)
+
 	me, err := w.CurrentUser.Me(context.Background())
 	require.NoError(t, err)
 
@@ -167,5 +162,4 @@
 		// Assert that the helper function was correctly computed.
 		assertLocalFileContents(t, filepath.Join(tmpDir2, "foo.txt"), test.expected)
 	}
->>>>>>> 49a87ec0
 }