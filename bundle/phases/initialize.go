--- conflicted
+++ resolved
@@ -182,19 +182,8 @@
 		// Updates (dynamic): resources.volumes.*.volume_type (sets to "MANAGED" if not set)
 		mutator.ConfigureVolumeDefaults(),
 
-<<<<<<< HEAD
-		// Reads (typed): b.Config.Bundle.Mode, b.Config.Workspace.{RootPath,FilePath,ResourcePath,ArtifactPath,StatePath}, b.Config.Workspace.CurrentUser (validates paths and user info)
-		// Updates (typed): b.Config.Bundle.Deployment.Lock.Enabled, b.Config.Presets.{NamePrefix,Tags,JobsMaxConcurrentRuns,TriggerPauseStatus,PipelinesDevelopment} (configures development mode settings)
-		// Validates and configures bundle settings based on target mode (development or production)
-		mutator.ProcessTargetMode(),
-
-		// Reads (typed): b.Config.Presets.{NamePrefix,Tags,JobsMaxConcurrentRuns,TriggerPauseStatus,PipelinesDevelopment} (reads preset configurations)
-		// Updates (typed): b.Config.Resources.{Jobs,Pipelines,Models,Experiments,ModelServingEndpoints,RegisteredModels,QualityMonitors,Schemas,Clusters,Dashboards} (applies prefix to names, adds tags, sets pause status and development mode)
-		// Applies all presets to resources, including name prefixes, tags, and resource-specific settings like pause status
-=======
 		// ApplyTargetMode must run before ApplyPresets to set default values for 'presets' section
 		mutator.ApplyTargetMode(),
->>>>>>> f7de41f0
 		mutator.ApplyPresets(),
 
 		// Reads (typed): b.Config.Resources.Jobs (checks job configurations)
@@ -224,13 +213,10 @@
 		// Validates app configurations by detecting duplicate source code paths and warning about deprecated config sections
 		apps.Validate(),
 
-<<<<<<< HEAD
+		mutator.ValidateTargetMode(),
 		// Reads (typed): b.Config.Workspace.RootPath (checks if path is in shared workspace)
 		// Reads (typed): b.Config.Permissions (checks if users group has CAN_MANAGE permission)
 		// Validates that when using a shared workspace path, appropriate permissions are configured
-=======
-		mutator.ValidateTargetMode(),
->>>>>>> f7de41f0
 		permissions.ValidateSharedRootPermissions(),
 
 		// Reads (typed): b.Config.Permissions (validates permission levels)
