--- conflicted
+++ resolved
@@ -34,15 +34,6 @@
 			// If it is an ancestor, this updates all paths to be relative to the sync root path.
 			mutator.SyncInferRoot(),
 
-<<<<<<< HEAD
-			mutator.MergeJobClusters(),
-			mutator.MergeJobParameters(),
-			mutator.MergeJobTasks(),
-			mutator.MergePipelineClusters(),
-			mutator.MergeApps(),
-
-=======
->>>>>>> 8234604c
 			mutator.InitializeWorkspaceClient(),
 			mutator.PopulateCurrentUser(),
 			mutator.LoadGitDetails(),
@@ -81,6 +72,7 @@
 			mutator.MergeJobParameters(),
 			mutator.MergeJobTasks(),
 			mutator.MergePipelineClusters(),
+      mutator.MergeApps(),
 
 			// Provide permission config errors & warnings after initializing all variables
 			permissions.PermissionDiagnostics(),
