--- conflicted
+++ resolved
@@ -21,99 +21,12 @@
 // The initialize phase fills in defaults and connects to the workspace.
 // Interpolation of fields referring to the "bundle" and "workspace" keys
 // happens upon completion of this phase.
-<<<<<<< HEAD
-func Initialize() bundle.Mutator {
-	return newPhase(
-		"initialize",
-		[]bundle.Mutator{
-			validate.AllResourcesHaveValues(),
-			validate.NoInterpolationInAuthConfig(),
-
-			// Update all path fields in the sync block to be relative to the bundle root path.
-			mutator.RewriteSyncPaths(),
-
-			// Configure the default sync path to equal the bundle root if not explicitly configured.
-			// By default, this means all files in the bundle root directory are synchronized.
-			mutator.SyncDefaultPath(),
-
-			// Figure out if the sync root path is identical or an ancestor of the bundle root path.
-			// If it is an ancestor, this updates all paths to be relative to the sync root path.
-			mutator.SyncInferRoot(),
-
-			mutator.PopulateCurrentUser(),
-			mutator.LoadGitDetails(),
-
-			// This mutator needs to be run before variable interpolation and defining default workspace paths
-			// because it affects how workspace variables are resolved.
-			mutator.ApplySourceLinkedDeploymentPreset(),
-
-			mutator.DefineDefaultWorkspaceRoot(),
-			mutator.ExpandWorkspaceRoot(),
-			mutator.DefineDefaultWorkspacePaths(),
-			mutator.PrependWorkspacePrefix(),
-
-			// This mutator needs to be run before variable interpolation because it
-			// searches for strings with variable references in them.
-			mutator.RewriteWorkspacePrefix(),
-
-			mutator.SetVariables(),
-
-			// Intentionally placed before ResolveVariableReferencesInLookup, ResolveResourceReferences,
-			// ResolveVariableReferencesInComplexVariables and ResolveVariableReferences.
-			// See what is expected in PythonMutatorPhaseInit doc
-			pythonmutator.PythonMutator(pythonmutator.PythonMutatorPhaseInit),
-			pythonmutator.PythonMutator(pythonmutator.PythonMutatorPhaseLoadResources),
-			pythonmutator.PythonMutator(pythonmutator.PythonMutatorPhaseApplyMutators),
-			mutator.ResolveVariableReferencesInLookup(),
-			mutator.ResolveResourceReferences(),
-			mutator.ResolveVariableReferences(
-				"bundle",
-				"workspace",
-				"variables",
-			),
-
-			mutator.MergeJobClusters(),
-			mutator.MergeJobParameters(),
-			mutator.MergeJobTasks(),
-			mutator.MergePipelineClusters(),
-			mutator.MergeApps(),
-
-			mutator.CaptureSchemaDependency(),
-
-			// Provide permission config errors & warnings after initializing all variables
-			permissions.PermissionDiagnostics(),
-			mutator.SetRunAs(),
-			mutator.OverrideCompute(),
-			mutator.ConfigureDashboardDefaults(),
-			mutator.ConfigureVolumeDefaults(),
-			mutator.ProcessTargetMode(),
-			mutator.ApplyPresets(),
-			mutator.DefaultQueueing(),
-			mutator.ExpandPipelineGlobPaths(),
-
-			// Configure use of WSFS for reads if the CLI is running on Databricks.
-			mutator.ConfigureWSFS(),
-
-			mutator.TranslatePaths(),
-			trampoline.WrapperWarning(),
-
-			apps.Validate(),
-
-			permissions.ValidateSharedRootPermissions(),
-			permissions.ApplyBundlePermissions(),
-			permissions.FilterCurrentUser(),
-
-			metadata.AnnotateJobs(),
-			metadata.AnnotatePipelines(),
-			terraform.Initialize(),
-			scripts.Execute(config.ScriptPostInit),
-		},
-=======
 func Initialize(ctx context.Context, b *bundle.Bundle) diag.Diagnostics {
 	log.Info(ctx, "Phase: initialize")
 
 	return bundle.ApplySeq(ctx, b,
 		validate.AllResourcesHaveValues(),
+		validate.NoInterpolationInAuthConfig(),
 
 		// Update all path fields in the sync block to be relative to the bundle root path.
 		mutator.RewriteSyncPaths(),
@@ -193,6 +106,5 @@
 		metadata.AnnotatePipelines(),
 		terraform.Initialize(),
 		scripts.Execute(config.ScriptPostInit),
->>>>>>> bf2aded8
 	)
 }