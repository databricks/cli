package phases

import (
	"github.com/databricks/cli/bundle"
	"github.com/databricks/cli/bundle/config"
	"github.com/databricks/cli/bundle/config/interpolation"
	"github.com/databricks/cli/bundle/config/mutator"
	"github.com/databricks/cli/bundle/config/variable"
	"github.com/databricks/cli/bundle/deploy/metadata"
	"github.com/databricks/cli/bundle/deploy/terraform"
	"github.com/databricks/cli/bundle/permissions"
	"github.com/databricks/cli/bundle/python"
	"github.com/databricks/cli/bundle/scripts"
)

// The initialize phase fills in defaults and connects to the workspace.
// Interpolation of fields referring to the "bundle" and "workspace" keys
// happens upon completion of this phase.
func Initialize() bundle.Mutator {
	return newPhase(
		"initialize",
		[]bundle.Mutator{
			mutator.PopulateCurrentUser(),
			mutator.SetRunAs(),
			mutator.DefineDefaultWorkspaceRoot(),
			mutator.ExpandWorkspaceRoot(),
			mutator.DefineDefaultWorkspacePaths(),
			mutator.SetVariables(),
			interpolation.Interpolate(
				interpolation.IncludeLookupsInPath("bundle"),
				interpolation.IncludeLookupsInPath("workspace"),
				interpolation.IncludeLookupsInPath(variable.VariableReferencePrefix),
			),
			mutator.OverrideCompute(),
			mutator.ProcessTargetMode(),
			mutator.ExpandPipelineGlobPaths(),
			mutator.TranslatePaths(),
			python.WrapperWarning(),
<<<<<<< HEAD
			metadata.AnnotateJobs(),
=======
			permissions.ApplyBundlePermissions(),
>>>>>>> 07c4c907
			terraform.Initialize(),
			scripts.Execute(config.ScriptPostInit),
		},
	)
}<|MERGE_RESOLUTION|>--- conflicted
+++ resolved
@@ -36,11 +36,8 @@
 			mutator.ExpandPipelineGlobPaths(),
 			mutator.TranslatePaths(),
 			python.WrapperWarning(),
-<<<<<<< HEAD
+			permissions.ApplyBundlePermissions(),
 			metadata.AnnotateJobs(),
-=======
-			permissions.ApplyBundlePermissions(),
->>>>>>> 07c4c907
 			terraform.Initialize(),
 			scripts.Execute(config.ScriptPostInit),
 		},
