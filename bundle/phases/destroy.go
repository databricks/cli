--- conflicted
+++ resolved
@@ -3,27 +3,20 @@
 import (
 	"context"
 	"errors"
-<<<<<<< HEAD
 	"fmt"
-=======
->>>>>>> 5bc5c3c2
 	"net/http"
 
 	"github.com/databricks/cli/bundle"
 	"github.com/databricks/cli/bundle/deploy/files"
 	"github.com/databricks/cli/bundle/deploy/lock"
 	"github.com/databricks/cli/bundle/deploy/terraform"
-<<<<<<< HEAD
 
 	"github.com/databricks/cli/libs/cmdio"
-	"github.com/databricks/cli/libs/log"
 
 	// TODO: Rename the module itself?
 
+	"github.com/databricks/cli/libs/log"
 	terraformlib "github.com/databricks/cli/libs/terraform"
-=======
-	"github.com/databricks/cli/libs/log"
->>>>>>> 5bc5c3c2
 	"github.com/databricks/databricks-sdk-go/apierr"
 )
 
@@ -40,7 +33,6 @@
 	return true, err
 }
 
-<<<<<<< HEAD
 func approvalForDestroy(ctx context.Context, b *bundle.Bundle) (bool, error) {
 	tf := b.Terraform
 	if tf == nil {
@@ -98,10 +90,6 @@
 		bundle.LogString("Destroy complete!"),
 	)
 
-=======
-// The destroy phase deletes artifacts and resources.
-func Destroy() bundle.Mutator {
->>>>>>> 5bc5c3c2
 	destroyMutator := bundle.Seq(
 		lock.Acquire(),
 		bundle.Defer(
