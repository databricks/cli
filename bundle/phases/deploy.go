package phases

import (
	"context"
	"errors"

	"github.com/databricks/cli/bundle"
	"github.com/databricks/cli/bundle/apps"
	"github.com/databricks/cli/bundle/artifacts"
	"github.com/databricks/cli/bundle/config"
	"github.com/databricks/cli/bundle/config/mutator"
	"github.com/databricks/cli/bundle/deploy"
	"github.com/databricks/cli/bundle/deploy/files"
	"github.com/databricks/cli/bundle/deploy/lock"
	"github.com/databricks/cli/bundle/deploy/metadata"
	"github.com/databricks/cli/bundle/deploy/terraform"
	"github.com/databricks/cli/bundle/deployplan"
	"github.com/databricks/cli/bundle/libraries"
	"github.com/databricks/cli/bundle/metrics"
	"github.com/databricks/cli/bundle/permissions"
	"github.com/databricks/cli/bundle/scripts"
	"github.com/databricks/cli/bundle/statemgmt"
	"github.com/databricks/cli/bundle/terranova"
	"github.com/databricks/cli/bundle/trampoline"
	"github.com/databricks/cli/libs/cmdio"
	"github.com/databricks/cli/libs/log"
	"github.com/databricks/cli/libs/logdiag"
	"github.com/databricks/cli/libs/sync"
)

func getActions(ctx context.Context, b *bundle.Bundle) ([]deployplan.Action, error) {
	var actions []deployplan.Action
	var err error

	if b.DirectDeployment {
		return terranova.CalculateDeployActions(ctx, b)
	} else {
		tf := b.Terraform
		if tf == nil {
			return nil, errors.New("terraform not initialized")
		}
		actions, err = terraform.ShowPlanFile(ctx, tf, b.Plan.TerraformPlanPath)
		return actions, err
	}
}

func approvalForDeploy(ctx context.Context, b *bundle.Bundle) (bool, error) {
	actions, err := getActions(ctx, b)
	if err != nil {
		return false, err
	}
	b.Plan.Actions = actions

	types := []deployplan.ActionType{deployplan.ActionTypeRecreate, deployplan.ActionTypeDelete}
	schemaActions := deployplan.FilterGroup(actions, "schemas", types...)
	dltActions := deployplan.FilterGroup(actions, "pipelines", types...)
	volumeActions := deployplan.FilterGroup(actions, "volumes", types...)
	dashboardActions := deployplan.FilterGroup(actions, "dashboards", types...)

	// We don't need to display any prompts in this case.
	if len(schemaActions) == 0 && len(dltActions) == 0 && len(volumeActions) == 0 && len(dashboardActions) == 0 {
		return true, nil
	}

	// One or more UC schema resources will be deleted or recreated.
	if len(schemaActions) != 0 {
		cmdio.LogString(ctx, deleteOrRecreateSchemaMessage)
		for _, action := range schemaActions {
			cmdio.Log(ctx, action)
		}
	}

	// One or more DLT pipelines is being recreated.
	if len(dltActions) != 0 {
		cmdio.LogString(ctx, deleteOrRecreateDltMessage)
		for _, action := range dltActions {
			cmdio.Log(ctx, action)
		}
	}

	// One or more volumes is being recreated.
	if len(volumeActions) != 0 {
		cmdio.LogString(ctx, deleteOrRecreateVolumeMessage)
		for _, action := range volumeActions {
			cmdio.Log(ctx, action)
		}
	}

	// One or more dashboards is being recreated.
	if len(dashboardActions) != 0 {
		cmdio.LogString(ctx, deleteOrRecreateDashboardMessage)
		for _, action := range dashboardActions {
			cmdio.Log(ctx, action)
		}
	}

	if b.AutoApprove {
		return true, nil
	}

	if !cmdio.IsPromptSupported(ctx) {
		return false, errors.New("the deployment requires destructive actions, but current console does not support prompting. Please specify --auto-approve if you would like to skip prompts and proceed")
	}

	cmdio.LogString(ctx, "")
	approved, err := cmdio.AskYesOrNo(ctx, "Would you like to proceed?")
	if err != nil {
		return false, err
	}

	return approved, nil
}

func deployCore(ctx context.Context, b *bundle.Bundle) {
	// Core mutators that CRUD resources and modify deployment state. These
	// mutators need informed consent if they are potentially destructive.
	cmdio.LogString(ctx, "Deploying resources...")

	if b.DirectDeployment {
		bundle.ApplyContext(ctx, b, terranova.TerranovaApply())
	} else {
		bundle.ApplyContext(ctx, b, terraform.Apply())
	}

	// Even if deployment failed, there might be updates in states that we need to upload
	bundle.ApplyContext(ctx, b,
		statemgmt.StatePush(),
	)
	if logdiag.HasError(ctx) {
		return
	}

	bundle.ApplySeqContext(ctx, b,
		statemgmt.Load(),
		apps.InterpolateVariables(),
		apps.UploadConfig(),
		metadata.Compute(),
		metadata.Upload(),
	)

	if !logdiag.HasError(ctx) {
		cmdio.LogString(ctx, "Deployment complete!")
	}
}

// uploadLibraries uploads libraries to the workspace.
// It also cleans up the artifacts directory and transforms wheel tasks.
// It is called by only "bundle deploy".
// Not having TransformWheelTask in plan phase might lead to jobs using these feature not
// being reported in plan as being updated. This is acceptable since TransformWheelTask is
// an experimental feature.
func uploadLibraries(ctx context.Context, b *bundle.Bundle) {
	bundle.ApplySeqContext(ctx, b,
		artifacts.CleanUp(),
		libraries.Upload(),
		trampoline.TransformWheelTask(),
	)
}

// deployPrepare is common set of mutators between "bundle plan" and "bundle deploy".
func deployPrepare(ctx context.Context, b *bundle.Bundle) {
	bundle.ApplySeqContext(ctx, b,
		statemgmt.StatePull(),
		terraform.CheckDashboardsModifiedRemotely(),
		deploy.StatePull(),
		mutator.ValidateGitDetails(),
		terraform.CheckRunningResource(),

		// libraries.CheckForSameNameLibraries() needs to be run after we expand glob references so we
		// know what are the actual library paths.
		// libraries.ExpandGlobReferences() has to be run after the libraries are built and thus this
		// mutator is part of the deploy step rather than validate.
		libraries.ExpandGlobReferences(),
		libraries.CheckForSameNameLibraries(),
		// SwitchToPatchedWheels must be run after ExpandGlobReferences and after build phase because it Artifact.Source and Artifact.Patched populated
		libraries.SwitchToPatchedWheels(),
<<<<<<< HEAD
=======

		// libraries.Upload() not just uploads but also replaces local paths with remote paths.
		// TransformWheelTask depends on it and planning also depends on it.
		libraries.Upload(),
		trampoline.TransformWheelTask(),
>>>>>>> 3d64cc03
	)
}

// The deploy phase deploys artifacts and resources.
func Deploy(ctx context.Context, b *bundle.Bundle, outputHandler sync.OutputHandler) {
	log.Info(ctx, "Phase: deploy")

	// Core mutators that CRUD resources and modify deployment state. These
	// mutators need informed consent if they are potentially destructive.
	bundle.ApplySeqContext(ctx, b,
		scripts.Execute(config.ScriptPreDeploy),
		lock.Acquire(),
	)

	if logdiag.HasError(ctx) {
		// lock is not acquired here
		return
	}

	// lock is acquired here
	defer func() {
		bundle.ApplyContext(ctx, b, lock.Release(lock.GoalDeploy))
	}()

	deployPrepare(ctx, b)
	if logdiag.HasError(ctx) {
		return
	}

	uploadLibraries(ctx, b)
	if logdiag.HasError(ctx) {
		return
	}

	bundle.ApplySeqContext(ctx, b,
		mutator.ResolveVariableReferencesOnlyResources(
			"resources",
		),

		// Reads (typed): resources.pipelines.*.{catalog,schema,target}, resources.volumes.*.{catalog_name,schema_name} (checks for schema references)
		// Updates (typed): resources.pipelines.*.{schema,target}, resources.volumes.*.schema_name (converts implicit schema references to explicit ${resources.schemas.<schema_key>.name} syntax)
		// Translates implicit schema references in DLT pipelines or UC Volumes to explicit syntax to capture dependencies
		// Needs to be run after ${resources} resolution since otherwise that undoes the change here.
		// TODO: one we have depends_on support we should leverage that here and move this back to initialize phase.
		resourcemutator.CaptureSchemaDependency(),
		files.Upload(outputHandler),
		deploy.StateUpdate(),
		deploy.StatePush(),
		permissions.ApplyWorkspaceRootPermissions(),
		metrics.TrackUsedCompute(),
	)

	if logdiag.HasError(ctx) {
		return
	}

	if !b.DirectDeployment {
		bundle.ApplySeqContext(ctx, b,
			terraform.Interpolate(),
			terraform.Write(),
			terraform.Plan(terraform.PlanGoal("deploy")),
		)
	}

	if logdiag.HasError(ctx) {
		return
	}

	haveApproval, err := approvalForDeploy(ctx, b)
	if err != nil {
		logdiag.LogError(ctx, err)
		return
	}

	if haveApproval {
		deployCore(ctx, b)
	} else {
		cmdio.LogString(ctx, "Deployment cancelled!")
	}

	if logdiag.HasError(ctx) {
		return
	}

	logDeployTelemetry(ctx, b)
	bundle.ApplyContext(ctx, b, scripts.Execute(config.ScriptPostDeploy))
}

func Diff(ctx context.Context, b *bundle.Bundle) []deployplan.Action {
	deployPrepare(ctx, b)
	if logdiag.HasError(ctx) {
		return nil
	}

	if !b.DirectDeployment {
		bundle.ApplySeqContext(ctx, b,
			terraform.Interpolate(),
			terraform.Write(),
			terraform.Plan(terraform.PlanGoal("deploy")),
		)
	}

	if logdiag.HasError(ctx) {
		return nil
	}

	actions, err := getActions(ctx, b)
	if err != nil {
		logdiag.LogError(ctx, err)
	}

	return actions
}

// If there are more than 1 thousand of a resource type, do not
// include more resources.
// Since we have a timeout of 3 seconds, we cap the maximum number of IDs
// we send in a single request to have reliable telemetry.
const ResourceIdLimit = 1000<|MERGE_RESOLUTION|>--- conflicted
+++ resolved
@@ -174,14 +174,6 @@
 		libraries.CheckForSameNameLibraries(),
 		// SwitchToPatchedWheels must be run after ExpandGlobReferences and after build phase because it Artifact.Source and Artifact.Patched populated
 		libraries.SwitchToPatchedWheels(),
-<<<<<<< HEAD
-=======
-
-		// libraries.Upload() not just uploads but also replaces local paths with remote paths.
-		// TransformWheelTask depends on it and planning also depends on it.
-		libraries.Upload(),
-		trampoline.TransformWheelTask(),
->>>>>>> 3d64cc03
 	)
 }
 
@@ -217,16 +209,6 @@
 	}
 
 	bundle.ApplySeqContext(ctx, b,
-		mutator.ResolveVariableReferencesOnlyResources(
-			"resources",
-		),
-
-		// Reads (typed): resources.pipelines.*.{catalog,schema,target}, resources.volumes.*.{catalog_name,schema_name} (checks for schema references)
-		// Updates (typed): resources.pipelines.*.{schema,target}, resources.volumes.*.schema_name (converts implicit schema references to explicit ${resources.schemas.<schema_key>.name} syntax)
-		// Translates implicit schema references in DLT pipelines or UC Volumes to explicit syntax to capture dependencies
-		// Needs to be run after ${resources} resolution since otherwise that undoes the change here.
-		// TODO: one we have depends_on support we should leverage that here and move this back to initialize phase.
-		resourcemutator.CaptureSchemaDependency(),
 		files.Upload(outputHandler),
 		deploy.StateUpdate(),
 		deploy.StatePush(),
