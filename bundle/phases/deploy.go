package phases

import (
	"context"
	"errors"
	"slices"

	"github.com/databricks/cli/bundle"
	"github.com/databricks/cli/bundle/apps"
	"github.com/databricks/cli/bundle/artifacts"
	"github.com/databricks/cli/bundle/config"
	"github.com/databricks/cli/bundle/config/mutator"
	"github.com/databricks/cli/bundle/deploy"
	"github.com/databricks/cli/bundle/deploy/files"
	"github.com/databricks/cli/bundle/deploy/lock"
	"github.com/databricks/cli/bundle/deploy/metadata"
	"github.com/databricks/cli/bundle/deploy/terraform"
	"github.com/databricks/cli/bundle/libraries"
	"github.com/databricks/cli/bundle/permissions"
	"github.com/databricks/cli/bundle/scripts"
	"github.com/databricks/cli/bundle/trampoline"
	"github.com/databricks/cli/libs/cmdio"
	"github.com/databricks/cli/libs/diag"
	"github.com/databricks/cli/libs/dyn"
	"github.com/databricks/cli/libs/log"
	"github.com/databricks/cli/libs/sync"
	"github.com/databricks/cli/libs/telemetry"
	"github.com/databricks/cli/libs/telemetry/protos"
	terraformlib "github.com/databricks/cli/libs/terraform"
	tfjson "github.com/hashicorp/terraform-json"
)

func filterDeleteOrRecreateActions(changes []*tfjson.ResourceChange, resourceType string) []terraformlib.Action {
	var res []terraformlib.Action
	for _, rc := range changes {
		if rc.Type != resourceType {
			continue
		}

		var actionType terraformlib.ActionType
		switch {
		case rc.Change.Actions.Delete():
			actionType = terraformlib.ActionTypeDelete
		case rc.Change.Actions.Replace():
			actionType = terraformlib.ActionTypeRecreate
		default:
			// Filter other action types..
			continue
		}

		res = append(res, terraformlib.Action{
			Action:       actionType,
			ResourceType: rc.Type,
			ResourceName: rc.Name,
		})
	}

	return res
}

func approvalForDeploy(ctx context.Context, b *bundle.Bundle) (bool, error) {
	tf := b.Terraform
	if tf == nil {
		return false, errors.New("terraform not initialized")
	}

	// read plan file
	plan, err := tf.ShowPlanFile(ctx, b.Plan.Path)
	if err != nil {
		return false, err
	}

	schemaActions := filterDeleteOrRecreateActions(plan.ResourceChanges, "databricks_schema")
	dltActions := filterDeleteOrRecreateActions(plan.ResourceChanges, "databricks_pipeline")
	volumeActions := filterDeleteOrRecreateActions(plan.ResourceChanges, "databricks_volume")
	dashboardActions := filterDeleteOrRecreateActions(plan.ResourceChanges, "databricks_dashboard")

	// We don't need to display any prompts in this case.
	if len(schemaActions) == 0 && len(dltActions) == 0 && len(volumeActions) == 0 && len(dashboardActions) == 0 {
		return true, nil
	}

	// One or more UC schema resources will be deleted or recreated.
	if len(schemaActions) != 0 {
		cmdio.LogString(ctx, "The following UC schemas will be deleted or recreated. Any underlying data may be lost:")
		for _, action := range schemaActions {
			cmdio.Log(ctx, action)
		}
	}

	// One or more DLT pipelines is being recreated.
	if len(dltActions) != 0 {
		msg := `
This action will result in the deletion or recreation of the following DLT Pipelines along with the
Streaming Tables (STs) and Materialized Views (MVs) managed by them. Recreating the Pipelines will
restore the defined STs and MVs through full refresh. Note that recreation is necessary when pipeline
properties such as the 'catalog' or 'storage' are changed:`
		cmdio.LogString(ctx, msg)
		for _, action := range dltActions {
			cmdio.Log(ctx, action)
		}
	}

	// One or more volumes is being recreated.
	if len(volumeActions) != 0 {
		msg := `
This action will result in the deletion or recreation of the following volumes.
For managed volumes, the files stored in the volume are also deleted from your
cloud tenant within 30 days. For external volumes, the metadata about the volume
is removed from the catalog, but the underlying files are not deleted:`
		cmdio.LogString(ctx, msg)
		for _, action := range volumeActions {
			cmdio.Log(ctx, action)
		}
	}

	// One or more dashboards is being recreated.
	if len(dashboardActions) != 0 {
		msg := `
This action will result in the deletion or recreation of the following dashboards.
This will result in changed IDs and permanent URLs of the dashboards that will be recreated:`
		cmdio.LogString(ctx, msg)
		for _, action := range dashboardActions {
			cmdio.Log(ctx, action)
		}
	}

	if b.AutoApprove {
		return true, nil
	}

	if !cmdio.IsPromptSupported(ctx) {
		return false, errors.New("the deployment requires destructive actions, but current console does not support prompting. Please specify --auto-approve if you would like to skip prompts and proceed")
	}

	cmdio.LogString(ctx, "")
	approved, err := cmdio.AskYesOrNo(ctx, "Would you like to proceed?")
	if err != nil {
		return false, err
	}

	return approved, nil
}

func deployCore(ctx context.Context, b *bundle.Bundle) diag.Diagnostics {
	// Core mutators that CRUD resources and modify deployment state. These
	// mutators need informed consent if they are potentially destructive.
	cmdio.LogString(ctx, "Deploying resources...")
	diags := bundle.Apply(ctx, b, terraform.Apply())

	// following original logic, continuing with sequence below even if terraform had errors

	diags = diags.Extend(bundle.ApplySeq(ctx, b,
		terraform.StatePush(),
		terraform.Load(),
		apps.InterpolateVariables(),
		apps.UploadConfig(),
		metadata.Compute(),
		metadata.Upload(),
	))

	if !diags.HasError() {
		cmdio.LogString(ctx, "Deployment complete!")
	}

	return diags
}

// The deploy phase deploys artifacts and resources.
func Deploy(ctx context.Context, b *bundle.Bundle, outputHandler sync.OutputHandler) (diags diag.Diagnostics) {
	log.Info(ctx, "Phase: deploy")

	// Core mutators that CRUD resources and modify deployment state. These
	// mutators need informed consent if they are potentially destructive.
	diags = bundle.ApplySeq(ctx, b,
		scripts.Execute(config.ScriptPreDeploy),
		lock.Acquire(),
	)

	if diags.HasError() {
		// lock is not acquired here
		return diags
	}

	// lock is acquired here
	defer func() {
		diags = diags.Extend(bundle.Apply(ctx, b, lock.Release(lock.GoalDeploy)))
	}()

	diags = bundle.ApplySeq(ctx, b,
		terraform.StatePull(),
		terraform.CheckDashboardsModifiedRemotely(),
		deploy.StatePull(),
		mutator.ValidateGitDetails(),
		artifacts.CleanUp(),
		// libraries.CheckForSameNameLibraries() needs to be run after we expand glob references so we
		// know what are the actual library paths.
		// libraries.ExpandGlobReferences() has to be run after the libraries are built and thus this
		// mutator is part of the deploy step rather than validate.
		libraries.ExpandGlobReferences(),
		libraries.CheckForSameNameLibraries(),
		// SwitchToPatchedWheels must be run after ExpandGlobReferences and after build phase because it Artifact.Source and Artifact.Patched populated
		libraries.SwitchToPatchedWheels(),
		libraries.Upload(),
		trampoline.TransformWheelTask(),
		files.Upload(outputHandler),
		deploy.StateUpdate(),
		deploy.StatePush(),
		permissions.ApplyWorkspaceRootPermissions(),
		terraform.Interpolate(),
		terraform.Write(),
		terraform.CheckRunningResource(),
		terraform.Plan(terraform.PlanGoal("deploy")),
	)

	if diags.HasError() {
		return diags
	}

	haveApproval, err := approvalForDeploy(ctx, b)
	if err != nil {
		diags = diags.Extend(diag.FromErr(err))
		return diags
	}

	if haveApproval {
		diags = diags.Extend(deployCore(ctx, b))
	} else {
		cmdio.LogString(ctx, "Deployment cancelled!")
	}

	if diags.HasError() {
		return diags
	}

	logTelemetry(ctx, b)
	return diags.Extend(bundle.Apply(ctx, b, scripts.Execute(config.ScriptPostDeploy)))
}

// If there are more than 1 thousand of a resource type, do not
// include more resources.
// Since we have a timeout of 3 seconds, we cap the maximum number of IDs
// we send in a single request to have reliable telemetry.
const ResourceIdLimit = 1000

func logTelemetry(ctx context.Context, b *bundle.Bundle) {
	resourcesCount := int64(0)
	_, err := dyn.MapByPattern(b.Config.Value(), dyn.NewPattern(dyn.Key("resources"), dyn.AnyKey(), dyn.AnyKey()), func(p dyn.Path, v dyn.Value) (dyn.Value, error) {
		resourcesCount++
		return v, nil
	})
	if err != nil {
		log.Debugf(ctx, "failed to count resources: %s", err)
	}

	var jobsIds []string
	for _, job := range b.Config.Resources.Jobs {
		if len(jobsIds) >= ResourceIdLimit {
			break
		}

		// Do not include missing IDs in telemetry. We can still detect them
		// by comparing against the resource count.
		if job == nil || job.ID == "" {
			continue
		}
		jobsIds = append(jobsIds, job.ID)
	}
	var pipelineIds []string
	for _, pipeline := range b.Config.Resources.Pipelines {
		if len(pipelineIds) >= ResourceIdLimit {
			break
		}

		// Do not include missing IDs in telemetry. We can still detect them
		// by comparing against the resource count.
		if pipeline == nil || pipeline.ID == "" {
			continue
		}
		pipelineIds = append(pipelineIds, pipeline.ID)
	}
	var clusterIds []string
	for _, cluster := range b.Config.Resources.Clusters {
		if len(clusterIds) >= ResourceIdLimit {
			break
		}

		// Do not include missing IDs in telemetry. We can still detect them
		// by comparing against the resource count.
		if cluster == nil || cluster.ID == "" {
			continue
		}
		clusterIds = append(clusterIds, cluster.ID)
	}
	var dashboardIds []string
	for _, dashboard := range b.Config.Resources.Dashboards {
		if len(dashboardIds) >= ResourceIdLimit {
			break
		}

		// Do not include missing IDs in telemetry. We can still detect them
		// by comparing against the resource count.
		if dashboard == nil || dashboard.ID == "" {
			continue
		}
		dashboardIds = append(dashboardIds, dashboard.ID)
	}

	// sort the IDs to make the record generated deterministic
	// this is important for testing purposes
	slices.Sort(jobsIds)
	slices.Sort(pipelineIds)
	slices.Sort(clusterIds)
	slices.Sort(dashboardIds)

	// If the bundle UUID is not set, we use a default 0 value.
	bundleUuid := "00000000-0000-0000-0000-000000000000"
	if b.Config.Bundle.Uuid != "" {
		bundleUuid = b.Config.Bundle.Uuid
	}

<<<<<<< HEAD
	artifactPathType := protos.BundleDeployArtifactPathTypeUnspecified
	if libraries.IsVolumesPath(b.Config.Workspace.ArtifactPath) {
		artifactPathType = protos.BundleDeployArtifactPathTypeVolume
	} else if libraries.IsWorkspacePath(b.Config.Workspace.ArtifactPath) {
		artifactPathType = protos.BundleDeployArtifactPathTypeWorkspace
=======
	mode := protos.BundleModeUnspecified
	if b.Config.Bundle.Mode == config.Development {
		mode = protos.BundleModeDevelopment
	} else if b.Config.Bundle.Mode == config.Production {
		mode = protos.BundleModeProduction
>>>>>>> bf06d557
	}

	telemetry.Log(ctx, protos.DatabricksCliLog{
		BundleDeployEvent: &protos.BundleDeployEvent{
			BundleUuid: bundleUuid,

			ResourceCount:                     resourcesCount,
			ResourceJobCount:                  int64(len(b.Config.Resources.Jobs)),
			ResourcePipelineCount:             int64(len(b.Config.Resources.Pipelines)),
			ResourceModelCount:                int64(len(b.Config.Resources.Models)),
			ResourceExperimentCount:           int64(len(b.Config.Resources.Experiments)),
			ResourceModelServingEndpointCount: int64(len(b.Config.Resources.ModelServingEndpoints)),
			ResourceRegisteredModelCount:      int64(len(b.Config.Resources.RegisteredModels)),
			ResourceQualityMonitorCount:       int64(len(b.Config.Resources.QualityMonitors)),
			ResourceSchemaCount:               int64(len(b.Config.Resources.Schemas)),
			ResourceVolumeCount:               int64(len(b.Config.Resources.Volumes)),
			ResourceClusterCount:              int64(len(b.Config.Resources.Clusters)),
			ResourceDashboardCount:            int64(len(b.Config.Resources.Dashboards)),
			ResourceAppCount:                  int64(len(b.Config.Resources.Apps)),

			ResourceJobIDs:       jobsIds,
			ResourcePipelineIDs:  pipelineIds,
			ResourceClusterIDs:   clusterIds,
			ResourceDashboardIDs: dashboardIds,

			Experimental: &protos.BundleDeployExperimental{
<<<<<<< HEAD
				ConfigurationFileCount:    b.Metrics.ConfigurationFileCount,
				WorkspaceArtifactPathType: artifactPathType,
=======
				BundleMode:             mode,
				ConfigurationFileCount: b.Metrics.ConfigurationFileCount,
>>>>>>> bf06d557
			},
		},
	})
}<|MERGE_RESOLUTION|>--- conflicted
+++ resolved
@@ -319,19 +319,18 @@
 		bundleUuid = b.Config.Bundle.Uuid
 	}
 
-<<<<<<< HEAD
 	artifactPathType := protos.BundleDeployArtifactPathTypeUnspecified
 	if libraries.IsVolumesPath(b.Config.Workspace.ArtifactPath) {
 		artifactPathType = protos.BundleDeployArtifactPathTypeVolume
 	} else if libraries.IsWorkspacePath(b.Config.Workspace.ArtifactPath) {
 		artifactPathType = protos.BundleDeployArtifactPathTypeWorkspace
-=======
+	}
+
 	mode := protos.BundleModeUnspecified
 	if b.Config.Bundle.Mode == config.Development {
 		mode = protos.BundleModeDevelopment
 	} else if b.Config.Bundle.Mode == config.Production {
 		mode = protos.BundleModeProduction
->>>>>>> bf06d557
 	}
 
 	telemetry.Log(ctx, protos.DatabricksCliLog{
@@ -358,13 +357,9 @@
 			ResourceDashboardIDs: dashboardIds,
 
 			Experimental: &protos.BundleDeployExperimental{
-<<<<<<< HEAD
 				ConfigurationFileCount:    b.Metrics.ConfigurationFileCount,
 				WorkspaceArtifactPathType: artifactPathType,
-=======
-				BundleMode:             mode,
-				ConfigurationFileCount: b.Metrics.ConfigurationFileCount,
->>>>>>> bf06d557
+				BundleMode:                mode,
 			},
 		},
 	})
