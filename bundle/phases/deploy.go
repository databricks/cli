package phases

import (
	"context"
	"errors"
	"slices"

	"github.com/databricks/cli/bundle"
	"github.com/databricks/cli/bundle/apps"
	"github.com/databricks/cli/bundle/artifacts"
	"github.com/databricks/cli/bundle/config"
	"github.com/databricks/cli/bundle/config/mutator"
	"github.com/databricks/cli/bundle/config/variable"
	"github.com/databricks/cli/bundle/deploy"
	"github.com/databricks/cli/bundle/deploy/files"
	"github.com/databricks/cli/bundle/deploy/lock"
	"github.com/databricks/cli/bundle/deploy/metadata"
	"github.com/databricks/cli/bundle/deploy/terraform"
	"github.com/databricks/cli/bundle/libraries"
	"github.com/databricks/cli/bundle/permissions"
	"github.com/databricks/cli/bundle/scripts"
	"github.com/databricks/cli/bundle/trampoline"
	"github.com/databricks/cli/libs/cmdio"
	"github.com/databricks/cli/libs/diag"
	"github.com/databricks/cli/libs/dyn"
	"github.com/databricks/cli/libs/log"
	"github.com/databricks/cli/libs/sync"
	"github.com/databricks/cli/libs/telemetry"
	"github.com/databricks/cli/libs/telemetry/protos"
	terraformlib "github.com/databricks/cli/libs/terraform"
	tfjson "github.com/hashicorp/terraform-json"
)

func filterDeleteOrRecreateActions(changes []*tfjson.ResourceChange, resourceType string) []terraformlib.Action {
	var res []terraformlib.Action
	for _, rc := range changes {
		if rc.Type != resourceType {
			continue
		}

		var actionType terraformlib.ActionType
		switch {
		case rc.Change.Actions.Delete():
			actionType = terraformlib.ActionTypeDelete
		case rc.Change.Actions.Replace():
			actionType = terraformlib.ActionTypeRecreate
		default:
			// Filter other action types..
			continue
		}

		res = append(res, terraformlib.Action{
			Action:       actionType,
			ResourceType: rc.Type,
			ResourceName: rc.Name,
		})
	}

	return res
}

func approvalForDeploy(ctx context.Context, b *bundle.Bundle) (bool, error) {
	tf := b.Terraform
	if tf == nil {
		return false, errors.New("terraform not initialized")
	}

	// read plan file
	plan, err := tf.ShowPlanFile(ctx, b.Plan.Path)
	if err != nil {
		return false, err
	}

	schemaActions := filterDeleteOrRecreateActions(plan.ResourceChanges, "databricks_schema")
	dltActions := filterDeleteOrRecreateActions(plan.ResourceChanges, "databricks_pipeline")
	volumeActions := filterDeleteOrRecreateActions(plan.ResourceChanges, "databricks_volume")
	dashboardActions := filterDeleteOrRecreateActions(plan.ResourceChanges, "databricks_dashboard")

	// We don't need to display any prompts in this case.
	if len(schemaActions) == 0 && len(dltActions) == 0 && len(volumeActions) == 0 && len(dashboardActions) == 0 {
		return true, nil
	}

	// One or more UC schema resources will be deleted or recreated.
	if len(schemaActions) != 0 {
		cmdio.LogString(ctx, "The following UC schemas will be deleted or recreated. Any underlying data may be lost:")
		for _, action := range schemaActions {
			cmdio.Log(ctx, action)
		}
	}

	// One or more DLT pipelines is being recreated.
	if len(dltActions) != 0 {
		msg := `
This action will result in the deletion or recreation of the following DLT Pipelines along with the
Streaming Tables (STs) and Materialized Views (MVs) managed by them. Recreating the Pipelines will
restore the defined STs and MVs through full refresh. Note that recreation is necessary when pipeline
properties such as the 'catalog' or 'storage' are changed:`
		cmdio.LogString(ctx, msg)
		for _, action := range dltActions {
			cmdio.Log(ctx, action)
		}
	}

	// One or more volumes is being recreated.
	if len(volumeActions) != 0 {
		msg := `
This action will result in the deletion or recreation of the following volumes.
For managed volumes, the files stored in the volume are also deleted from your
cloud tenant within 30 days. For external volumes, the metadata about the volume
is removed from the catalog, but the underlying files are not deleted:`
		cmdio.LogString(ctx, msg)
		for _, action := range volumeActions {
			cmdio.Log(ctx, action)
		}
	}

	// One or more dashboards is being recreated.
	if len(dashboardActions) != 0 {
		msg := `
This action will result in the deletion or recreation of the following dashboards.
This will result in changed IDs and permanent URLs of the dashboards that will be recreated:`
		cmdio.LogString(ctx, msg)
		for _, action := range dashboardActions {
			cmdio.Log(ctx, action)
		}
	}

	if b.AutoApprove {
		return true, nil
	}

	if !cmdio.IsPromptSupported(ctx) {
		return false, errors.New("the deployment requires destructive actions, but current console does not support prompting. Please specify --auto-approve if you would like to skip prompts and proceed")
	}

	cmdio.LogString(ctx, "")
	approved, err := cmdio.AskYesOrNo(ctx, "Would you like to proceed?")
	if err != nil {
		return false, err
	}

	return approved, nil
}

func deployCore(ctx context.Context, b *bundle.Bundle) diag.Diagnostics {
	// Core mutators that CRUD resources and modify deployment state. These
	// mutators need informed consent if they are potentially destructive.
	cmdio.LogString(ctx, "Deploying resources...")
	diags := bundle.Apply(ctx, b, terraform.Apply())

	// following original logic, continuing with sequence below even if terraform had errors

	diags = diags.Extend(bundle.ApplySeq(ctx, b,
		terraform.StatePush(),
		terraform.Load(),
		apps.InterpolateVariables(),
		apps.UploadConfig(),
		metadata.Compute(),
		metadata.Upload(),
	))

	if !diags.HasError() {
		cmdio.LogString(ctx, "Deployment complete!")
	}

	return diags
}

// The deploy phase deploys artifacts and resources.
func Deploy(ctx context.Context, b *bundle.Bundle, outputHandler sync.OutputHandler) (diags diag.Diagnostics) {
	log.Info(ctx, "Phase: deploy")

	// Core mutators that CRUD resources and modify deployment state. These
	// mutators need informed consent if they are potentially destructive.
	diags = bundle.ApplySeq(ctx, b,
		scripts.Execute(config.ScriptPreDeploy),
		lock.Acquire(),
	)

	if diags.HasError() {
		// lock is not acquired here
		return diags
	}

	// lock is acquired here
	defer func() {
		diags = diags.Extend(bundle.Apply(ctx, b, lock.Release(lock.GoalDeploy)))
	}()

	diags = bundle.ApplySeq(ctx, b,
		terraform.StatePull(),
		terraform.CheckDashboardsModifiedRemotely(),
		deploy.StatePull(),
		mutator.ValidateGitDetails(),
		artifacts.CleanUp(),
		// libraries.CheckForSameNameLibraries() needs to be run after we expand glob references so we
		// know what are the actual library paths.
		// libraries.ExpandGlobReferences() has to be run after the libraries are built and thus this
		// mutator is part of the deploy step rather than validate.
		libraries.ExpandGlobReferences(),
		libraries.CheckForSameNameLibraries(),
		// SwitchToPatchedWheels must be run after ExpandGlobReferences and after build phase because it Artifact.Source and Artifact.Patched populated
		libraries.SwitchToPatchedWheels(),
		libraries.Upload(),
		trampoline.TransformWheelTask(),
		files.Upload(outputHandler),
		deploy.StateUpdate(),
		deploy.StatePush(),
		permissions.ApplyWorkspaceRootPermissions(),
		terraform.Interpolate(),
		terraform.Write(),
		terraform.CheckRunningResource(),
		terraform.Plan(terraform.PlanGoal("deploy")),
	)

	if diags.HasError() {
		return diags
	}

	haveApproval, err := approvalForDeploy(ctx, b)
	if err != nil {
		diags = diags.Extend(diag.FromErr(err))
		return diags
	}

	if haveApproval {
		diags = diags.Extend(deployCore(ctx, b))
	} else {
		cmdio.LogString(ctx, "Deployment cancelled!")
	}

	if diags.HasError() {
		return diags
	}

	logTelemetry(ctx, b)
	return diags.Extend(bundle.Apply(ctx, b, scripts.Execute(config.ScriptPostDeploy)))
}

// If there are more than 1 thousand of a resource type, do not
// include more resources.
// Since we have a timeout of 3 seconds, we cap the maximum number of IDs
// we send in a single request to have reliable telemetry.
const ResourceIdLimit = 1000

func logTelemetry(ctx context.Context, b *bundle.Bundle) {
	resourcesCount := int64(0)
	_, err := dyn.MapByPattern(b.Config.Value(), dyn.NewPattern(dyn.Key("resources"), dyn.AnyKey(), dyn.AnyKey()), func(p dyn.Path, v dyn.Value) (dyn.Value, error) {
		resourcesCount++
		return v, nil
	})
	if err != nil {
		log.Debugf(ctx, "failed to count resources: %s", err)
	}

	var jobsIds []string
	for _, job := range b.Config.Resources.Jobs {
		if len(jobsIds) >= ResourceIdLimit {
			break
		}

		// Do not include missing IDs in telemetry. We can still detect them
		// by comparing against the resource count.
		if job == nil || job.ID == "" {
			continue
		}
		jobsIds = append(jobsIds, job.ID)
	}
	var pipelineIds []string
	for _, pipeline := range b.Config.Resources.Pipelines {
		if len(pipelineIds) >= ResourceIdLimit {
			break
		}

		// Do not include missing IDs in telemetry. We can still detect them
		// by comparing against the resource count.
		if pipeline == nil || pipeline.ID == "" {
			continue
		}
		pipelineIds = append(pipelineIds, pipeline.ID)
	}
	var clusterIds []string
	for _, cluster := range b.Config.Resources.Clusters {
		if len(clusterIds) >= ResourceIdLimit {
			break
		}

		// Do not include missing IDs in telemetry. We can still detect them
		// by comparing against the resource count.
		if cluster == nil || cluster.ID == "" {
			continue
		}
		clusterIds = append(clusterIds, cluster.ID)
	}
	var dashboardIds []string
	for _, dashboard := range b.Config.Resources.Dashboards {
		if len(dashboardIds) >= ResourceIdLimit {
			break
		}

		// Do not include missing IDs in telemetry. We can still detect them
		// by comparing against the resource count.
		if dashboard == nil || dashboard.ID == "" {
			continue
		}
		dashboardIds = append(dashboardIds, dashboard.ID)
	}

	// sort the IDs to make the record generated deterministic
	// this is important for testing purposes
	slices.Sort(jobsIds)
	slices.Sort(pipelineIds)
	slices.Sort(clusterIds)
	slices.Sort(dashboardIds)

	// If the bundle UUID is not set, we use a default 0 value.
	bundleUuid := "00000000-0000-0000-0000-000000000000"
	if b.Config.Bundle.Uuid != "" {
		bundleUuid = b.Config.Bundle.Uuid
	}

<<<<<<< HEAD
	variableCount := len(b.Config.Variables)
	complexVariableCount := int64(0)
	lookupVariableCount := int64(0)
	for _, v := range b.Config.Variables {
		if v.Type == variable.VariableTypeComplex {
			complexVariableCount++
		}
		if v.Lookup != nil {
			lookupVariableCount++
		}
=======
	mode := protos.BundleModeUnspecified
	if b.Config.Bundle.Mode == config.Development {
		mode = protos.BundleModeDevelopment
	} else if b.Config.Bundle.Mode == config.Production {
		mode = protos.BundleModeProduction
>>>>>>> b10d15ac
	}

	telemetry.Log(ctx, protos.DatabricksCliLog{
		BundleDeployEvent: &protos.BundleDeployEvent{
			BundleUuid: bundleUuid,

			ResourceCount:                     resourcesCount,
			ResourceJobCount:                  int64(len(b.Config.Resources.Jobs)),
			ResourcePipelineCount:             int64(len(b.Config.Resources.Pipelines)),
			ResourceModelCount:                int64(len(b.Config.Resources.Models)),
			ResourceExperimentCount:           int64(len(b.Config.Resources.Experiments)),
			ResourceModelServingEndpointCount: int64(len(b.Config.Resources.ModelServingEndpoints)),
			ResourceRegisteredModelCount:      int64(len(b.Config.Resources.RegisteredModels)),
			ResourceQualityMonitorCount:       int64(len(b.Config.Resources.QualityMonitors)),
			ResourceSchemaCount:               int64(len(b.Config.Resources.Schemas)),
			ResourceVolumeCount:               int64(len(b.Config.Resources.Volumes)),
			ResourceClusterCount:              int64(len(b.Config.Resources.Clusters)),
			ResourceDashboardCount:            int64(len(b.Config.Resources.Dashboards)),
			ResourceAppCount:                  int64(len(b.Config.Resources.Apps)),

			ResourceJobIDs:       jobsIds,
			ResourcePipelineIDs:  pipelineIds,
			ResourceClusterIDs:   clusterIds,
			ResourceDashboardIDs: dashboardIds,

			Experimental: &protos.BundleDeployExperimental{
<<<<<<< HEAD
				VariableCount:          int64(variableCount),
				ComplexVariableCount:   complexVariableCount,
				LookupVariableCount:    lookupVariableCount,
=======
				BundleMode:             mode,
>>>>>>> b10d15ac
				ConfigurationFileCount: b.Metrics.ConfigurationFileCount,
			},
		},
	})
}<|MERGE_RESOLUTION|>--- conflicted
+++ resolved
@@ -320,7 +320,6 @@
 		bundleUuid = b.Config.Bundle.Uuid
 	}
 
-<<<<<<< HEAD
 	variableCount := len(b.Config.Variables)
 	complexVariableCount := int64(0)
 	lookupVariableCount := int64(0)
@@ -331,13 +330,13 @@
 		if v.Lookup != nil {
 			lookupVariableCount++
 		}
-=======
+	}
+
 	mode := protos.BundleModeUnspecified
 	if b.Config.Bundle.Mode == config.Development {
 		mode = protos.BundleModeDevelopment
 	} else if b.Config.Bundle.Mode == config.Production {
 		mode = protos.BundleModeProduction
->>>>>>> b10d15ac
 	}
 
 	telemetry.Log(ctx, protos.DatabricksCliLog{
@@ -364,13 +363,10 @@
 			ResourceDashboardIDs: dashboardIds,
 
 			Experimental: &protos.BundleDeployExperimental{
-<<<<<<< HEAD
 				VariableCount:          int64(variableCount),
 				ComplexVariableCount:   complexVariableCount,
 				LookupVariableCount:    lookupVariableCount,
-=======
 				BundleMode:             mode,
->>>>>>> b10d15ac
 				ConfigurationFileCount: b.Metrics.ConfigurationFileCount,
 			},
 		},
