package phases

import (
	"context"
	"errors"
	"slices"

	"github.com/databricks/cli/bundle"
	"github.com/databricks/cli/bundle/apps"
	"github.com/databricks/cli/bundle/artifacts"
	"github.com/databricks/cli/bundle/config"
	"github.com/databricks/cli/bundle/config/mutator"
	"github.com/databricks/cli/bundle/config/variable"
	"github.com/databricks/cli/bundle/deploy"
	"github.com/databricks/cli/bundle/deploy/files"
	"github.com/databricks/cli/bundle/deploy/lock"
	"github.com/databricks/cli/bundle/deploy/metadata"
	"github.com/databricks/cli/bundle/deploy/terraform"
	"github.com/databricks/cli/bundle/libraries"
	"github.com/databricks/cli/bundle/permissions"
	"github.com/databricks/cli/bundle/scripts"
	"github.com/databricks/cli/bundle/trampoline"
	"github.com/databricks/cli/libs/cmdio"
	"github.com/databricks/cli/libs/diag"
	"github.com/databricks/cli/libs/dyn"
	"github.com/databricks/cli/libs/log"
	"github.com/databricks/cli/libs/sync"
	"github.com/databricks/cli/libs/telemetry"
	"github.com/databricks/cli/libs/telemetry/protos"
	terraformlib "github.com/databricks/cli/libs/terraform"
	tfjson "github.com/hashicorp/terraform-json"
)

func filterDeleteOrRecreateActions(changes []*tfjson.ResourceChange, resourceType string) []terraformlib.Action {
	var res []terraformlib.Action
	for _, rc := range changes {
		if rc.Type != resourceType {
			continue
		}

		var actionType terraformlib.ActionType
		switch {
		case rc.Change.Actions.Delete():
			actionType = terraformlib.ActionTypeDelete
		case rc.Change.Actions.Replace():
			actionType = terraformlib.ActionTypeRecreate
		default:
			// Filter other action types..
			continue
		}

		res = append(res, terraformlib.Action{
			Action:       actionType,
			ResourceType: rc.Type,
			ResourceName: rc.Name,
		})
	}

	return res
}

func approvalForDeploy(ctx context.Context, b *bundle.Bundle) (bool, error) {
	tf := b.Terraform
	if tf == nil {
		return false, errors.New("terraform not initialized")
	}

	// read plan file
	plan, err := tf.ShowPlanFile(ctx, b.Plan.Path)
	if err != nil {
		return false, err
	}

	schemaActions := filterDeleteOrRecreateActions(plan.ResourceChanges, "databricks_schema")
	dltActions := filterDeleteOrRecreateActions(plan.ResourceChanges, "databricks_pipeline")
	volumeActions := filterDeleteOrRecreateActions(plan.ResourceChanges, "databricks_volume")
	dashboardActions := filterDeleteOrRecreateActions(plan.ResourceChanges, "databricks_dashboard")

	// We don't need to display any prompts in this case.
	if len(schemaActions) == 0 && len(dltActions) == 0 && len(volumeActions) == 0 && len(dashboardActions) == 0 {
		return true, nil
	}

	// One or more UC schema resources will be deleted or recreated.
	if len(schemaActions) != 0 {
		cmdio.LogString(ctx, "The following UC schemas will be deleted or recreated. Any underlying data may be lost:")
		for _, action := range schemaActions {
			cmdio.Log(ctx, action)
		}
	}

	// One or more DLT pipelines is being recreated.
	if len(dltActions) != 0 {
		msg := `
This action will result in the deletion or recreation of the following DLT Pipelines along with the
Streaming Tables (STs) and Materialized Views (MVs) managed by them. Recreating the Pipelines will
restore the defined STs and MVs through full refresh. Note that recreation is necessary when pipeline
properties such as the 'catalog' or 'storage' are changed:`
		cmdio.LogString(ctx, msg)
		for _, action := range dltActions {
			cmdio.Log(ctx, action)
		}
	}

	// One or more volumes is being recreated.
	if len(volumeActions) != 0 {
		msg := `
This action will result in the deletion or recreation of the following volumes.
For managed volumes, the files stored in the volume are also deleted from your
cloud tenant within 30 days. For external volumes, the metadata about the volume
is removed from the catalog, but the underlying files are not deleted:`
		cmdio.LogString(ctx, msg)
		for _, action := range volumeActions {
			cmdio.Log(ctx, action)
		}
	}

	// One or more dashboards is being recreated.
	if len(dashboardActions) != 0 {
		msg := `
This action will result in the deletion or recreation of the following dashboards.
This will result in changed IDs and permanent URLs of the dashboards that will be recreated:`
		cmdio.LogString(ctx, msg)
		for _, action := range dashboardActions {
			cmdio.Log(ctx, action)
		}
	}

	if b.AutoApprove {
		return true, nil
	}

	if !cmdio.IsPromptSupported(ctx) {
		return false, errors.New("the deployment requires destructive actions, but current console does not support prompting. Please specify --auto-approve if you would like to skip prompts and proceed")
	}

	cmdio.LogString(ctx, "")
	approved, err := cmdio.AskYesOrNo(ctx, "Would you like to proceed?")
	if err != nil {
		return false, err
	}

	return approved, nil
}

func deployCore(ctx context.Context, b *bundle.Bundle) diag.Diagnostics {
	// Core mutators that CRUD resources and modify deployment state. These
	// mutators need informed consent if they are potentially destructive.
	cmdio.LogString(ctx, "Deploying resources...")
	diags := bundle.Apply(ctx, b, terraform.Apply())

	// following original logic, continuing with sequence below even if terraform had errors

	diags = diags.Extend(bundle.ApplySeq(ctx, b,
		terraform.StatePush(),
		terraform.Load(),
		apps.InterpolateVariables(),
		apps.UploadConfig(),
		metadata.Compute(),
		metadata.Upload(),
	))

	if !diags.HasError() {
		cmdio.LogString(ctx, "Deployment complete!")
	}

	return diags
}

// The deploy phase deploys artifacts and resources.
func Deploy(ctx context.Context, b *bundle.Bundle, outputHandler sync.OutputHandler) (diags diag.Diagnostics) {
	log.Info(ctx, "Phase: deploy")

	// Core mutators that CRUD resources and modify deployment state. These
	// mutators need informed consent if they are potentially destructive.
	diags = bundle.ApplySeq(ctx, b,
		scripts.Execute(config.ScriptPreDeploy),
		lock.Acquire(),
	)

	if diags.HasError() {
		// lock is not acquired here
		return diags
	}

	// lock is acquired here
	defer func() {
		diags = diags.Extend(bundle.Apply(ctx, b, lock.Release(lock.GoalDeploy)))
	}()

	diags = bundle.ApplySeq(ctx, b,
		terraform.StatePull(),
		terraform.CheckDashboardsModifiedRemotely(),
		deploy.StatePull(),
		mutator.ValidateGitDetails(),
		artifacts.CleanUp(),
		// libraries.CheckForSameNameLibraries() needs to be run after we expand glob references so we
		// know what are the actual library paths.
		// libraries.ExpandGlobReferences() has to be run after the libraries are built and thus this
		// mutator is part of the deploy step rather than validate.
		libraries.ExpandGlobReferences(),
		libraries.CheckForSameNameLibraries(),
		// SwitchToPatchedWheels must be run after ExpandGlobReferences and after build phase because it Artifact.Source and Artifact.Patched populated
		libraries.SwitchToPatchedWheels(),
		libraries.Upload(),
		trampoline.TransformWheelTask(),
		files.Upload(outputHandler),
		deploy.StateUpdate(),
		deploy.StatePush(),
		permissions.ApplyWorkspaceRootPermissions(),
		terraform.Interpolate(),
		terraform.Write(),
		terraform.CheckRunningResource(),
		terraform.Plan(terraform.PlanGoal("deploy")),
	)

	if diags.HasError() {
		return diags
	}

	haveApproval, err := approvalForDeploy(ctx, b)
	if err != nil {
		diags = diags.Extend(diag.FromErr(err))
		return diags
	}

	if haveApproval {
		diags = diags.Extend(deployCore(ctx, b))
	} else {
		cmdio.LogString(ctx, "Deployment cancelled!")
	}

	if diags.HasError() {
		return diags
	}

	logTelemetry(ctx, b)
	return diags.Extend(bundle.Apply(ctx, b, scripts.Execute(config.ScriptPostDeploy)))
}

// If there are more than 1 thousand of a resource type, do not
// include more resources.
// Since we have a timeout of 3 seconds, we cap the maximum number of IDs
// we send in a single request to have reliable telemetry.
const ResourceIdLimit = 1000

func logTelemetry(ctx context.Context, b *bundle.Bundle) {
	resourcesCount := int64(0)
	_, err := dyn.MapByPattern(b.Config.Value(), dyn.NewPattern(dyn.Key("resources"), dyn.AnyKey(), dyn.AnyKey()), func(p dyn.Path, v dyn.Value) (dyn.Value, error) {
		resourcesCount++
		return v, nil
	})
	if err != nil {
		log.Debugf(ctx, "failed to count resources: %s", err)
	}

	var jobsIds []string
	for _, job := range b.Config.Resources.Jobs {
		if len(jobsIds) >= ResourceIdLimit {
			break
		}

		// Do not include missing IDs in telemetry. We can still detect them
		// by comparing against the resource count.
		if job == nil || job.ID == "" {
			continue
		}
		jobsIds = append(jobsIds, job.ID)
	}
	var pipelineIds []string
	for _, pipeline := range b.Config.Resources.Pipelines {
		if len(pipelineIds) >= ResourceIdLimit {
			break
		}

		// Do not include missing IDs in telemetry. We can still detect them
		// by comparing against the resource count.
		if pipeline == nil || pipeline.ID == "" {
			continue
		}
		pipelineIds = append(pipelineIds, pipeline.ID)
	}
	var clusterIds []string
	for _, cluster := range b.Config.Resources.Clusters {
		if len(clusterIds) >= ResourceIdLimit {
			break
		}

		// Do not include missing IDs in telemetry. We can still detect them
		// by comparing against the resource count.
		if cluster == nil || cluster.ID == "" {
			continue
		}
		clusterIds = append(clusterIds, cluster.ID)
	}
	var dashboardIds []string
	for _, dashboard := range b.Config.Resources.Dashboards {
		if len(dashboardIds) >= ResourceIdLimit {
			break
		}

		// Do not include missing IDs in telemetry. We can still detect them
		// by comparing against the resource count.
		if dashboard == nil || dashboard.ID == "" {
			continue
		}
		dashboardIds = append(dashboardIds, dashboard.ID)
	}

	// sort the IDs to make the record generated deterministic
	// this is important for testing purposes
	slices.Sort(jobsIds)
	slices.Sort(pipelineIds)
	slices.Sort(clusterIds)
	slices.Sort(dashboardIds)

	// If the bundle UUID is not set, we use a default 0 value.
	bundleUuid := "00000000-0000-0000-0000-000000000000"
	if b.Config.Bundle.Uuid != "" {
		bundleUuid = b.Config.Bundle.Uuid
	}

<<<<<<< HEAD
	variableCount := len(b.Config.Variables)
	complexVariableCount := int64(0)
	lookupVariableCount := int64(0)
	for _, v := range b.Config.Variables {
		if v.Type == variable.VariableTypeComplex {
			complexVariableCount++
		}
		if v.Lookup != nil {
			lookupVariableCount++
		}
=======
	artifactPathType := protos.BundleDeployArtifactPathTypeUnspecified
	if libraries.IsVolumesPath(b.Config.Workspace.ArtifactPath) {
		artifactPathType = protos.BundleDeployArtifactPathTypeVolume
	} else if libraries.IsWorkspacePath(b.Config.Workspace.ArtifactPath) {
		artifactPathType = protos.BundleDeployArtifactPathTypeWorkspace
>>>>>>> dbb5c9e5
	}

	mode := protos.BundleModeUnspecified
	if b.Config.Bundle.Mode == config.Development {
		mode = protos.BundleModeDevelopment
	} else if b.Config.Bundle.Mode == config.Production {
		mode = protos.BundleModeProduction
	}

	telemetry.Log(ctx, protos.DatabricksCliLog{
		BundleDeployEvent: &protos.BundleDeployEvent{
			BundleUuid:   bundleUuid,
			DeploymentId: b.Metrics.DeploymentId.String(),

			ResourceCount:                     resourcesCount,
			ResourceJobCount:                  int64(len(b.Config.Resources.Jobs)),
			ResourcePipelineCount:             int64(len(b.Config.Resources.Pipelines)),
			ResourceModelCount:                int64(len(b.Config.Resources.Models)),
			ResourceExperimentCount:           int64(len(b.Config.Resources.Experiments)),
			ResourceModelServingEndpointCount: int64(len(b.Config.Resources.ModelServingEndpoints)),
			ResourceRegisteredModelCount:      int64(len(b.Config.Resources.RegisteredModels)),
			ResourceQualityMonitorCount:       int64(len(b.Config.Resources.QualityMonitors)),
			ResourceSchemaCount:               int64(len(b.Config.Resources.Schemas)),
			ResourceVolumeCount:               int64(len(b.Config.Resources.Volumes)),
			ResourceClusterCount:              int64(len(b.Config.Resources.Clusters)),
			ResourceDashboardCount:            int64(len(b.Config.Resources.Dashboards)),
			ResourceAppCount:                  int64(len(b.Config.Resources.Apps)),

			ResourceJobIDs:       jobsIds,
			ResourcePipelineIDs:  pipelineIds,
			ResourceClusterIDs:   clusterIds,
			ResourceDashboardIDs: dashboardIds,

			Experimental: &protos.BundleDeployExperimental{
<<<<<<< HEAD
				VariableCount:          int64(variableCount),
				ComplexVariableCount:   complexVariableCount,
				LookupVariableCount:    lookupVariableCount,
				BundleMode:             mode,
				ConfigurationFileCount: b.Metrics.ConfigurationFileCount,
				TargetCount:            b.Metrics.TargetCount,
=======
				BundleMode:                mode,
				ConfigurationFileCount:    b.Metrics.ConfigurationFileCount,
				TargetCount:               b.Metrics.TargetCount,
				WorkspaceArtifactPathType: artifactPathType,
>>>>>>> dbb5c9e5
			},
		},
	})
}<|MERGE_RESOLUTION|>--- conflicted
+++ resolved
@@ -320,7 +320,6 @@
 		bundleUuid = b.Config.Bundle.Uuid
 	}
 
-<<<<<<< HEAD
 	variableCount := len(b.Config.Variables)
 	complexVariableCount := int64(0)
 	lookupVariableCount := int64(0)
@@ -331,13 +330,13 @@
 		if v.Lookup != nil {
 			lookupVariableCount++
 		}
-=======
+	}
+
 	artifactPathType := protos.BundleDeployArtifactPathTypeUnspecified
 	if libraries.IsVolumesPath(b.Config.Workspace.ArtifactPath) {
 		artifactPathType = protos.BundleDeployArtifactPathTypeVolume
 	} else if libraries.IsWorkspacePath(b.Config.Workspace.ArtifactPath) {
 		artifactPathType = protos.BundleDeployArtifactPathTypeWorkspace
->>>>>>> dbb5c9e5
 	}
 
 	mode := protos.BundleModeUnspecified
@@ -372,19 +371,13 @@
 			ResourceDashboardIDs: dashboardIds,
 
 			Experimental: &protos.BundleDeployExperimental{
-<<<<<<< HEAD
-				VariableCount:          int64(variableCount),
-				ComplexVariableCount:   complexVariableCount,
-				LookupVariableCount:    lookupVariableCount,
-				BundleMode:             mode,
-				ConfigurationFileCount: b.Metrics.ConfigurationFileCount,
-				TargetCount:            b.Metrics.TargetCount,
-=======
+				VariableCount:             int64(variableCount),
+				ComplexVariableCount:      complexVariableCount,
+				LookupVariableCount:       lookupVariableCount,
 				BundleMode:                mode,
 				ConfigurationFileCount:    b.Metrics.ConfigurationFileCount,
 				TargetCount:               b.Metrics.TargetCount,
 				WorkspaceArtifactPathType: artifactPathType,
->>>>>>> dbb5c9e5
 			},
 		},
 	})
