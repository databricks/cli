package phases

import (
	"github.com/databricks/cli/bundle"
	"github.com/databricks/cli/bundle/artifacts"
	"github.com/databricks/cli/bundle/config"
	"github.com/databricks/cli/bundle/config/mutator"
	"github.com/databricks/cli/bundle/deploy/files"
	"github.com/databricks/cli/bundle/deploy/lock"
	"github.com/databricks/cli/bundle/deploy/metadata"
	"github.com/databricks/cli/bundle/deploy/terraform"
	"github.com/databricks/cli/bundle/libraries"
	"github.com/databricks/cli/bundle/python"
	"github.com/databricks/cli/bundle/scripts"
)

// The deploy phase deploys artifacts and resources.
func Deploy() bundle.Mutator {
	deployMutator := bundle.Seq(
		scripts.Execute(config.ScriptPreDeploy),
		lock.Acquire(),
		bundle.Defer(
			bundle.Seq(
				mutator.ValidateGitDetails(),
				libraries.MatchWithArtifacts(),
				artifacts.CleanUp(),
				artifacts.UploadAll(),
				python.TransformWheelTask(),
				files.Upload(),
				terraform.Interpolate(),
				terraform.Write(),
				terraform.StatePull(),
<<<<<<< HEAD
				terraform.Apply(),
				terraform.StatePush(),
				terraform.Load(),
				metadata.Compute(),
				metadata.Upload(),
=======
				bundle.Defer(
					terraform.Apply(),
					terraform.StatePush(),
				),
>>>>>>> 6f22ae86
			),
			lock.Release(lock.GoalDeploy),
		),
		scripts.Execute(config.ScriptPostDeploy),
	)

	return newPhase(
		"deploy",
		[]bundle.Mutator{deployMutator},
	)
}<|MERGE_RESOLUTION|>--- conflicted
+++ resolved
@@ -30,18 +30,13 @@
 				terraform.Interpolate(),
 				terraform.Write(),
 				terraform.StatePull(),
-<<<<<<< HEAD
-				terraform.Apply(),
-				terraform.StatePush(),
-				terraform.Load(),
-				metadata.Compute(),
-				metadata.Upload(),
-=======
 				bundle.Defer(
 					terraform.Apply(),
 					terraform.StatePush(),
+					terraform.Load(),
+					metadata.Compute(),
+					metadata.Upload(),
 				),
->>>>>>> 6f22ae86
 			),
 			lock.Release(lock.GoalDeploy),
 		),
