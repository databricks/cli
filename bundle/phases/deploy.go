--- conflicted
+++ resolved
@@ -159,41 +159,6 @@
 	diags = bundle.ApplySeq(ctx, b,
 		scripts.Execute(config.ScriptPreDeploy),
 		lock.Acquire(),
-<<<<<<< HEAD
-		bundle.Defer(
-			bundle.Seq(
-				terraform.StatePull(),
-				terraform.CheckDashboardsModifiedRemotely(),
-				deploy.StatePull(),
-				mutator.ValidateGitDetails(),
-				artifacts.CleanUp(),
-				libraries.ExpandGlobReferences(),
-				// libraries.CheckForSameNameLibraries() needs to be run after we expand glob references so we
-				// know what are the actual library paths.
-				// libraries.ExpandGlobReferences() has to be run after the libraries are built and thus this
-				// mutator is part of the deploy step rather than validate.
-				libraries.CheckForSameNameLibraries(),
-				libraries.Upload(),
-				trampoline.TransformWheelTask(),
-				files.Upload(outputHandler),
-				deploy.StateUpdate(),
-				deploy.StatePush(),
-				permissions.ApplyWorkspaceRootPermissions(),
-				terraform.Interpolate(),
-				terraform.Write(),
-				terraform.CheckRunningResource(),
-				terraform.Plan(terraform.PlanGoal("deploy")),
-				bundle.If(
-					approvalForDeploy,
-					deployCore,
-					bundle.LogString("Deployment cancelled!"),
-				),
-			),
-			lock.Release(lock.GoalDeploy),
-		),
-		scripts.Execute(config.ScriptPostDeploy),
-=======
->>>>>>> c1f835f9
 	)
 
 	if diags.HasError() {
@@ -212,6 +177,11 @@
 		deploy.StatePull(),
 		mutator.ValidateGitDetails(),
 		artifacts.CleanUp(),
+		// libraries.CheckForSameNameLibraries() needs to be run after we expand glob references so we
+		// know what are the actual library paths.
+		// libraries.ExpandGlobReferences() has to be run after the libraries are built and thus this
+		// mutator is part of the deploy step rather than validate.
+		libraries.CheckForSameNameLibraries(),
 		libraries.ExpandGlobReferences(),
 		libraries.Upload(),
 		trampoline.TransformWheelTask(),
