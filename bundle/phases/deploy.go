--- conflicted
+++ resolved
@@ -357,15 +357,10 @@
 			ResourceDashboardIDs: dashboardIds,
 
 			Experimental: &protos.BundleDeployExperimental{
-<<<<<<< HEAD
 				BundleMode:                mode,
 				ConfigurationFileCount:    b.Metrics.ConfigurationFileCount,
+				TargetCount:               b.Metrics.TargetCount,
 				WorkspaceArtifactPathType: artifactPathType,
-=======
-				BundleMode:             mode,
-				ConfigurationFileCount: b.Metrics.ConfigurationFileCount,
-				TargetCount:            b.Metrics.TargetCount,
->>>>>>> 6fe8acb4
 			},
 		},
 	})
