package phases

import (
	"github.com/databricks/cli/bundle"
	"github.com/databricks/cli/bundle/artifacts"
	"github.com/databricks/cli/bundle/config"
	"github.com/databricks/cli/bundle/config/mutator"
	"github.com/databricks/cli/bundle/deploy/files"
	"github.com/databricks/cli/bundle/deploy/lock"
	"github.com/databricks/cli/bundle/deploy/metadata"
	"github.com/databricks/cli/bundle/deploy/terraform"
	"github.com/databricks/cli/bundle/libraries"
	"github.com/databricks/cli/bundle/python"
	"github.com/databricks/cli/bundle/scripts"
)

// The deploy phase deploys artifacts and resources.
func Deploy() bundle.Mutator {
	deployMutator := bundle.Seq(
		scripts.Execute(config.ScriptPreDeploy),
		lock.Acquire(),
		bundle.Defer(
			bundle.Seq(
				mutator.ValidateGitDetails(),
				libraries.MatchWithArtifacts(),
				artifacts.CleanUp(),
				artifacts.UploadAll(),
				python.TransformWheelTask(),
				files.Upload(),
				terraform.Interpolate(),
				terraform.Write(),
				terraform.StatePull(),
				bundle.Defer(
					terraform.Apply(),
					bundle.Seq(
						terraform.StatePush(),
						terraform.Load(),
						metadata.Compute(),
						metadata.Upload(),
<<<<<<< HEAD
					)

=======
					),
>>>>>>> 5a8cd0c5
				),
			),
			lock.Release(lock.GoalDeploy),
		),
		scripts.Execute(config.ScriptPostDeploy),
	)

	return newPhase(
		"deploy",
		[]bundle.Mutator{deployMutator},
	)
}<|MERGE_RESOLUTION|>--- conflicted
+++ resolved
@@ -37,12 +37,7 @@
 						terraform.Load(),
 						metadata.Compute(),
 						metadata.Upload(),
-<<<<<<< HEAD
-					)
-
-=======
 					),
->>>>>>> 5a8cd0c5
 				),
 			),
 			lock.Release(lock.GoalDeploy),
