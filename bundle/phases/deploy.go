--- conflicted
+++ resolved
@@ -379,16 +379,6 @@
 			ResourceDashboardIDs: dashboardIds,
 
 			Experimental: &protos.BundleDeployExperimental{
-<<<<<<< HEAD
-				VariableCount:             int64(variableCount),
-				ComplexVariableCount:      complexVariableCount,
-				LookupVariableCount:       lookupVariableCount,
-				BundleMode:                mode,
-				ConfigurationFileCount:    b.Metrics.ConfigurationFileCount,
-				TargetCount:               b.Metrics.TargetCount,
-				WorkspaceArtifactPathType: artifactPathType,
-				BoolValues:                b.Metrics.BoolValues,
-=======
 				BundleMode:                  mode,
 				ConfigurationFileCount:      b.Metrics.ConfigurationFileCount,
 				TargetCount:                 b.Metrics.TargetCount,
@@ -398,7 +388,9 @@
 				PythonUpdatedResourcesCount: b.Metrics.PythonUpdatedResourcesCount,
 				PythonResourceLoadersCount:  int64(len(experimentalConfig.Python.Resources)),
 				PythonResourceMutatorsCount: int64(len(experimentalConfig.Python.Mutators)),
->>>>>>> f6b0b461
+				VariableCount:               int64(variableCount),
+				ComplexVariableCount:        complexVariableCount,
+				LookupVariableCount:         lookupVariableCount,
 			},
 		},
 	})
