package statemgmt

import (
	"context"
	"reflect"
	"testing"

	"github.com/databricks/cli/bundle/config"
	"github.com/databricks/cli/bundle/config/resources"
	"github.com/databricks/databricks-sdk-go/service/apps"
	"github.com/databricks/databricks-sdk-go/service/catalog"
	"github.com/databricks/databricks-sdk-go/service/compute"
	"github.com/databricks/databricks-sdk-go/service/dashboards"
	"github.com/databricks/databricks-sdk-go/service/database"
	"github.com/databricks/databricks-sdk-go/service/jobs"
	"github.com/databricks/databricks-sdk-go/service/ml"
	"github.com/databricks/databricks-sdk-go/service/pipelines"
	"github.com/databricks/databricks-sdk-go/service/serving"
	"github.com/databricks/databricks-sdk-go/service/sql"
	"github.com/stretchr/testify/assert"
)

func TestStateToBundleEmptyLocalResources(t *testing.T) {
	config := config.Root{
		Resources: config.Resources{},
	}

	state := ExportedResourcesMap{
<<<<<<< HEAD
		"jobs": map[string]ResourceState{
			"test_job": {ID: "1"},
		},
		"pipelines": map[string]ResourceState{
			"test_pipeline": {ID: "1"},
		},
		"models": map[string]ResourceState{
			"test_mlflow_model": {ID: "1"},
		},
		"experiments": map[string]ResourceState{
			"test_mlflow_experiment": {ID: "1"},
		},
		"model_serving_endpoints": map[string]ResourceState{
			"test_model_serving": {ID: "1"},
		},
		"registered_models": map[string]ResourceState{
			"test_registered_model": {ID: "1"},
		},
		"quality_monitors": map[string]ResourceState{
			"test_monitor": {ID: "1"},
		},
		"schemas": map[string]ResourceState{
			"test_schema": {ID: "1"},
		},
		"volumes": map[string]ResourceState{
			"test_volume": {ID: "1"},
		},
		"clusters": map[string]ResourceState{
			"test_cluster": {ID: "1"},
		},
		"dashboards": map[string]ResourceState{
			"test_dashboard": {ID: "1"},
		},
		"apps": map[string]ResourceState{
			"test_app": {ID: "app1"},
		},
		"secret_scopes": map[string]ResourceState{
			"test_secret_scope": {ID: "secret_scope1"},
		},
		"sql_warehouses": map[string]ResourceState{
			"test_sql_warehouse": {ID: "1"},
		},
		"database_instances": map[string]ResourceState{
			"test_database_instance": {ID: "1"},
		},
		"database_catalogs": map[string]ResourceState{
			"test_database_catalog": {ID: "1"},
		},
		"synced_database_tables": map[string]ResourceState{
			"test_synced_database_table": {ID: "1"},
		},
		"alerts": map[string]ResourceState{
			"test_alert": {ID: "1"},
		},
=======
		"resources.jobs.test_job":                                     {ID: "1"},
		"resources.pipelines.test_pipeline":                           {ID: "1"},
		"resources.models.test_mlflow_model":                          {ID: "1"},
		"resources.experiments.test_mlflow_experiment":                {ID: "1"},
		"resources.model_serving_endpoints.test_model_serving":        {ID: "1"},
		"resources.registered_models.test_registered_model":           {ID: "1"},
		"resources.quality_monitors.test_monitor":                     {ID: "1"},
		"resources.schemas.test_schema":                               {ID: "1"},
		"resources.volumes.test_volume":                               {ID: "1"},
		"resources.clusters.test_cluster":                             {ID: "1"},
		"resources.dashboards.test_dashboard":                         {ID: "1"},
		"resources.apps.test_app":                                     {ID: "app1"},
		"resources.secret_scopes.test_secret_scope":                   {ID: "secret_scope1"},
		"resources.sql_warehouses.test_sql_warehouse":                 {ID: "1"},
		"resources.database_instances.test_database_instance":         {ID: "1"},
		"resources.database_catalogs.test_database_catalog":           {ID: "1"},
		"resources.synced_database_tables.test_synced_database_table": {ID: "1"},
		// "resources.alerts.test_alert": {ID: "1"},
>>>>>>> 017f8fe0
	}
	err := StateToBundle(context.Background(), state, &config)
	assert.NoError(t, err)

	assert.Equal(t, "1", config.Resources.Jobs["test_job"].ID)
	assert.Equal(t, resources.ModifiedStatusDeleted, config.Resources.Jobs["test_job"].ModifiedStatus)

	assert.Equal(t, "1", config.Resources.Pipelines["test_pipeline"].ID)
	assert.Equal(t, resources.ModifiedStatusDeleted, config.Resources.Pipelines["test_pipeline"].ModifiedStatus)

	assert.Equal(t, "1", config.Resources.Models["test_mlflow_model"].ID)
	assert.Equal(t, resources.ModifiedStatusDeleted, config.Resources.Models["test_mlflow_model"].ModifiedStatus)

	assert.Equal(t, "1", config.Resources.Experiments["test_mlflow_experiment"].ID)
	assert.Equal(t, resources.ModifiedStatusDeleted, config.Resources.Experiments["test_mlflow_experiment"].ModifiedStatus)

	assert.Equal(t, "1", config.Resources.ModelServingEndpoints["test_model_serving"].ID)
	assert.Equal(t, resources.ModifiedStatusDeleted, config.Resources.ModelServingEndpoints["test_model_serving"].ModifiedStatus)

	assert.Equal(t, "1", config.Resources.RegisteredModels["test_registered_model"].ID)
	assert.Equal(t, resources.ModifiedStatusDeleted, config.Resources.RegisteredModels["test_registered_model"].ModifiedStatus)

	assert.Equal(t, "1", config.Resources.QualityMonitors["test_monitor"].ID)
	assert.Equal(t, resources.ModifiedStatusDeleted, config.Resources.QualityMonitors["test_monitor"].ModifiedStatus)

	assert.Equal(t, "1", config.Resources.Schemas["test_schema"].ID)
	assert.Equal(t, resources.ModifiedStatusDeleted, config.Resources.Schemas["test_schema"].ModifiedStatus)

	assert.Equal(t, "1", config.Resources.Volumes["test_volume"].ID)
	assert.Equal(t, resources.ModifiedStatusDeleted, config.Resources.Volumes["test_volume"].ModifiedStatus)

	assert.Equal(t, "1", config.Resources.Clusters["test_cluster"].ID)
	assert.Equal(t, resources.ModifiedStatusDeleted, config.Resources.Clusters["test_cluster"].ModifiedStatus)

	assert.Equal(t, "1", config.Resources.Dashboards["test_dashboard"].ID)
	assert.Equal(t, resources.ModifiedStatusDeleted, config.Resources.Dashboards["test_dashboard"].ModifiedStatus)

	assert.Equal(t, "app1", config.Resources.Apps["test_app"].ID)
	assert.Equal(t, "", config.Resources.Apps["test_app"].Name)
	assert.Equal(t, resources.ModifiedStatusDeleted, config.Resources.Apps["test_app"].ModifiedStatus)

	assert.Equal(t, "secret_scope1", config.Resources.SecretScopes["test_secret_scope"].ID)
	assert.Equal(t, resources.ModifiedStatusDeleted, config.Resources.SecretScopes["test_secret_scope"].ModifiedStatus)

	assert.Equal(t, "1", config.Resources.SqlWarehouses["test_sql_warehouse"].ID)
	assert.Equal(t, resources.ModifiedStatusDeleted, config.Resources.SqlWarehouses["test_sql_warehouse"].ModifiedStatus)

	assert.Equal(t, "1", config.Resources.DatabaseInstances["test_database_instance"].ID)
	assert.Equal(t, resources.ModifiedStatusDeleted, config.Resources.DatabaseInstances["test_database_instance"].ModifiedStatus)

	assert.Equal(t, "1", config.Resources.Alerts["test_alert"].ID)
	assert.Equal(t, resources.ModifiedStatusDeleted, config.Resources.Alerts["test_alert"].ModifiedStatus)

	AssertFullResourceCoverage(t, &config)
}

func TestStateToBundleEmptyRemoteResources(t *testing.T) {
	config := config.Root{
		Resources: config.Resources{
			Jobs: map[string]*resources.Job{
				"test_job": {
					JobSettings: jobs.JobSettings{
						Name: "test_job",
					},
				},
			},
			Pipelines: map[string]*resources.Pipeline{
				"test_pipeline": {
					CreatePipeline: pipelines.CreatePipeline{
						Name: "test_pipeline",
					},
				},
			},
			Models: map[string]*resources.MlflowModel{
				"test_mlflow_model": {
					CreateModelRequest: ml.CreateModelRequest{
						Name: "test_mlflow_model",
					},
				},
			},
			Experiments: map[string]*resources.MlflowExperiment{
				"test_mlflow_experiment": {
					CreateExperiment: ml.CreateExperiment{
						Name: "test_mlflow_experiment",
					},
				},
			},
			ModelServingEndpoints: map[string]*resources.ModelServingEndpoint{
				"test_model_serving": {
					CreateServingEndpoint: serving.CreateServingEndpoint{
						Name: "test_model_serving",
					},
				},
			},
			RegisteredModels: map[string]*resources.RegisteredModel{
				"test_registered_model": {
					CreateRegisteredModelRequest: catalog.CreateRegisteredModelRequest{
						Name: "test_registered_model",
					},
				},
			},
			QualityMonitors: map[string]*resources.QualityMonitor{
				"test_monitor": {
					CreateMonitor: catalog.CreateMonitor{
						TableName: "test_monitor",
					},
				},
			},
			Schemas: map[string]*resources.Schema{
				"test_schema": {
					CreateSchema: catalog.CreateSchema{
						Name: "test_schema",
					},
				},
			},
			Volumes: map[string]*resources.Volume{
				"test_volume": {
					CreateVolumeRequestContent: catalog.CreateVolumeRequestContent{
						Name: "test_volume",
					},
				},
			},
			Clusters: map[string]*resources.Cluster{
				"test_cluster": {
					ClusterSpec: compute.ClusterSpec{
						ClusterName: "test_cluster",
					},
				},
			},
			Dashboards: map[string]*resources.Dashboard{
				"test_dashboard": {
					DashboardConfig: resources.DashboardConfig{
						Dashboard: dashboards.Dashboard{
							DisplayName: "test_dashboard",
						},
					},
				},
			},
			Apps: map[string]*resources.App{
				"test_app": {
					App: apps.App{
						Description: "test_app",
					},
				},
			},
			SecretScopes: map[string]*resources.SecretScope{
				"test_secret_scope": {
					Name: "test_secret_scope",
				},
			},
			SqlWarehouses: map[string]*resources.SqlWarehouse{
				"test_sql_warehouse": {
					CreateWarehouseRequest: sql.CreateWarehouseRequest{
						Name: "test_sql_warehouse",
					},
				},
			},
			DatabaseInstances: map[string]*resources.DatabaseInstance{
				"test_database_instance": {
					DatabaseInstance: database.DatabaseInstance{
						Name: "test_database_instance",
					},
				},
			},
			DatabaseCatalogs: map[string]*resources.DatabaseCatalog{
				"test_database_catalog": {
					DatabaseCatalog: database.DatabaseCatalog{
						Name: "test_database_catalog",
					},
				},
			},
			SyncedDatabaseTables: map[string]*resources.SyncedDatabaseTable{
				"test_synced_database_table": {
					SyncedDatabaseTable: database.SyncedDatabaseTable{
						Name: "test_synced_database_table",
					},
				},
			},
			Alerts: map[string]*resources.Alert{
				"test_alert": {
					AlertV2: sql.AlertV2{
						DisplayName: "test_alert",
					},
				},
			},
		},
	}

	err := StateToBundle(context.Background(), nil, &config)
	assert.NoError(t, err)

	assert.Equal(t, "", config.Resources.Jobs["test_job"].ID)
	assert.Equal(t, resources.ModifiedStatusCreated, config.Resources.Jobs["test_job"].ModifiedStatus)

	assert.Equal(t, "", config.Resources.Pipelines["test_pipeline"].ID)
	assert.Equal(t, resources.ModifiedStatusCreated, config.Resources.Pipelines["test_pipeline"].ModifiedStatus)

	assert.Equal(t, "", config.Resources.Models["test_mlflow_model"].ID)
	assert.Equal(t, resources.ModifiedStatusCreated, config.Resources.Models["test_mlflow_model"].ModifiedStatus)

	assert.Equal(t, "", config.Resources.Experiments["test_mlflow_experiment"].ID)
	assert.Equal(t, resources.ModifiedStatusCreated, config.Resources.Experiments["test_mlflow_experiment"].ModifiedStatus)

	assert.Equal(t, "", config.Resources.ModelServingEndpoints["test_model_serving"].ID)
	assert.Equal(t, resources.ModifiedStatusCreated, config.Resources.ModelServingEndpoints["test_model_serving"].ModifiedStatus)

	assert.Equal(t, "", config.Resources.RegisteredModels["test_registered_model"].ID)
	assert.Equal(t, resources.ModifiedStatusCreated, config.Resources.RegisteredModels["test_registered_model"].ModifiedStatus)

	assert.Equal(t, "", config.Resources.QualityMonitors["test_monitor"].ID)
	assert.Equal(t, resources.ModifiedStatusCreated, config.Resources.QualityMonitors["test_monitor"].ModifiedStatus)

	assert.Equal(t, "", config.Resources.Schemas["test_schema"].ID)
	assert.Equal(t, resources.ModifiedStatusCreated, config.Resources.Schemas["test_schema"].ModifiedStatus)

	assert.Equal(t, "", config.Resources.Volumes["test_volume"].ID)
	assert.Equal(t, resources.ModifiedStatusCreated, config.Resources.Volumes["test_volume"].ModifiedStatus)

	assert.Equal(t, "", config.Resources.Clusters["test_cluster"].ID)
	assert.Equal(t, resources.ModifiedStatusCreated, config.Resources.Clusters["test_cluster"].ModifiedStatus)

	assert.Equal(t, "", config.Resources.Dashboards["test_dashboard"].ID)
	assert.Equal(t, resources.ModifiedStatusCreated, config.Resources.Dashboards["test_dashboard"].ModifiedStatus)

	assert.Equal(t, "", config.Resources.Apps["test_app"].Name)
	assert.Equal(t, resources.ModifiedStatusCreated, config.Resources.Apps["test_app"].ModifiedStatus)

	assert.Equal(t, "", config.Resources.SecretScopes["test_secret_scope"].ID)
	assert.Equal(t, resources.ModifiedStatusCreated, config.Resources.SecretScopes["test_secret_scope"].ModifiedStatus)

	assert.Equal(t, "", config.Resources.SqlWarehouses["test_sql_warehouse"].ID)
	assert.Equal(t, resources.ModifiedStatusCreated, config.Resources.SqlWarehouses["test_sql_warehouse"].ModifiedStatus)

	assert.Equal(t, "", config.Resources.DatabaseInstances["test_database_instance"].ID)
	assert.Equal(t, resources.ModifiedStatusCreated, config.Resources.DatabaseInstances["test_database_instance"].ModifiedStatus)

	assert.Equal(t, "", config.Resources.DatabaseCatalogs["test_database_catalog"].ID)
	assert.Equal(t, resources.ModifiedStatusCreated, config.Resources.DatabaseCatalogs["test_database_catalog"].ModifiedStatus)

	assert.Equal(t, "", config.Resources.SyncedDatabaseTables["test_synced_database_table"].ID)
	assert.Equal(t, resources.ModifiedStatusCreated, config.Resources.SyncedDatabaseTables["test_synced_database_table"].ModifiedStatus)

	assert.Equal(t, "", config.Resources.Alerts["test_alert"].ID)
	assert.Equal(t, resources.ModifiedStatusCreated, config.Resources.Alerts["test_alert"].ModifiedStatus)

	AssertFullResourceCoverage(t, &config)
}

func TestStateToBundleModifiedResources(t *testing.T) {
	config := config.Root{
		Resources: config.Resources{
			Jobs: map[string]*resources.Job{
				"test_job": {
					JobSettings: jobs.JobSettings{
						Name: "test_job",
					},
				},
				"test_job_new": {
					JobSettings: jobs.JobSettings{
						Name: "test_job_new",
					},
				},
			},
			Pipelines: map[string]*resources.Pipeline{
				"test_pipeline": {
					CreatePipeline: pipelines.CreatePipeline{
						Name: "test_pipeline",
					},
				},
				"test_pipeline_new": {
					CreatePipeline: pipelines.CreatePipeline{
						Name: "test_pipeline_new",
					},
				},
			},
			Models: map[string]*resources.MlflowModel{
				"test_mlflow_model": {
					CreateModelRequest: ml.CreateModelRequest{
						Name: "test_mlflow_model",
					},
				},
				"test_mlflow_model_new": {
					CreateModelRequest: ml.CreateModelRequest{
						Name: "test_mlflow_model_new",
					},
				},
			},
			Experiments: map[string]*resources.MlflowExperiment{
				"test_mlflow_experiment": {
					CreateExperiment: ml.CreateExperiment{
						Name: "test_mlflow_experiment",
					},
				},
				"test_mlflow_experiment_new": {
					CreateExperiment: ml.CreateExperiment{
						Name: "test_mlflow_experiment_new",
					},
				},
			},
			ModelServingEndpoints: map[string]*resources.ModelServingEndpoint{
				"test_model_serving": {
					CreateServingEndpoint: serving.CreateServingEndpoint{
						Name: "test_model_serving",
					},
				},
				"test_model_serving_new": {
					CreateServingEndpoint: serving.CreateServingEndpoint{
						Name: "test_model_serving_new",
					},
				},
			},
			RegisteredModels: map[string]*resources.RegisteredModel{
				"test_registered_model": {
					CreateRegisteredModelRequest: catalog.CreateRegisteredModelRequest{
						Name: "test_registered_model",
					},
				},
				"test_registered_model_new": {
					CreateRegisteredModelRequest: catalog.CreateRegisteredModelRequest{
						Name: "test_registered_model_new",
					},
				},
			},
			QualityMonitors: map[string]*resources.QualityMonitor{
				"test_monitor": {
					CreateMonitor: catalog.CreateMonitor{
						TableName: "test_monitor",
					},
				},
				"test_monitor_new": {
					CreateMonitor: catalog.CreateMonitor{
						TableName: "test_monitor_new",
					},
				},
			},
			Schemas: map[string]*resources.Schema{
				"test_schema": {
					CreateSchema: catalog.CreateSchema{
						Name: "test_schema",
					},
				},
				"test_schema_new": {
					CreateSchema: catalog.CreateSchema{
						Name: "test_schema_new",
					},
				},
			},
			Volumes: map[string]*resources.Volume{
				"test_volume": {
					CreateVolumeRequestContent: catalog.CreateVolumeRequestContent{
						Name: "test_volume",
					},
				},
				"test_volume_new": {
					CreateVolumeRequestContent: catalog.CreateVolumeRequestContent{
						Name: "test_volume_new",
					},
				},
			},
			Clusters: map[string]*resources.Cluster{
				"test_cluster": {
					ClusterSpec: compute.ClusterSpec{
						ClusterName: "test_cluster",
					},
				},
				"test_cluster_new": {
					ClusterSpec: compute.ClusterSpec{
						ClusterName: "test_cluster_new",
					},
				},
			},
			Dashboards: map[string]*resources.Dashboard{
				"test_dashboard": {
					DashboardConfig: resources.DashboardConfig{
						Dashboard: dashboards.Dashboard{
							DisplayName: "test_dashboard",
						},
					},
				},
				"test_dashboard_new": {
					DashboardConfig: resources.DashboardConfig{
						Dashboard: dashboards.Dashboard{
							DisplayName: "test_dashboard_new",
						},
					},
				},
			},
			Apps: map[string]*resources.App{
				"test_app": {
					App: apps.App{
						Name: "test_app",
					},
				},
				"test_app_new": {
					App: apps.App{
						Name: "test_app_new",
					},
				},
			},
			SecretScopes: map[string]*resources.SecretScope{
				"test_secret_scope": {
					Name: "test_secret_scope",
				},
				"test_secret_scope_new": {
					Name: "test_secret_scope_new",
				},
			},
			SqlWarehouses: map[string]*resources.SqlWarehouse{
				"test_sql_warehouse": {
					CreateWarehouseRequest: sql.CreateWarehouseRequest{
						Name: "test_sql_warehouse",
					},
				},
				"test_sql_warehouse_new": {
					CreateWarehouseRequest: sql.CreateWarehouseRequest{
						Name: "test_sql_warehouse_new",
					},
				},
			},
			DatabaseInstances: map[string]*resources.DatabaseInstance{
				"test_database_instance": {
					DatabaseInstance: database.DatabaseInstance{
						Name: "test_database_instance",
					},
				},
				"test_database_instance_new": {
					DatabaseInstance: database.DatabaseInstance{
						Name: "test_database_instance_new",
					},
				},
			},
			DatabaseCatalogs: map[string]*resources.DatabaseCatalog{
				"test_database_catalog": {
					DatabaseCatalog: database.DatabaseCatalog{
						Name: "test_database_catalog",
					},
				},
				"test_database_catalog_new": {
					DatabaseCatalog: database.DatabaseCatalog{
						Name: "test_database_catalog_new",
					},
				},
			},
			SyncedDatabaseTables: map[string]*resources.SyncedDatabaseTable{
				"test_synced_database_table": {
					SyncedDatabaseTable: database.SyncedDatabaseTable{
						Name: "test_synced_database_table",
					},
				},
				"test_synced_database_table_new": {
					SyncedDatabaseTable: database.SyncedDatabaseTable{
						Name: "test_synced_database_table_new",
					},
				},
			},
			Alerts: map[string]*resources.Alert{
				"test_alert": {
					AlertV2: sql.AlertV2{
						DisplayName: "test_alert",
					},
				},
				"test_alert_new": {
					AlertV2: sql.AlertV2{
						DisplayName: "test_alert_new",
					},
				},
			},
		},
	}
	state := ExportedResourcesMap{
<<<<<<< HEAD
		"jobs": map[string]ResourceState{
			"test_job":     {ID: "1"},
			"test_job_old": {ID: "2"},
		},
		"pipelines": map[string]ResourceState{
			"test_pipeline":     {ID: "1"},
			"test_pipeline_old": {ID: "2"},
		},
		"models": map[string]ResourceState{
			"test_mlflow_model":     {ID: "1"},
			"test_mlflow_model_old": {ID: "2"},
		},
		"experiments": map[string]ResourceState{
			"test_mlflow_experiment":     {ID: "1"},
			"test_mlflow_experiment_old": {ID: "2"},
		},
		"model_serving_endpoints": map[string]ResourceState{
			"test_model_serving":     {ID: "1"},
			"test_model_serving_old": {ID: "2"},
		},
		"registered_models": map[string]ResourceState{
			"test_registered_model":     {ID: "1"},
			"test_registered_model_old": {ID: "2"},
		},
		"quality_monitors": map[string]ResourceState{
			"test_monitor":     {ID: "test_monitor"},
			"test_monitor_old": {ID: "test_monitor_old"},
		},
		"schemas": map[string]ResourceState{
			"test_schema":     {ID: "1"},
			"test_schema_old": {ID: "2"},
		},
		"volumes": map[string]ResourceState{
			"test_volume":     {ID: "1"},
			"test_volume_old": {ID: "2"},
		},
		"clusters": map[string]ResourceState{
			"test_cluster":     {ID: "1"},
			"test_cluster_old": {ID: "2"},
		},
		"dashboards": map[string]ResourceState{
			"test_dashboard":     {ID: "1"},
			"test_dashboard_old": {ID: "2"},
		},
		"apps": map[string]ResourceState{
			"test_app":     {ID: "test_app"},
			"test_app_old": {ID: "test_app_old"},
		},
		"secret_scopes": map[string]ResourceState{
			"test_secret_scope":     {ID: "test_secret_scope"},
			"test_secret_scope_old": {ID: "test_secret_scope_old"},
		},
		"sql_warehouses": map[string]ResourceState{
			"test_sql_warehouse":     {ID: "1"},
			"test_sql_warehouse_old": {ID: "2"},
		},
		"database_instances": map[string]ResourceState{
			"test_database_instance":     {ID: "1"},
			"test_database_instance_old": {ID: "2"},
		},
		"alerts": map[string]ResourceState{
			"test_alert":     {ID: "1"},
			"test_alert_old": {ID: "2"},
		},
=======
		"resources.jobs.test_job":                                  {ID: "1"},
		"resources.jobs.test_job_old":                              {ID: "2"},
		"resources.pipelines.test_pipeline":                        {ID: "1"},
		"resources.pipelines.test_pipeline_old":                    {ID: "2"},
		"resources.models.test_mlflow_model":                       {ID: "1"},
		"resources.models.test_mlflow_model_old":                   {ID: "2"},
		"resources.experiments.test_mlflow_experiment":             {ID: "1"},
		"resources.experiments.test_mlflow_experiment_old":         {ID: "2"},
		"resources.model_serving_endpoints.test_model_serving":     {ID: "1"},
		"resources.model_serving_endpoints.test_model_serving_old": {ID: "2"},
		"resources.registered_models.test_registered_model":        {ID: "1"},
		"resources.registered_models.test_registered_model_old":    {ID: "2"},
		"resources.quality_monitors.test_monitor":                  {ID: "test_monitor"},
		"resources.quality_monitors.test_monitor_old":              {ID: "test_monitor_old"},
		"resources.schemas.test_schema":                            {ID: "1"},
		"resources.schemas.test_schema_old":                        {ID: "2"},
		"resources.volumes.test_volume":                            {ID: "1"},
		"resources.volumes.test_volume_old":                        {ID: "2"},
		"resources.clusters.test_cluster":                          {ID: "1"},
		"resources.clusters.test_cluster_old":                      {ID: "2"},
		"resources.dashboards.test_dashboard":                      {ID: "1"},
		"resources.dashboards.test_dashboard_old":                  {ID: "2"},
		"resources.apps.test_app":                                  {ID: "test_app"},
		"resources.apps.test_app_old":                              {ID: "test_app_old"},
		"resources.secret_scopes.test_secret_scope":                {ID: "test_secret_scope"},
		"resources.secret_scopes.test_secret_scope_old":            {ID: "test_secret_scope_old"},
		"resources.sql_warehouses.test_sql_warehouse":              {ID: "1"},
		"resources.sql_warehouses.test_sql_warehouse_old":          {ID: "2"},
		"resources.database_instances.test_database_instance":      {ID: "1"},
		"resources.database_instances.test_database_instance_old":  {ID: "2"},
		// "resources.alerts.test_alert": {ID: "1"},
		// "resources.alerts.test_alert_old": {ID: "2"},
>>>>>>> 017f8fe0
	}
	err := StateToBundle(context.Background(), state, &config)
	assert.NoError(t, err)

	assert.Equal(t, "1", config.Resources.Jobs["test_job"].ID)
	assert.Equal(t, "", config.Resources.Jobs["test_job"].ModifiedStatus)
	assert.Equal(t, "2", config.Resources.Jobs["test_job_old"].ID)
	assert.Equal(t, resources.ModifiedStatusDeleted, config.Resources.Jobs["test_job_old"].ModifiedStatus)
	assert.Equal(t, "", config.Resources.Jobs["test_job_new"].ID)
	assert.Equal(t, resources.ModifiedStatusCreated, config.Resources.Jobs["test_job_new"].ModifiedStatus)

	assert.Equal(t, "1", config.Resources.Pipelines["test_pipeline"].ID)
	assert.Equal(t, "", config.Resources.Pipelines["test_pipeline"].ModifiedStatus)
	assert.Equal(t, "2", config.Resources.Pipelines["test_pipeline_old"].ID)
	assert.Equal(t, resources.ModifiedStatusDeleted, config.Resources.Pipelines["test_pipeline_old"].ModifiedStatus)
	assert.Equal(t, "", config.Resources.Pipelines["test_pipeline_new"].ID)
	assert.Equal(t, resources.ModifiedStatusCreated, config.Resources.Pipelines["test_pipeline_new"].ModifiedStatus)

	assert.Equal(t, "1", config.Resources.Models["test_mlflow_model"].ID)
	assert.Equal(t, "", config.Resources.Models["test_mlflow_model"].ModifiedStatus)
	assert.Equal(t, "2", config.Resources.Models["test_mlflow_model_old"].ID)
	assert.Equal(t, resources.ModifiedStatusDeleted, config.Resources.Models["test_mlflow_model_old"].ModifiedStatus)
	assert.Equal(t, "", config.Resources.Models["test_mlflow_model_new"].ID)
	assert.Equal(t, resources.ModifiedStatusCreated, config.Resources.Models["test_mlflow_model_new"].ModifiedStatus)

	assert.Equal(t, "1", config.Resources.RegisteredModels["test_registered_model"].ID)
	assert.Equal(t, "", config.Resources.RegisteredModels["test_registered_model"].ModifiedStatus)
	assert.Equal(t, "2", config.Resources.RegisteredModels["test_registered_model_old"].ID)
	assert.Equal(t, resources.ModifiedStatusDeleted, config.Resources.RegisteredModels["test_registered_model_old"].ModifiedStatus)
	assert.Equal(t, "", config.Resources.RegisteredModels["test_registered_model_new"].ID)
	assert.Equal(t, resources.ModifiedStatusCreated, config.Resources.RegisteredModels["test_registered_model_new"].ModifiedStatus)

	assert.Equal(t, "1", config.Resources.Experiments["test_mlflow_experiment"].ID)
	assert.Equal(t, "", config.Resources.Experiments["test_mlflow_experiment"].ModifiedStatus)
	assert.Equal(t, "2", config.Resources.Experiments["test_mlflow_experiment_old"].ID)
	assert.Equal(t, resources.ModifiedStatusDeleted, config.Resources.Experiments["test_mlflow_experiment_old"].ModifiedStatus)
	assert.Equal(t, "", config.Resources.Experiments["test_mlflow_experiment_new"].ID)
	assert.Equal(t, resources.ModifiedStatusCreated, config.Resources.Experiments["test_mlflow_experiment_new"].ModifiedStatus)

	assert.Equal(t, "1", config.Resources.ModelServingEndpoints["test_model_serving"].ID)
	assert.Equal(t, "", config.Resources.ModelServingEndpoints["test_model_serving"].ModifiedStatus)
	assert.Equal(t, "2", config.Resources.ModelServingEndpoints["test_model_serving_old"].ID)
	assert.Equal(t, resources.ModifiedStatusDeleted, config.Resources.ModelServingEndpoints["test_model_serving_old"].ModifiedStatus)
	assert.Equal(t, "", config.Resources.ModelServingEndpoints["test_model_serving_new"].ID)
	assert.Equal(t, resources.ModifiedStatusCreated, config.Resources.ModelServingEndpoints["test_model_serving_new"].ModifiedStatus)

	assert.Equal(t, "test_monitor", config.Resources.QualityMonitors["test_monitor"].ID)
	assert.Equal(t, "", config.Resources.QualityMonitors["test_monitor"].ModifiedStatus)
	assert.Equal(t, "test_monitor_old", config.Resources.QualityMonitors["test_monitor_old"].ID)
	assert.Equal(t, resources.ModifiedStatusDeleted, config.Resources.QualityMonitors["test_monitor_old"].ModifiedStatus)
	assert.Equal(t, "", config.Resources.QualityMonitors["test_monitor_new"].ID)
	assert.Equal(t, resources.ModifiedStatusCreated, config.Resources.QualityMonitors["test_monitor_new"].ModifiedStatus)

	assert.Equal(t, "1", config.Resources.Schemas["test_schema"].ID)
	assert.Equal(t, "", config.Resources.Schemas["test_schema"].ModifiedStatus)
	assert.Equal(t, "2", config.Resources.Schemas["test_schema_old"].ID)
	assert.Equal(t, resources.ModifiedStatusDeleted, config.Resources.Schemas["test_schema_old"].ModifiedStatus)
	assert.Equal(t, "", config.Resources.Schemas["test_schema_new"].ID)
	assert.Equal(t, resources.ModifiedStatusCreated, config.Resources.Schemas["test_schema_new"].ModifiedStatus)

	assert.Equal(t, "1", config.Resources.Volumes["test_volume"].ID)
	assert.Equal(t, "", config.Resources.Volumes["test_volume"].ModifiedStatus)
	assert.Equal(t, "2", config.Resources.Volumes["test_volume_old"].ID)
	assert.Equal(t, resources.ModifiedStatusDeleted, config.Resources.Volumes["test_volume_old"].ModifiedStatus)
	assert.Equal(t, "", config.Resources.Volumes["test_volume_new"].ID)
	assert.Equal(t, resources.ModifiedStatusCreated, config.Resources.Volumes["test_volume_new"].ModifiedStatus)

	assert.Equal(t, "1", config.Resources.Clusters["test_cluster"].ID)
	assert.Equal(t, "", config.Resources.Clusters["test_cluster"].ModifiedStatus)
	assert.Equal(t, "2", config.Resources.Clusters["test_cluster_old"].ID)
	assert.Equal(t, resources.ModifiedStatusDeleted, config.Resources.Clusters["test_cluster_old"].ModifiedStatus)
	assert.Equal(t, "", config.Resources.Clusters["test_cluster_new"].ID)
	assert.Equal(t, resources.ModifiedStatusCreated, config.Resources.Clusters["test_cluster_new"].ModifiedStatus)

	assert.Equal(t, "1", config.Resources.Dashboards["test_dashboard"].ID)
	assert.Equal(t, "", config.Resources.Dashboards["test_dashboard"].ModifiedStatus)
	assert.Equal(t, "2", config.Resources.Dashboards["test_dashboard_old"].ID)
	assert.Equal(t, resources.ModifiedStatusDeleted, config.Resources.Dashboards["test_dashboard_old"].ModifiedStatus)
	assert.Equal(t, "", config.Resources.Dashboards["test_dashboard_new"].ID)
	assert.Equal(t, resources.ModifiedStatusCreated, config.Resources.Dashboards["test_dashboard_new"].ModifiedStatus)

	assert.Equal(t, "test_app", config.Resources.Apps["test_app"].Name)
	assert.Equal(t, "", config.Resources.Apps["test_app"].ModifiedStatus)
	assert.Equal(t, "test_app_old", config.Resources.Apps["test_app_old"].ID)
	assert.Equal(t, "", config.Resources.Apps["test_app_old"].Name)
	assert.Equal(t, resources.ModifiedStatusDeleted, config.Resources.Apps["test_app_old"].ModifiedStatus)
	assert.Equal(t, "test_app_new", config.Resources.Apps["test_app_new"].Name)
	assert.Equal(t, resources.ModifiedStatusCreated, config.Resources.Apps["test_app_new"].ModifiedStatus)

	assert.Equal(t, "test_secret_scope", config.Resources.SecretScopes["test_secret_scope"].Name)
	assert.Equal(t, "", config.Resources.SecretScopes["test_secret_scope"].ModifiedStatus)
	assert.Equal(t, "test_secret_scope_old", config.Resources.SecretScopes["test_secret_scope_old"].ID)
	assert.Equal(t, "", config.Resources.SecretScopes["test_secret_scope_old"].Name)
	assert.Equal(t, resources.ModifiedStatusDeleted, config.Resources.SecretScopes["test_secret_scope_old"].ModifiedStatus)
	assert.Equal(t, "test_secret_scope_new", config.Resources.SecretScopes["test_secret_scope_new"].Name)
	assert.Equal(t, resources.ModifiedStatusCreated, config.Resources.SecretScopes["test_secret_scope_new"].ModifiedStatus)

	assert.Equal(t, "1", config.Resources.SqlWarehouses["test_sql_warehouse"].ID)
	assert.Equal(t, "", config.Resources.SqlWarehouses["test_sql_warehouse"].ModifiedStatus)
	assert.Equal(t, "2", config.Resources.SqlWarehouses["test_sql_warehouse_old"].ID)
	assert.Equal(t, resources.ModifiedStatusDeleted, config.Resources.SqlWarehouses["test_sql_warehouse_old"].ModifiedStatus)
	assert.Equal(t, "", config.Resources.SqlWarehouses["test_sql_warehouse_new"].ID)
	assert.Equal(t, resources.ModifiedStatusCreated, config.Resources.SqlWarehouses["test_sql_warehouse_new"].ModifiedStatus)

	assert.Equal(t, "1", config.Resources.DatabaseInstances["test_database_instance"].ID)
	assert.Equal(t, "", config.Resources.DatabaseInstances["test_database_instance"].ModifiedStatus)
	assert.Equal(t, "2", config.Resources.DatabaseInstances["test_database_instance_old"].ID)
	assert.Equal(t, resources.ModifiedStatusDeleted, config.Resources.DatabaseInstances["test_database_instance_old"].ModifiedStatus)
	assert.Equal(t, "", config.Resources.DatabaseInstances["test_database_instance_new"].ID)
	assert.Equal(t, resources.ModifiedStatusCreated, config.Resources.DatabaseInstances["test_database_instance_new"].ModifiedStatus)

	assert.Equal(t, "1", config.Resources.Alerts["test_alert"].ID)
	assert.Equal(t, "", config.Resources.Alerts["test_alert"].ModifiedStatus)
	assert.Equal(t, "2", config.Resources.Alerts["test_alert_old"].ID)
	assert.Equal(t, resources.ModifiedStatusDeleted, config.Resources.Alerts["test_alert_old"].ModifiedStatus)
	assert.Equal(t, "", config.Resources.Alerts["test_alert_new"].ID)
	assert.Equal(t, resources.ModifiedStatusCreated, config.Resources.Alerts["test_alert_new"].ModifiedStatus)

	AssertFullResourceCoverage(t, &config)
}

func AssertFullResourceCoverage(t *testing.T, config *config.Root) {
	resources := reflect.ValueOf(config.Resources)
	for i := range resources.NumField() {
		field := resources.Field(i)
		if field.Kind() == reflect.Map {
			assert.True(
				t,
				!field.IsNil() && field.Len() > 0,
				"StateToBundle should support '%s' (please add it to convert.go and extend the test suite)",
				resources.Type().Field(i).Name,
			)
		}
	}
}<|MERGE_RESOLUTION|>--- conflicted
+++ resolved
@@ -26,62 +26,6 @@
 	}
 
 	state := ExportedResourcesMap{
-<<<<<<< HEAD
-		"jobs": map[string]ResourceState{
-			"test_job": {ID: "1"},
-		},
-		"pipelines": map[string]ResourceState{
-			"test_pipeline": {ID: "1"},
-		},
-		"models": map[string]ResourceState{
-			"test_mlflow_model": {ID: "1"},
-		},
-		"experiments": map[string]ResourceState{
-			"test_mlflow_experiment": {ID: "1"},
-		},
-		"model_serving_endpoints": map[string]ResourceState{
-			"test_model_serving": {ID: "1"},
-		},
-		"registered_models": map[string]ResourceState{
-			"test_registered_model": {ID: "1"},
-		},
-		"quality_monitors": map[string]ResourceState{
-			"test_monitor": {ID: "1"},
-		},
-		"schemas": map[string]ResourceState{
-			"test_schema": {ID: "1"},
-		},
-		"volumes": map[string]ResourceState{
-			"test_volume": {ID: "1"},
-		},
-		"clusters": map[string]ResourceState{
-			"test_cluster": {ID: "1"},
-		},
-		"dashboards": map[string]ResourceState{
-			"test_dashboard": {ID: "1"},
-		},
-		"apps": map[string]ResourceState{
-			"test_app": {ID: "app1"},
-		},
-		"secret_scopes": map[string]ResourceState{
-			"test_secret_scope": {ID: "secret_scope1"},
-		},
-		"sql_warehouses": map[string]ResourceState{
-			"test_sql_warehouse": {ID: "1"},
-		},
-		"database_instances": map[string]ResourceState{
-			"test_database_instance": {ID: "1"},
-		},
-		"database_catalogs": map[string]ResourceState{
-			"test_database_catalog": {ID: "1"},
-		},
-		"synced_database_tables": map[string]ResourceState{
-			"test_synced_database_table": {ID: "1"},
-		},
-		"alerts": map[string]ResourceState{
-			"test_alert": {ID: "1"},
-		},
-=======
 		"resources.jobs.test_job":                                     {ID: "1"},
 		"resources.pipelines.test_pipeline":                           {ID: "1"},
 		"resources.models.test_mlflow_model":                          {ID: "1"},
@@ -99,8 +43,7 @@
 		"resources.database_instances.test_database_instance":         {ID: "1"},
 		"resources.database_catalogs.test_database_catalog":           {ID: "1"},
 		"resources.synced_database_tables.test_synced_database_table": {ID: "1"},
-		// "resources.alerts.test_alert": {ID: "1"},
->>>>>>> 017f8fe0
+		"resources.alerts.test_alert":                                 {ID: "1"},
 	}
 	err := StateToBundle(context.Background(), state, &config)
 	assert.NoError(t, err)
@@ -571,72 +514,6 @@
 		},
 	}
 	state := ExportedResourcesMap{
-<<<<<<< HEAD
-		"jobs": map[string]ResourceState{
-			"test_job":     {ID: "1"},
-			"test_job_old": {ID: "2"},
-		},
-		"pipelines": map[string]ResourceState{
-			"test_pipeline":     {ID: "1"},
-			"test_pipeline_old": {ID: "2"},
-		},
-		"models": map[string]ResourceState{
-			"test_mlflow_model":     {ID: "1"},
-			"test_mlflow_model_old": {ID: "2"},
-		},
-		"experiments": map[string]ResourceState{
-			"test_mlflow_experiment":     {ID: "1"},
-			"test_mlflow_experiment_old": {ID: "2"},
-		},
-		"model_serving_endpoints": map[string]ResourceState{
-			"test_model_serving":     {ID: "1"},
-			"test_model_serving_old": {ID: "2"},
-		},
-		"registered_models": map[string]ResourceState{
-			"test_registered_model":     {ID: "1"},
-			"test_registered_model_old": {ID: "2"},
-		},
-		"quality_monitors": map[string]ResourceState{
-			"test_monitor":     {ID: "test_monitor"},
-			"test_monitor_old": {ID: "test_monitor_old"},
-		},
-		"schemas": map[string]ResourceState{
-			"test_schema":     {ID: "1"},
-			"test_schema_old": {ID: "2"},
-		},
-		"volumes": map[string]ResourceState{
-			"test_volume":     {ID: "1"},
-			"test_volume_old": {ID: "2"},
-		},
-		"clusters": map[string]ResourceState{
-			"test_cluster":     {ID: "1"},
-			"test_cluster_old": {ID: "2"},
-		},
-		"dashboards": map[string]ResourceState{
-			"test_dashboard":     {ID: "1"},
-			"test_dashboard_old": {ID: "2"},
-		},
-		"apps": map[string]ResourceState{
-			"test_app":     {ID: "test_app"},
-			"test_app_old": {ID: "test_app_old"},
-		},
-		"secret_scopes": map[string]ResourceState{
-			"test_secret_scope":     {ID: "test_secret_scope"},
-			"test_secret_scope_old": {ID: "test_secret_scope_old"},
-		},
-		"sql_warehouses": map[string]ResourceState{
-			"test_sql_warehouse":     {ID: "1"},
-			"test_sql_warehouse_old": {ID: "2"},
-		},
-		"database_instances": map[string]ResourceState{
-			"test_database_instance":     {ID: "1"},
-			"test_database_instance_old": {ID: "2"},
-		},
-		"alerts": map[string]ResourceState{
-			"test_alert":     {ID: "1"},
-			"test_alert_old": {ID: "2"},
-		},
-=======
 		"resources.jobs.test_job":                                  {ID: "1"},
 		"resources.jobs.test_job_old":                              {ID: "2"},
 		"resources.pipelines.test_pipeline":                        {ID: "1"},
@@ -667,9 +544,8 @@
 		"resources.sql_warehouses.test_sql_warehouse_old":          {ID: "2"},
 		"resources.database_instances.test_database_instance":      {ID: "1"},
 		"resources.database_instances.test_database_instance_old":  {ID: "2"},
-		// "resources.alerts.test_alert": {ID: "1"},
-		// "resources.alerts.test_alert_old": {ID: "2"},
->>>>>>> 017f8fe0
+		"resources.alerts.test_alert":                              {ID: "1"},
+		"resources.alerts.test_alert_old":                          {ID: "2"},
 	}
 	err := StateToBundle(context.Background(), state, &config)
 	assert.NoError(t, err)
