package terraform

import (
	"context"
	"fmt"

	"github.com/databricks/cli/bundle/config/resources"
	"github.com/databricks/cli/bundle/deploy/terraform/tfdyn"
	"github.com/databricks/cli/bundle/internal/tf/schema"
	"github.com/databricks/cli/libs/dyn"
)

// BundleToTerraformWithDynValue converts resources in a bundle configuration
// to the equivalent Terraform JSON representation.
func BundleToTerraformWithDynValue(ctx context.Context, root dyn.Value) (*schema.Root, error) {
	tfroot := schema.NewRoot()
	tfroot.Provider = schema.NewProviders()

	// Convert each resource in the bundle to the equivalent Terraform representation.
	dynResources, err := dyn.Get(root, "resources")
	if err != nil {
		// If the resources key is missing, return an empty root.
		if dyn.IsNoSuchKeyError(err) {
			return tfroot, nil
		}
		return nil, err
	}

	tfroot.Resource = schema.NewResources()

	numResources := 0
	_, err = dyn.Walk(dynResources, func(p dyn.Path, v dyn.Value) (dyn.Value, error) {
		if len(p) < 2 {
			return v, nil
		}

		// Skip resources that have been deleted locally.
		modifiedStatus, err := dyn.Get(v, "modified_status")
		if err == nil {
			modifiedStatusStr, ok := modifiedStatus.AsString()
			if ok && modifiedStatusStr == resources.ModifiedStatusDeleted {
				return v, dyn.ErrSkip
			}
		}

		typ := p[0].Key()
		key := p[1].Key()

		// Lookup the converter based on the resource type.
		c, ok := tfdyn.GetConverter(typ)
		if !ok {
			return dyn.InvalidValue, fmt.Errorf("no converter for resource type %s", typ)
		}

		// Convert resource to Terraform representation.
		err = c.Convert(ctx, key, v, tfroot.Resource)
		if err != nil {
			return dyn.InvalidValue, err
		}

		numResources++

		// Skip traversal of the resource itself.
		return v, dyn.ErrSkip
	})
	if err != nil {
		return nil, err
	}

	// We explicitly set "resource" to nil to omit it from a JSON encoding.
	// This is required because the terraform CLI requires >= 1 resources defined
	// if the "resource" property is used in a .tf.json file.
	if numResources == 0 {
		tfroot.Resource = nil
	}

	return tfroot, nil
<<<<<<< HEAD
}

func TerraformToBundle(state *resourcesState, config *config.Root) error {
	for _, resource := range state.Resources {
		if resource.Mode != tfjson.ManagedResourceMode {
			continue
		}
		for _, instance := range resource.Instances {
			switch resource.Type {
			case "databricks_job":
				if config.Resources.Jobs == nil {
					config.Resources.Jobs = make(map[string]*resources.Job)
				}
				cur := config.Resources.Jobs[resource.Name]
				if cur == nil {
					cur = &resources.Job{ModifiedStatus: resources.ModifiedStatusDeleted}
				}
				cur.ID = instance.Attributes.ID
				config.Resources.Jobs[resource.Name] = cur
			case "databricks_pipeline":
				if config.Resources.Pipelines == nil {
					config.Resources.Pipelines = make(map[string]*resources.Pipeline)
				}
				cur := config.Resources.Pipelines[resource.Name]
				if cur == nil {
					cur = &resources.Pipeline{ModifiedStatus: resources.ModifiedStatusDeleted}
				}
				cur.ID = instance.Attributes.ID
				config.Resources.Pipelines[resource.Name] = cur
			case "databricks_mlflow_model":
				if config.Resources.Models == nil {
					config.Resources.Models = make(map[string]*resources.MlflowModel)
				}
				cur := config.Resources.Models[resource.Name]
				if cur == nil {
					cur = &resources.MlflowModel{ModifiedStatus: resources.ModifiedStatusDeleted}
				}
				cur.ID = instance.Attributes.ID
				config.Resources.Models[resource.Name] = cur
			case "databricks_mlflow_experiment":
				if config.Resources.Experiments == nil {
					config.Resources.Experiments = make(map[string]*resources.MlflowExperiment)
				}
				cur := config.Resources.Experiments[resource.Name]
				if cur == nil {
					cur = &resources.MlflowExperiment{ModifiedStatus: resources.ModifiedStatusDeleted}
				}
				cur.ID = instance.Attributes.ID
				config.Resources.Experiments[resource.Name] = cur
			case "databricks_model_serving":
				if config.Resources.ModelServingEndpoints == nil {
					config.Resources.ModelServingEndpoints = make(map[string]*resources.ModelServingEndpoint)
				}
				cur := config.Resources.ModelServingEndpoints[resource.Name]
				if cur == nil {
					cur = &resources.ModelServingEndpoint{ModifiedStatus: resources.ModifiedStatusDeleted}
				}
				cur.ID = instance.Attributes.ID
				config.Resources.ModelServingEndpoints[resource.Name] = cur
			case "databricks_registered_model":
				if config.Resources.RegisteredModels == nil {
					config.Resources.RegisteredModels = make(map[string]*resources.RegisteredModel)
				}
				cur := config.Resources.RegisteredModels[resource.Name]
				if cur == nil {
					cur = &resources.RegisteredModel{ModifiedStatus: resources.ModifiedStatusDeleted}
				}
				cur.ID = instance.Attributes.ID
				config.Resources.RegisteredModels[resource.Name] = cur
			case "databricks_quality_monitor":
				if config.Resources.QualityMonitors == nil {
					config.Resources.QualityMonitors = make(map[string]*resources.QualityMonitor)
				}
				cur := config.Resources.QualityMonitors[resource.Name]
				if cur == nil {
					cur = &resources.QualityMonitor{ModifiedStatus: resources.ModifiedStatusDeleted}
				}
				cur.ID = instance.Attributes.ID
				config.Resources.QualityMonitors[resource.Name] = cur
			case "databricks_schema":
				if config.Resources.Schemas == nil {
					config.Resources.Schemas = make(map[string]*resources.Schema)
				}
				cur := config.Resources.Schemas[resource.Name]
				if cur == nil {
					cur = &resources.Schema{ModifiedStatus: resources.ModifiedStatusDeleted}
				}
				cur.ID = instance.Attributes.ID
				config.Resources.Schemas[resource.Name] = cur
			case "databricks_volume":
				if config.Resources.Volumes == nil {
					config.Resources.Volumes = make(map[string]*resources.Volume)
				}
				cur := config.Resources.Volumes[resource.Name]
				if cur == nil {
					cur = &resources.Volume{ModifiedStatus: resources.ModifiedStatusDeleted}
				}
				cur.ID = instance.Attributes.ID
				config.Resources.Volumes[resource.Name] = cur
			case "databricks_cluster":
				if config.Resources.Clusters == nil {
					config.Resources.Clusters = make(map[string]*resources.Cluster)
				}
				cur := config.Resources.Clusters[resource.Name]
				if cur == nil {
					cur = &resources.Cluster{ModifiedStatus: resources.ModifiedStatusDeleted}
				}
				cur.ID = instance.Attributes.ID
				config.Resources.Clusters[resource.Name] = cur
			case "databricks_dashboard":
				if config.Resources.Dashboards == nil {
					config.Resources.Dashboards = make(map[string]*resources.Dashboard)
				}
				cur := config.Resources.Dashboards[resource.Name]
				if cur == nil {
					cur = &resources.Dashboard{ModifiedStatus: resources.ModifiedStatusDeleted}
				}
				cur.ID = instance.Attributes.ID
				config.Resources.Dashboards[resource.Name] = cur
			case "databricks_app":
				if config.Resources.Apps == nil {
					config.Resources.Apps = make(map[string]*resources.App)
				}
				cur := config.Resources.Apps[resource.Name]
				if cur == nil {
					cur = &resources.App{ModifiedStatus: resources.ModifiedStatusDeleted}
				} else {
					// If the app exists in terraform and bundle, we always set modified status to updated
					// because we don't really know if the app source code was updated or not.
					cur.ModifiedStatus = resources.ModifiedStatusUpdated
				}
				cur.Name = instance.Attributes.Name
				config.Resources.Apps[resource.Name] = cur
			case "databricks_secret_scope":
				if config.Resources.SecretScopes == nil {
					config.Resources.SecretScopes = make(map[string]*resources.SecretScope)
				}
				cur := config.Resources.SecretScopes[resource.Name]
				if cur == nil {
					cur = &resources.SecretScope{ModifiedStatus: resources.ModifiedStatusDeleted}
				}
				cur.Name = instance.Attributes.Name
				config.Resources.SecretScopes[resource.Name] = cur
			case "databricks_alert_v2":
				if config.Resources.Alerts == nil {
					config.Resources.Alerts = make(map[string]*resources.Alert)
				}
				cur := config.Resources.Alerts[resource.Name]
				if cur == nil {
					cur = &resources.Alert{ModifiedStatus: resources.ModifiedStatusDeleted}
				}
				cur.ID = instance.Attributes.ID
				config.Resources.Alerts[resource.Name] = cur
			case "databricks_permissions":
			case "databricks_grants":
			case "databricks_secret_acl":
				// Ignore; no need to pull these back into the configuration.
			default:
				return fmt.Errorf("missing mapping for %s", resource.Type)
			}
		}
	}

	for _, src := range config.Resources.Jobs {
		if src.ModifiedStatus == "" && src.ID == "" {
			src.ModifiedStatus = resources.ModifiedStatusCreated
		}
	}
	for _, src := range config.Resources.Pipelines {
		if src.ModifiedStatus == "" && src.ID == "" {
			src.ModifiedStatus = resources.ModifiedStatusCreated
		}
	}
	for _, src := range config.Resources.Models {
		if src.ModifiedStatus == "" && src.ID == "" {
			src.ModifiedStatus = resources.ModifiedStatusCreated
		}
	}
	for _, src := range config.Resources.Experiments {
		if src.ModifiedStatus == "" && src.ID == "" {
			src.ModifiedStatus = resources.ModifiedStatusCreated
		}
	}
	for _, src := range config.Resources.ModelServingEndpoints {
		if src.ModifiedStatus == "" && src.ID == "" {
			src.ModifiedStatus = resources.ModifiedStatusCreated
		}
	}
	for _, src := range config.Resources.RegisteredModels {
		if src.ModifiedStatus == "" && src.ID == "" {
			src.ModifiedStatus = resources.ModifiedStatusCreated
		}
	}
	for _, src := range config.Resources.QualityMonitors {
		if src.ModifiedStatus == "" && src.ID == "" {
			src.ModifiedStatus = resources.ModifiedStatusCreated
		}
	}
	for _, src := range config.Resources.Schemas {
		if src.ModifiedStatus == "" && src.ID == "" {
			src.ModifiedStatus = resources.ModifiedStatusCreated
		}
	}
	for _, src := range config.Resources.Volumes {
		if src.ModifiedStatus == "" && src.ID == "" {
			src.ModifiedStatus = resources.ModifiedStatusCreated
		}
	}
	for _, src := range config.Resources.Clusters {
		if src.ModifiedStatus == "" && src.ID == "" {
			src.ModifiedStatus = resources.ModifiedStatusCreated
		}
	}
	for _, src := range config.Resources.Dashboards {
		if src.ModifiedStatus == "" && src.ID == "" {
			src.ModifiedStatus = resources.ModifiedStatusCreated
		}
	}
	for _, src := range config.Resources.Apps {
		if src.ModifiedStatus == "" {
			src.ModifiedStatus = resources.ModifiedStatusCreated
		}
	}
	for _, src := range config.Resources.SecretScopes {
		if src.ModifiedStatus == "" {
			src.ModifiedStatus = resources.ModifiedStatusCreated
		}
	}
	for _, src := range config.Resources.Alerts {
		if src.ModifiedStatus == "" {
			src.ModifiedStatus = resources.ModifiedStatusCreated
		}
	}

	return nil
=======
>>>>>>> 75838aad
}<|MERGE_RESOLUTION|>--- conflicted
+++ resolved
@@ -75,242 +75,4 @@
 	}
 
 	return tfroot, nil
-<<<<<<< HEAD
-}
-
-func TerraformToBundle(state *resourcesState, config *config.Root) error {
-	for _, resource := range state.Resources {
-		if resource.Mode != tfjson.ManagedResourceMode {
-			continue
-		}
-		for _, instance := range resource.Instances {
-			switch resource.Type {
-			case "databricks_job":
-				if config.Resources.Jobs == nil {
-					config.Resources.Jobs = make(map[string]*resources.Job)
-				}
-				cur := config.Resources.Jobs[resource.Name]
-				if cur == nil {
-					cur = &resources.Job{ModifiedStatus: resources.ModifiedStatusDeleted}
-				}
-				cur.ID = instance.Attributes.ID
-				config.Resources.Jobs[resource.Name] = cur
-			case "databricks_pipeline":
-				if config.Resources.Pipelines == nil {
-					config.Resources.Pipelines = make(map[string]*resources.Pipeline)
-				}
-				cur := config.Resources.Pipelines[resource.Name]
-				if cur == nil {
-					cur = &resources.Pipeline{ModifiedStatus: resources.ModifiedStatusDeleted}
-				}
-				cur.ID = instance.Attributes.ID
-				config.Resources.Pipelines[resource.Name] = cur
-			case "databricks_mlflow_model":
-				if config.Resources.Models == nil {
-					config.Resources.Models = make(map[string]*resources.MlflowModel)
-				}
-				cur := config.Resources.Models[resource.Name]
-				if cur == nil {
-					cur = &resources.MlflowModel{ModifiedStatus: resources.ModifiedStatusDeleted}
-				}
-				cur.ID = instance.Attributes.ID
-				config.Resources.Models[resource.Name] = cur
-			case "databricks_mlflow_experiment":
-				if config.Resources.Experiments == nil {
-					config.Resources.Experiments = make(map[string]*resources.MlflowExperiment)
-				}
-				cur := config.Resources.Experiments[resource.Name]
-				if cur == nil {
-					cur = &resources.MlflowExperiment{ModifiedStatus: resources.ModifiedStatusDeleted}
-				}
-				cur.ID = instance.Attributes.ID
-				config.Resources.Experiments[resource.Name] = cur
-			case "databricks_model_serving":
-				if config.Resources.ModelServingEndpoints == nil {
-					config.Resources.ModelServingEndpoints = make(map[string]*resources.ModelServingEndpoint)
-				}
-				cur := config.Resources.ModelServingEndpoints[resource.Name]
-				if cur == nil {
-					cur = &resources.ModelServingEndpoint{ModifiedStatus: resources.ModifiedStatusDeleted}
-				}
-				cur.ID = instance.Attributes.ID
-				config.Resources.ModelServingEndpoints[resource.Name] = cur
-			case "databricks_registered_model":
-				if config.Resources.RegisteredModels == nil {
-					config.Resources.RegisteredModels = make(map[string]*resources.RegisteredModel)
-				}
-				cur := config.Resources.RegisteredModels[resource.Name]
-				if cur == nil {
-					cur = &resources.RegisteredModel{ModifiedStatus: resources.ModifiedStatusDeleted}
-				}
-				cur.ID = instance.Attributes.ID
-				config.Resources.RegisteredModels[resource.Name] = cur
-			case "databricks_quality_monitor":
-				if config.Resources.QualityMonitors == nil {
-					config.Resources.QualityMonitors = make(map[string]*resources.QualityMonitor)
-				}
-				cur := config.Resources.QualityMonitors[resource.Name]
-				if cur == nil {
-					cur = &resources.QualityMonitor{ModifiedStatus: resources.ModifiedStatusDeleted}
-				}
-				cur.ID = instance.Attributes.ID
-				config.Resources.QualityMonitors[resource.Name] = cur
-			case "databricks_schema":
-				if config.Resources.Schemas == nil {
-					config.Resources.Schemas = make(map[string]*resources.Schema)
-				}
-				cur := config.Resources.Schemas[resource.Name]
-				if cur == nil {
-					cur = &resources.Schema{ModifiedStatus: resources.ModifiedStatusDeleted}
-				}
-				cur.ID = instance.Attributes.ID
-				config.Resources.Schemas[resource.Name] = cur
-			case "databricks_volume":
-				if config.Resources.Volumes == nil {
-					config.Resources.Volumes = make(map[string]*resources.Volume)
-				}
-				cur := config.Resources.Volumes[resource.Name]
-				if cur == nil {
-					cur = &resources.Volume{ModifiedStatus: resources.ModifiedStatusDeleted}
-				}
-				cur.ID = instance.Attributes.ID
-				config.Resources.Volumes[resource.Name] = cur
-			case "databricks_cluster":
-				if config.Resources.Clusters == nil {
-					config.Resources.Clusters = make(map[string]*resources.Cluster)
-				}
-				cur := config.Resources.Clusters[resource.Name]
-				if cur == nil {
-					cur = &resources.Cluster{ModifiedStatus: resources.ModifiedStatusDeleted}
-				}
-				cur.ID = instance.Attributes.ID
-				config.Resources.Clusters[resource.Name] = cur
-			case "databricks_dashboard":
-				if config.Resources.Dashboards == nil {
-					config.Resources.Dashboards = make(map[string]*resources.Dashboard)
-				}
-				cur := config.Resources.Dashboards[resource.Name]
-				if cur == nil {
-					cur = &resources.Dashboard{ModifiedStatus: resources.ModifiedStatusDeleted}
-				}
-				cur.ID = instance.Attributes.ID
-				config.Resources.Dashboards[resource.Name] = cur
-			case "databricks_app":
-				if config.Resources.Apps == nil {
-					config.Resources.Apps = make(map[string]*resources.App)
-				}
-				cur := config.Resources.Apps[resource.Name]
-				if cur == nil {
-					cur = &resources.App{ModifiedStatus: resources.ModifiedStatusDeleted}
-				} else {
-					// If the app exists in terraform and bundle, we always set modified status to updated
-					// because we don't really know if the app source code was updated or not.
-					cur.ModifiedStatus = resources.ModifiedStatusUpdated
-				}
-				cur.Name = instance.Attributes.Name
-				config.Resources.Apps[resource.Name] = cur
-			case "databricks_secret_scope":
-				if config.Resources.SecretScopes == nil {
-					config.Resources.SecretScopes = make(map[string]*resources.SecretScope)
-				}
-				cur := config.Resources.SecretScopes[resource.Name]
-				if cur == nil {
-					cur = &resources.SecretScope{ModifiedStatus: resources.ModifiedStatusDeleted}
-				}
-				cur.Name = instance.Attributes.Name
-				config.Resources.SecretScopes[resource.Name] = cur
-			case "databricks_alert_v2":
-				if config.Resources.Alerts == nil {
-					config.Resources.Alerts = make(map[string]*resources.Alert)
-				}
-				cur := config.Resources.Alerts[resource.Name]
-				if cur == nil {
-					cur = &resources.Alert{ModifiedStatus: resources.ModifiedStatusDeleted}
-				}
-				cur.ID = instance.Attributes.ID
-				config.Resources.Alerts[resource.Name] = cur
-			case "databricks_permissions":
-			case "databricks_grants":
-			case "databricks_secret_acl":
-				// Ignore; no need to pull these back into the configuration.
-			default:
-				return fmt.Errorf("missing mapping for %s", resource.Type)
-			}
-		}
-	}
-
-	for _, src := range config.Resources.Jobs {
-		if src.ModifiedStatus == "" && src.ID == "" {
-			src.ModifiedStatus = resources.ModifiedStatusCreated
-		}
-	}
-	for _, src := range config.Resources.Pipelines {
-		if src.ModifiedStatus == "" && src.ID == "" {
-			src.ModifiedStatus = resources.ModifiedStatusCreated
-		}
-	}
-	for _, src := range config.Resources.Models {
-		if src.ModifiedStatus == "" && src.ID == "" {
-			src.ModifiedStatus = resources.ModifiedStatusCreated
-		}
-	}
-	for _, src := range config.Resources.Experiments {
-		if src.ModifiedStatus == "" && src.ID == "" {
-			src.ModifiedStatus = resources.ModifiedStatusCreated
-		}
-	}
-	for _, src := range config.Resources.ModelServingEndpoints {
-		if src.ModifiedStatus == "" && src.ID == "" {
-			src.ModifiedStatus = resources.ModifiedStatusCreated
-		}
-	}
-	for _, src := range config.Resources.RegisteredModels {
-		if src.ModifiedStatus == "" && src.ID == "" {
-			src.ModifiedStatus = resources.ModifiedStatusCreated
-		}
-	}
-	for _, src := range config.Resources.QualityMonitors {
-		if src.ModifiedStatus == "" && src.ID == "" {
-			src.ModifiedStatus = resources.ModifiedStatusCreated
-		}
-	}
-	for _, src := range config.Resources.Schemas {
-		if src.ModifiedStatus == "" && src.ID == "" {
-			src.ModifiedStatus = resources.ModifiedStatusCreated
-		}
-	}
-	for _, src := range config.Resources.Volumes {
-		if src.ModifiedStatus == "" && src.ID == "" {
-			src.ModifiedStatus = resources.ModifiedStatusCreated
-		}
-	}
-	for _, src := range config.Resources.Clusters {
-		if src.ModifiedStatus == "" && src.ID == "" {
-			src.ModifiedStatus = resources.ModifiedStatusCreated
-		}
-	}
-	for _, src := range config.Resources.Dashboards {
-		if src.ModifiedStatus == "" && src.ID == "" {
-			src.ModifiedStatus = resources.ModifiedStatusCreated
-		}
-	}
-	for _, src := range config.Resources.Apps {
-		if src.ModifiedStatus == "" {
-			src.ModifiedStatus = resources.ModifiedStatusCreated
-		}
-	}
-	for _, src := range config.Resources.SecretScopes {
-		if src.ModifiedStatus == "" {
-			src.ModifiedStatus = resources.ModifiedStatusCreated
-		}
-	}
-	for _, src := range config.Resources.Alerts {
-		if src.ModifiedStatus == "" {
-			src.ModifiedStatus = resources.ModifiedStatusCreated
-		}
-	}
-
-	return nil
-=======
->>>>>>> 75838aad
 }