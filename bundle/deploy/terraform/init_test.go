--- conflicted
+++ resolved
@@ -225,22 +225,6 @@
 	}, env)
 }
 
-<<<<<<< HEAD
-func TestInheritEnvVars(t *testing.T) {
-	env := map[string]string{}
-
-	t.Setenv("HOME", "/home/testuser")
-	t.Setenv("TF_CLI_CONFIG_FILE", "/tmp/config.tfrc")
-
-	err := inheritEnvVars(env)
-
-	require.NoError(t, err)
-
-	require.Equal(t, map[string]string{
-		"HOME":               "/home/testuser",
-		"TF_CLI_CONFIG_FILE": "/tmp/config.tfrc",
-	}, env)
-=======
 func TestSetProxyEnvVars(t *testing.T) {
 	b := &bundle.Bundle{
 		Config: config.Root{
@@ -287,5 +271,20 @@
 	err = setProxyEnvVars(env, b)
 	require.NoError(t, err)
 	assert.ElementsMatch(t, []string{"HTTP_PROXY", "HTTPS_PROXY", "NO_PROXY"}, maps.Keys(env))
->>>>>>> 6f023f46
+}
+  
+func TestInheritEnvVars(t *testing.T) {
+	env := map[string]string{}
+
+	t.Setenv("HOME", "/home/testuser")
+	t.Setenv("TF_CLI_CONFIG_FILE", "/tmp/config.tfrc")
+
+	err := inheritEnvVars(env)
+
+	require.NoError(t, err)
+
+	require.Equal(t, map[string]string{
+		"HOME":               "/home/testuser",
+		"TF_CLI_CONFIG_FILE": "/tmp/config.tfrc",
+	}, env)
 }