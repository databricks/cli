package terraform

import (
	"context"
	"fmt"

	"github.com/databricks/cli/bundle"
	"github.com/databricks/cli/libs/diag"
	"github.com/databricks/cli/libs/dyn"
	"github.com/databricks/cli/libs/dyn/dynvar"
)

type interpolateMutator struct {
}

func Interpolate() bundle.Mutator {
	return &interpolateMutator{}
}

func (m *interpolateMutator) Name() string {
	return "terraform.Interpolate"
}

func (m *interpolateMutator) Apply(ctx context.Context, b *bundle.Bundle) diag.Diagnostics {
	err := b.Config.Mutate(func(root dyn.Value) (dyn.Value, error) {
		prefix := dyn.MustPathFromString("resources")

		// Resolve variable references in all values.
		return dynvar.Resolve(root, func(path dyn.Path) (dyn.Value, error) {
			// Expect paths of the form:
			//   - resources.<resource_type>.<resource_name>.<field>...
			if !path.HasPrefix(prefix) || len(path) < 4 {
				return dyn.InvalidValue, dynvar.ErrSkipResolution
			}

			// Rewrite the bundle configuration path:
			//
			//   ${resources.pipelines.my_pipeline.id}
			//
			// into the Terraform-compatible resource identifier:
			//
			//   ${databricks_pipeline.my_pipeline.id}
			//
			switch path[1] {
			case dyn.Key("pipelines"):
				path = dyn.NewPath(dyn.Key("databricks_pipeline")).Append(path[2:]...)
			case dyn.Key("jobs"):
				path = dyn.NewPath(dyn.Key("databricks_job")).Append(path[2:]...)
			case dyn.Key("models"):
				path = dyn.NewPath(dyn.Key("databricks_mlflow_model")).Append(path[2:]...)
			case dyn.Key("experiments"):
				path = dyn.NewPath(dyn.Key("databricks_mlflow_experiment")).Append(path[2:]...)
			case dyn.Key("model_serving_endpoints"):
				path = dyn.NewPath(dyn.Key("databricks_model_serving")).Append(path[2:]...)
			case dyn.Key("registered_models"):
				path = dyn.NewPath(dyn.Key("databricks_registered_model")).Append(path[2:]...)
			case dyn.Key("quality_monitors"):
				path = dyn.NewPath(dyn.Key("databricks_quality_monitor")).Append(path[2:]...)
			case dyn.Key("schemas"):
				path = dyn.NewPath(dyn.Key("databricks_schema")).Append(path[2:]...)
<<<<<<< HEAD
			case dyn.Key("volumes"):
				path = dyn.NewPath(dyn.Key("databricks_volume")).Append(path[2:]...)
=======
			case dyn.Key("clusters"):
				path = dyn.NewPath(dyn.Key("databricks_cluster")).Append(path[2:]...)
>>>>>>> f0e29815
			default:
				// Trigger "key not found" for unknown resource types.
				return dyn.GetByPath(root, path)
			}

			return dyn.V(fmt.Sprintf("${%s}", path.String())), nil
		})
	})

	return diag.FromErr(err)
}<|MERGE_RESOLUTION|>--- conflicted
+++ resolved
@@ -58,13 +58,10 @@
 				path = dyn.NewPath(dyn.Key("databricks_quality_monitor")).Append(path[2:]...)
 			case dyn.Key("schemas"):
 				path = dyn.NewPath(dyn.Key("databricks_schema")).Append(path[2:]...)
-<<<<<<< HEAD
 			case dyn.Key("volumes"):
 				path = dyn.NewPath(dyn.Key("databricks_volume")).Append(path[2:]...)
-=======
 			case dyn.Key("clusters"):
 				path = dyn.NewPath(dyn.Key("databricks_cluster")).Append(path[2:]...)
->>>>>>> f0e29815
 			default:
 				// Trigger "key not found" for unknown resource types.
 				return dyn.GetByPath(root, path)
