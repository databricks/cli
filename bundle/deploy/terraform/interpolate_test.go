package terraform

import (
	"context"
	"testing"

	"github.com/databricks/cli/bundle"
	"github.com/databricks/cli/bundle/config"
	"github.com/databricks/cli/bundle/config/resources"
	"github.com/databricks/databricks-sdk-go/service/jobs"
	"github.com/databricks/databricks-sdk-go/service/ml"
	"github.com/stretchr/testify/assert"
	"github.com/stretchr/testify/require"
)

func TestInterpolate(t *testing.T) {
	b := &bundle.Bundle{
		Config: config.Root{
			Bundle: config.Bundle{
				Name: "example",
			},
			Resources: config.Resources{
				Jobs: map[string]*resources.Job{
					"my_job": {
						JobSettings: &jobs.JobSettings{
							Tags: map[string]string{
								"other_pipeline":         "${resources.pipelines.other_pipeline.id}",
								"other_job":              "${resources.jobs.other_job.id}",
								"other_model":            "${resources.models.other_model.id}",
								"other_experiment":       "${resources.experiments.other_experiment.id}",
								"other_model_serving":    "${resources.model_serving_endpoints.other_model_serving.id}",
								"other_registered_model": "${resources.registered_models.other_registered_model.id}",
								"other_schema":           "${resources.schemas.other_schema.id}",
<<<<<<< HEAD
								"other_volume":           "${resources.volumes.other_volume.id}",
=======
								"other_cluster":          "${resources.clusters.other_cluster.id}",
>>>>>>> f0e29815
							},
							Tasks: []jobs.Task{
								{
									TaskKey: "my_task",
									NotebookTask: &jobs.NotebookTask{
										BaseParameters: map[string]string{
											"model_name": "${resources.models.my_model.name}",
										},
									},
								},
							},
						},
					},
				},
				Models: map[string]*resources.MlflowModel{
					"my_model": {
						Model: &ml.Model{
							Name: "my_model",
						},
					},
				},
			},
		},
	}

	diags := bundle.Apply(context.Background(), b, Interpolate())
	require.NoError(t, diags.Error())

	j := b.Config.Resources.Jobs["my_job"]
	assert.Equal(t, "${databricks_pipeline.other_pipeline.id}", j.Tags["other_pipeline"])
	assert.Equal(t, "${databricks_job.other_job.id}", j.Tags["other_job"])
	assert.Equal(t, "${databricks_mlflow_model.other_model.id}", j.Tags["other_model"])
	assert.Equal(t, "${databricks_mlflow_experiment.other_experiment.id}", j.Tags["other_experiment"])
	assert.Equal(t, "${databricks_model_serving.other_model_serving.id}", j.Tags["other_model_serving"])
	assert.Equal(t, "${databricks_registered_model.other_registered_model.id}", j.Tags["other_registered_model"])
	assert.Equal(t, "${databricks_schema.other_schema.id}", j.Tags["other_schema"])
<<<<<<< HEAD
	assert.Equal(t, "${databricks_volume.other_volume.id}", j.Tags["other_volume"])
=======
	assert.Equal(t, "${databricks_cluster.other_cluster.id}", j.Tags["other_cluster"])
>>>>>>> f0e29815

	m := b.Config.Resources.Models["my_model"]
	assert.Equal(t, "my_model", m.Model.Name)
}

func TestInterpolateUnknownResourceType(t *testing.T) {
	b := &bundle.Bundle{
		Config: config.Root{
			Resources: config.Resources{
				Jobs: map[string]*resources.Job{
					"my_job": {
						JobSettings: &jobs.JobSettings{
							Tags: map[string]string{
								"other_unknown": "${resources.unknown.other_unknown.id}",
							},
						},
					},
				},
			},
		},
	}

	diags := bundle.Apply(context.Background(), b, Interpolate())
	assert.ErrorContains(t, diags.Error(), `reference does not exist: ${resources.unknown.other_unknown.id}`)
}<|MERGE_RESOLUTION|>--- conflicted
+++ resolved
@@ -31,11 +31,8 @@
 								"other_model_serving":    "${resources.model_serving_endpoints.other_model_serving.id}",
 								"other_registered_model": "${resources.registered_models.other_registered_model.id}",
 								"other_schema":           "${resources.schemas.other_schema.id}",
-<<<<<<< HEAD
 								"other_volume":           "${resources.volumes.other_volume.id}",
-=======
 								"other_cluster":          "${resources.clusters.other_cluster.id}",
->>>>>>> f0e29815
 							},
 							Tasks: []jobs.Task{
 								{
@@ -72,11 +69,8 @@
 	assert.Equal(t, "${databricks_model_serving.other_model_serving.id}", j.Tags["other_model_serving"])
 	assert.Equal(t, "${databricks_registered_model.other_registered_model.id}", j.Tags["other_registered_model"])
 	assert.Equal(t, "${databricks_schema.other_schema.id}", j.Tags["other_schema"])
-<<<<<<< HEAD
 	assert.Equal(t, "${databricks_volume.other_volume.id}", j.Tags["other_volume"])
-=======
 	assert.Equal(t, "${databricks_cluster.other_cluster.id}", j.Tags["other_cluster"])
->>>>>>> f0e29815
 
 	m := b.Config.Resources.Models["my_model"]
 	assert.Equal(t, "my_model", m.Model.Name)
