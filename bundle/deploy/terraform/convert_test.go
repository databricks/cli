package terraform

import (
	"context"
	"encoding/json"
	"reflect"
	"testing"

	"github.com/databricks/cli/bundle/config"
	"github.com/databricks/cli/bundle/config/resources"
	"github.com/databricks/cli/bundle/internal/tf/schema"
	"github.com/databricks/cli/libs/dyn"
	"github.com/databricks/cli/libs/dyn/convert"
	"github.com/databricks/databricks-sdk-go/service/catalog"
	"github.com/databricks/databricks-sdk-go/service/compute"
	"github.com/databricks/databricks-sdk-go/service/jobs"
	"github.com/databricks/databricks-sdk-go/service/ml"
	"github.com/databricks/databricks-sdk-go/service/pipelines"
	"github.com/databricks/databricks-sdk-go/service/serving"
	"github.com/stretchr/testify/assert"
	"github.com/stretchr/testify/require"
)

func TestBundleToTerraformJob(t *testing.T) {
	var src = resources.Job{
		JobSettings: &jobs.JobSettings{
			Name: "my job",
			JobClusters: []jobs.JobCluster{
				{
					JobClusterKey: "key",
					NewCluster: compute.ClusterSpec{
						SparkVersion: "10.4.x-scala2.12",
					},
				},
			},
			GitSource: &jobs.GitSource{
				GitProvider: jobs.GitProviderGitHub,
				GitUrl:      "https://github.com/foo/bar",
			},
			Parameters: []jobs.JobParameterDefinition{
				{
					Name:    "param1",
					Default: "default1",
				},
				{
					Name:    "param2",
					Default: "default2",
				},
			},
		},
	}

	var config = config.Root{
		Resources: config.Resources{
			Jobs: map[string]*resources.Job{
				"my_job": &src,
			},
		},
	}

	out := BundleToTerraform(&config)
	resource := out.Resource.Job["my_job"].(*schema.ResourceJob)

	assert.Equal(t, "my job", resource.Name)
	assert.Len(t, resource.JobCluster, 1)
	assert.Equal(t, "https://github.com/foo/bar", resource.GitSource.Url)
	assert.Len(t, resource.Parameter, 2)
	assert.Equal(t, "param1", resource.Parameter[0].Name)
	assert.Equal(t, "param2", resource.Parameter[1].Name)
	assert.Nil(t, out.Data)

	bundleToTerraformEquivalenceTest(t, &config)
}

func TestBundleToTerraformJobPermissions(t *testing.T) {
	var src = resources.Job{
		Permissions: []resources.Permission{
			{
				Level:    "CAN_VIEW",
				UserName: "jane@doe.com",
			},
		},
	}

	var config = config.Root{
		Resources: config.Resources{
			Jobs: map[string]*resources.Job{
				"my_job": &src,
			},
		},
	}

	out := BundleToTerraform(&config)
	resource := out.Resource.Permissions["job_my_job"].(*schema.ResourcePermissions)

	assert.NotEmpty(t, resource.JobId)
	assert.Len(t, resource.AccessControl, 1)
	assert.Equal(t, "jane@doe.com", resource.AccessControl[0].UserName)
	assert.Equal(t, "CAN_VIEW", resource.AccessControl[0].PermissionLevel)

	bundleToTerraformEquivalenceTest(t, &config)
}

func TestBundleToTerraformJobTaskLibraries(t *testing.T) {
	var src = resources.Job{
		JobSettings: &jobs.JobSettings{
			Name: "my job",
			Tasks: []jobs.Task{
				{
					TaskKey: "key",
					Libraries: []compute.Library{
						{
							Pypi: &compute.PythonPyPiLibrary{
								Package: "mlflow",
							},
						},
					},
				},
			},
		},
	}

	var config = config.Root{
		Resources: config.Resources{
			Jobs: map[string]*resources.Job{
				"my_job": &src,
			},
		},
	}

	out := BundleToTerraform(&config)
	resource := out.Resource.Job["my_job"].(*schema.ResourceJob)

	assert.Equal(t, "my job", resource.Name)
	require.Len(t, resource.Task, 1)
	require.Len(t, resource.Task[0].Library, 1)
	assert.Equal(t, "mlflow", resource.Task[0].Library[0].Pypi.Package)

	bundleToTerraformEquivalenceTest(t, &config)
}

func TestBundleToTerraformForEachTaskLibraries(t *testing.T) {
	var src = resources.Job{
		JobSettings: &jobs.JobSettings{
			Name: "my job",
			Tasks: []jobs.Task{
				{
					TaskKey: "key",
					ForEachTask: &jobs.ForEachTask{
						Inputs: "[1,2,3]",
						Task: jobs.Task{
							TaskKey: "iteration",
							Libraries: []compute.Library{
								{
									Pypi: &compute.PythonPyPiLibrary{
										Package: "mlflow",
									},
								},
							},
						},
					},
				},
			},
		},
	}

	var config = config.Root{
		Resources: config.Resources{
			Jobs: map[string]*resources.Job{
				"my_job": &src,
			},
		},
	}

	out := BundleToTerraform(&config)
	resource := out.Resource.Job["my_job"].(*schema.ResourceJob)

	assert.Equal(t, "my job", resource.Name)
	require.Len(t, resource.Task, 1)
	require.Len(t, resource.Task[0].ForEachTask.Task.Library, 1)
	assert.Equal(t, "mlflow", resource.Task[0].ForEachTask.Task.Library[0].Pypi.Package)

	bundleToTerraformEquivalenceTest(t, &config)
}

func TestBundleToTerraformPipeline(t *testing.T) {
	var src = resources.Pipeline{
		PipelineSpec: &pipelines.PipelineSpec{
			Name: "my pipeline",
			Libraries: []pipelines.PipelineLibrary{
				{
					Notebook: &pipelines.NotebookLibrary{
						Path: "notebook path",
					},
				},
				{
					File: &pipelines.FileLibrary{
						Path: "file path",
					},
				},
			},
			Notifications: []pipelines.Notifications{
				{
					Alerts: []string{
						"on-update-fatal-failure",
					},
					EmailRecipients: []string{
						"jane@doe.com",
					},
				},
				{
					Alerts: []string{
						"on-update-failure",
						"on-flow-failure",
					},
					EmailRecipients: []string{
						"jane@doe.com",
						"john@doe.com",
					},
				},
			},
		},
	}

	var config = config.Root{
		Resources: config.Resources{
			Pipelines: map[string]*resources.Pipeline{
				"my_pipeline": &src,
			},
		},
	}

	out := BundleToTerraform(&config)
	resource := out.Resource.Pipeline["my_pipeline"].(*schema.ResourcePipeline)

	assert.Equal(t, "my pipeline", resource.Name)
	assert.Len(t, resource.Library, 2)
	assert.Len(t, resource.Notification, 2)
	assert.Equal(t, resource.Notification[0].Alerts, []string{"on-update-fatal-failure"})
	assert.Equal(t, resource.Notification[0].EmailRecipients, []string{"jane@doe.com"})
	assert.Equal(t, resource.Notification[1].Alerts, []string{"on-update-failure", "on-flow-failure"})
	assert.Equal(t, resource.Notification[1].EmailRecipients, []string{"jane@doe.com", "john@doe.com"})
	assert.Nil(t, out.Data)

	bundleToTerraformEquivalenceTest(t, &config)
}

func TestBundleToTerraformPipelinePermissions(t *testing.T) {
	var src = resources.Pipeline{
		Permissions: []resources.Permission{
			{
				Level:    "CAN_VIEW",
				UserName: "jane@doe.com",
			},
		},
	}

	var config = config.Root{
		Resources: config.Resources{
			Pipelines: map[string]*resources.Pipeline{
				"my_pipeline": &src,
			},
		},
	}

	out := BundleToTerraform(&config)
	resource := out.Resource.Permissions["pipeline_my_pipeline"].(*schema.ResourcePermissions)

	assert.NotEmpty(t, resource.PipelineId)
	assert.Len(t, resource.AccessControl, 1)
	assert.Equal(t, "jane@doe.com", resource.AccessControl[0].UserName)
	assert.Equal(t, "CAN_VIEW", resource.AccessControl[0].PermissionLevel)

	bundleToTerraformEquivalenceTest(t, &config)
}

func TestBundleToTerraformModel(t *testing.T) {
	var src = resources.MlflowModel{
		Model: &ml.Model{
			Name:        "name",
			Description: "description",
			Tags: []ml.ModelTag{
				{
					Key:   "k1",
					Value: "v1",
				},
				{
					Key:   "k2",
					Value: "v2",
				},
			},
		},
	}

	var config = config.Root{
		Resources: config.Resources{
			Models: map[string]*resources.MlflowModel{
				"my_model": &src,
			},
		},
	}

	out := BundleToTerraform(&config)
	resource := out.Resource.MlflowModel["my_model"].(*schema.ResourceMlflowModel)

	assert.Equal(t, "name", resource.Name)
	assert.Equal(t, "description", resource.Description)
	assert.Len(t, resource.Tags, 2)
	assert.Equal(t, "k1", resource.Tags[0].Key)
	assert.Equal(t, "v1", resource.Tags[0].Value)
	assert.Equal(t, "k2", resource.Tags[1].Key)
	assert.Equal(t, "v2", resource.Tags[1].Value)
	assert.Nil(t, out.Data)

	bundleToTerraformEquivalenceTest(t, &config)
}

func TestBundleToTerraformModelPermissions(t *testing.T) {
	var src = resources.MlflowModel{
		Model: &ml.Model{
			Name: "name",
		},
		Permissions: []resources.Permission{
			{
				Level:    "CAN_READ",
				UserName: "jane@doe.com",
			},
		},
	}

	var config = config.Root{
		Resources: config.Resources{
			Models: map[string]*resources.MlflowModel{
				"my_model": &src,
			},
		},
	}

	out := BundleToTerraform(&config)
	resource := out.Resource.Permissions["mlflow_model_my_model"].(*schema.ResourcePermissions)

	assert.NotEmpty(t, resource.RegisteredModelId)
	assert.Len(t, resource.AccessControl, 1)
	assert.Equal(t, "jane@doe.com", resource.AccessControl[0].UserName)
	assert.Equal(t, "CAN_READ", resource.AccessControl[0].PermissionLevel)

	bundleToTerraformEquivalenceTest(t, &config)
}

func TestBundleToTerraformExperiment(t *testing.T) {
	var src = resources.MlflowExperiment{
		Experiment: &ml.Experiment{
			Name: "name",
		},
	}

	var config = config.Root{
		Resources: config.Resources{
			Experiments: map[string]*resources.MlflowExperiment{
				"my_experiment": &src,
			},
		},
	}

	out := BundleToTerraform(&config)
	resource := out.Resource.MlflowExperiment["my_experiment"].(*schema.ResourceMlflowExperiment)

	assert.Equal(t, "name", resource.Name)
	assert.Nil(t, out.Data)

	bundleToTerraformEquivalenceTest(t, &config)
}

func TestBundleToTerraformExperimentPermissions(t *testing.T) {
	var src = resources.MlflowExperiment{
		Experiment: &ml.Experiment{
			Name: "name",
		},
		Permissions: []resources.Permission{
			{
				Level:    "CAN_READ",
				UserName: "jane@doe.com",
			},
		},
	}

	var config = config.Root{
		Resources: config.Resources{
			Experiments: map[string]*resources.MlflowExperiment{
				"my_experiment": &src,
			},
		},
	}

	out := BundleToTerraform(&config)
	resource := out.Resource.Permissions["mlflow_experiment_my_experiment"].(*schema.ResourcePermissions)

	assert.NotEmpty(t, resource.ExperimentId)
	assert.Len(t, resource.AccessControl, 1)
	assert.Equal(t, "jane@doe.com", resource.AccessControl[0].UserName)
	assert.Equal(t, "CAN_READ", resource.AccessControl[0].PermissionLevel)

	bundleToTerraformEquivalenceTest(t, &config)
}

func TestBundleToTerraformModelServing(t *testing.T) {
	var src = resources.ModelServingEndpoint{
		CreateServingEndpoint: &serving.CreateServingEndpoint{
			Name: "name",
			Config: serving.EndpointCoreConfigInput{
				ServedModels: []serving.ServedModelInput{
					{
						ModelName:          "model_name",
						ModelVersion:       "1",
						ScaleToZeroEnabled: true,
						WorkloadSize:       "Small",
					},
				},
				TrafficConfig: &serving.TrafficConfig{
					Routes: []serving.Route{
						{
							ServedModelName:   "model_name-1",
							TrafficPercentage: 100,
						},
					},
				},
			},
		},
	}

	var config = config.Root{
		Resources: config.Resources{
			ModelServingEndpoints: map[string]*resources.ModelServingEndpoint{
				"my_model_serving_endpoint": &src,
			},
		},
	}

	out := BundleToTerraform(&config)
	resource := out.Resource.ModelServing["my_model_serving_endpoint"].(*schema.ResourceModelServing)

	assert.Equal(t, "name", resource.Name)
	assert.Equal(t, "model_name", resource.Config.ServedModels[0].ModelName)
	assert.Equal(t, "1", resource.Config.ServedModels[0].ModelVersion)
	assert.Equal(t, true, resource.Config.ServedModels[0].ScaleToZeroEnabled)
	assert.Equal(t, "Small", resource.Config.ServedModels[0].WorkloadSize)
	assert.Equal(t, "model_name-1", resource.Config.TrafficConfig.Routes[0].ServedModelName)
	assert.Equal(t, 100, resource.Config.TrafficConfig.Routes[0].TrafficPercentage)
	assert.Nil(t, out.Data)

	bundleToTerraformEquivalenceTest(t, &config)
}

func TestBundleToTerraformModelServingPermissions(t *testing.T) {
	var src = resources.ModelServingEndpoint{
		CreateServingEndpoint: &serving.CreateServingEndpoint{
			Name: "name",

			// Need to specify this to satisfy the equivalence test:
			// The previous method of generation includes the "create" field
			// because it is required (not marked as `omitempty`).
			// The previous method used [json.Marshal] from the standard library
			// and as such observed the `omitempty` tag.
			// The new method leverages [dyn.Value] where any field that is not
			// explicitly set is not part of the value.
			Config: serving.EndpointCoreConfigInput{
				ServedModels: []serving.ServedModelInput{
					{
						ModelName:          "model_name",
						ModelVersion:       "1",
						ScaleToZeroEnabled: true,
						WorkloadSize:       "Small",
					},
				},
			},
		},
		Permissions: []resources.Permission{
			{
				Level:    "CAN_VIEW",
				UserName: "jane@doe.com",
			},
		},
	}

	var config = config.Root{
		Resources: config.Resources{
			ModelServingEndpoints: map[string]*resources.ModelServingEndpoint{
				"my_model_serving_endpoint": &src,
			},
		},
	}

	out := BundleToTerraform(&config)
	resource := out.Resource.Permissions["model_serving_my_model_serving_endpoint"].(*schema.ResourcePermissions)

	assert.NotEmpty(t, resource.ServingEndpointId)
	assert.Len(t, resource.AccessControl, 1)
	assert.Equal(t, "jane@doe.com", resource.AccessControl[0].UserName)
	assert.Equal(t, "CAN_VIEW", resource.AccessControl[0].PermissionLevel)

	bundleToTerraformEquivalenceTest(t, &config)
}

func TestBundleToTerraformRegisteredModel(t *testing.T) {
	var src = resources.RegisteredModel{
		CreateRegisteredModelRequest: &catalog.CreateRegisteredModelRequest{
			Name:        "name",
			CatalogName: "catalog",
			SchemaName:  "schema",
			Comment:     "comment",
		},
	}

	var config = config.Root{
		Resources: config.Resources{
			RegisteredModels: map[string]*resources.RegisteredModel{
				"my_registered_model": &src,
			},
		},
	}

	out := BundleToTerraform(&config)
	resource := out.Resource.RegisteredModel["my_registered_model"].(*schema.ResourceRegisteredModel)

	assert.Equal(t, "name", resource.Name)
	assert.Equal(t, "catalog", resource.CatalogName)
	assert.Equal(t, "schema", resource.SchemaName)
	assert.Equal(t, "comment", resource.Comment)
	assert.Nil(t, out.Data)

	bundleToTerraformEquivalenceTest(t, &config)
}

func TestBundleToTerraformRegisteredModelGrants(t *testing.T) {
	var src = resources.RegisteredModel{
		CreateRegisteredModelRequest: &catalog.CreateRegisteredModelRequest{
			Name:        "name",
			CatalogName: "catalog",
			SchemaName:  "schema",
		},
		Grants: []resources.Grant{
			{
				Privileges: []string{"EXECUTE"},
				Principal:  "jane@doe.com",
			},
		},
	}

	var config = config.Root{
		Resources: config.Resources{
			RegisteredModels: map[string]*resources.RegisteredModel{
				"my_registered_model": &src,
			},
		},
	}

	out := BundleToTerraform(&config)
	resource := out.Resource.Grants["registered_model_my_registered_model"].(*schema.ResourceGrants)

	assert.NotEmpty(t, resource.Function)
	assert.Len(t, resource.Grant, 1)
	assert.Equal(t, "jane@doe.com", resource.Grant[0].Principal)
	assert.Equal(t, "EXECUTE", resource.Grant[0].Privileges[0])

	bundleToTerraformEquivalenceTest(t, &config)
}

func TestBundleToTerraformDeletedResources(t *testing.T) {
	var job1 = resources.Job{
		JobSettings: &jobs.JobSettings{},
	}
	var job2 = resources.Job{
		ModifiedStatus: resources.ModifiedStatusDeleted,
		JobSettings:    &jobs.JobSettings{},
	}
	var config = config.Root{
		Resources: config.Resources{
			Jobs: map[string]*resources.Job{
				"my_job1": &job1,
				"my_job2": &job2,
			},
		},
	}

	vin, err := convert.FromTyped(config, dyn.NilValue)
	require.NoError(t, err)
	out, err := BundleToTerraformWithDynValue(context.Background(), vin)
	require.NoError(t, err)

	_, ok := out.Resource.Job["my_job1"]
	assert.True(t, ok)
	_, ok = out.Resource.Job["my_job2"]
	assert.False(t, ok)
}

func TestTerraformToBundleEmptyLocalResources(t *testing.T) {
	var config = config.Root{
		Resources: config.Resources{},
	}
	var tfState = resourcesState{
		Resources: []stateResource{
			{
				Type: "databricks_job",
				Mode: "managed",
				Name: "test_job",
				Instances: []stateResourceInstance{
					{Attributes: stateInstanceAttributes{ID: "1"}},
				},
			},
			{
				Type: "databricks_pipeline",
				Mode: "managed",
				Name: "test_pipeline",
				Instances: []stateResourceInstance{
					{Attributes: stateInstanceAttributes{ID: "1"}},
				},
			},
			{
				Type: "databricks_mlflow_model",
				Mode: "managed",
				Name: "test_mlflow_model",
				Instances: []stateResourceInstance{
					{Attributes: stateInstanceAttributes{ID: "1"}},
				},
			},
			{
				Type: "databricks_mlflow_experiment",
				Mode: "managed",
				Name: "test_mlflow_experiment",
				Instances: []stateResourceInstance{
					{Attributes: stateInstanceAttributes{ID: "1"}},
				},
			},
			{
				Type: "databricks_model_serving",
				Mode: "managed",
				Name: "test_model_serving",
				Instances: []stateResourceInstance{
					{Attributes: stateInstanceAttributes{ID: "1"}},
				},
			},
			{
				Type: "databricks_registered_model",
				Mode: "managed",
				Name: "test_registered_model",
				Instances: []stateResourceInstance{
					{Attributes: stateInstanceAttributes{ID: "1"}},
				},
			},
			{
				Type: "databricks_quality_monitor",
				Mode: "managed",
				Name: "test_monitor",
				Instances: []stateResourceInstance{
					{Attributes: stateInstanceAttributes{ID: "1"}},
				},
			},
			{
				Type: "databricks_schema",
				Mode: "managed",
				Name: "test_schema",
				Instances: []stateResourceInstance{
					{Attributes: stateInstanceAttributes{ID: "1"}},
				},
			},
			{
<<<<<<< HEAD
				Type: "databricks_volume",
				Mode: "managed",
				Name: "test_volume",
=======
				Type: "databricks_cluster",
				Mode: "managed",
				Name: "test_cluster",
>>>>>>> f0e29815
				Instances: []stateResourceInstance{
					{Attributes: stateInstanceAttributes{ID: "1"}},
				},
			},
		},
	}
	err := TerraformToBundle(&tfState, &config)
	assert.NoError(t, err)

	assert.Equal(t, "1", config.Resources.Jobs["test_job"].ID)
	assert.Equal(t, resources.ModifiedStatusDeleted, config.Resources.Jobs["test_job"].ModifiedStatus)

	assert.Equal(t, "1", config.Resources.Pipelines["test_pipeline"].ID)
	assert.Equal(t, resources.ModifiedStatusDeleted, config.Resources.Pipelines["test_pipeline"].ModifiedStatus)

	assert.Equal(t, "1", config.Resources.Models["test_mlflow_model"].ID)
	assert.Equal(t, resources.ModifiedStatusDeleted, config.Resources.Models["test_mlflow_model"].ModifiedStatus)

	assert.Equal(t, "1", config.Resources.Experiments["test_mlflow_experiment"].ID)
	assert.Equal(t, resources.ModifiedStatusDeleted, config.Resources.Experiments["test_mlflow_experiment"].ModifiedStatus)

	assert.Equal(t, "1", config.Resources.ModelServingEndpoints["test_model_serving"].ID)
	assert.Equal(t, resources.ModifiedStatusDeleted, config.Resources.ModelServingEndpoints["test_model_serving"].ModifiedStatus)

	assert.Equal(t, "1", config.Resources.RegisteredModels["test_registered_model"].ID)
	assert.Equal(t, resources.ModifiedStatusDeleted, config.Resources.RegisteredModels["test_registered_model"].ModifiedStatus)

	assert.Equal(t, "1", config.Resources.QualityMonitors["test_monitor"].ID)
	assert.Equal(t, resources.ModifiedStatusDeleted, config.Resources.QualityMonitors["test_monitor"].ModifiedStatus)

	assert.Equal(t, "1", config.Resources.Schemas["test_schema"].ID)
	assert.Equal(t, resources.ModifiedStatusDeleted, config.Resources.Schemas["test_schema"].ModifiedStatus)

<<<<<<< HEAD
	assert.Equal(t, "1", config.Resources.Volumes["test_volume"].ID)
	assert.Equal(t, resources.ModifiedStatusDeleted, config.Resources.Volumes["test_volume"].ModifiedStatus)
=======
	assert.Equal(t, "1", config.Resources.Clusters["test_cluster"].ID)
	assert.Equal(t, resources.ModifiedStatusDeleted, config.Resources.Clusters["test_cluster"].ModifiedStatus)
>>>>>>> f0e29815

	AssertFullResourceCoverage(t, &config)
}

func TestTerraformToBundleEmptyRemoteResources(t *testing.T) {
	var config = config.Root{
		Resources: config.Resources{
			Jobs: map[string]*resources.Job{
				"test_job": {
					JobSettings: &jobs.JobSettings{
						Name: "test_job",
					},
				},
			},
			Pipelines: map[string]*resources.Pipeline{
				"test_pipeline": {
					PipelineSpec: &pipelines.PipelineSpec{
						Name: "test_pipeline",
					},
				},
			},
			Models: map[string]*resources.MlflowModel{
				"test_mlflow_model": {
					Model: &ml.Model{
						Name: "test_mlflow_model",
					},
				},
			},
			Experiments: map[string]*resources.MlflowExperiment{
				"test_mlflow_experiment": {
					Experiment: &ml.Experiment{
						Name: "test_mlflow_experiment",
					},
				},
			},
			ModelServingEndpoints: map[string]*resources.ModelServingEndpoint{
				"test_model_serving": {
					CreateServingEndpoint: &serving.CreateServingEndpoint{
						Name: "test_model_serving",
					},
				},
			},
			RegisteredModels: map[string]*resources.RegisteredModel{
				"test_registered_model": {
					CreateRegisteredModelRequest: &catalog.CreateRegisteredModelRequest{
						Name: "test_registered_model",
					},
				},
			},
			QualityMonitors: map[string]*resources.QualityMonitor{
				"test_monitor": {
					CreateMonitor: &catalog.CreateMonitor{
						TableName: "test_monitor",
					},
				},
			},
			Schemas: map[string]*resources.Schema{
				"test_schema": {
					CreateSchema: &catalog.CreateSchema{
						Name: "test_schema",
					},
				},
			},
<<<<<<< HEAD
			Volumes: map[string]*resources.Volume{
				"test_volume": {
					CreateVolumeRequestContent: &catalog.CreateVolumeRequestContent{
						Name: "test_volume",
=======
			Clusters: map[string]*resources.Cluster{
				"test_cluster": {
					ClusterSpec: &compute.ClusterSpec{
						ClusterName: "test_cluster",
>>>>>>> f0e29815
					},
				},
			},
		},
	}
	var tfState = resourcesState{
		Resources: nil,
	}
	err := TerraformToBundle(&tfState, &config)
	assert.NoError(t, err)

	assert.Equal(t, "", config.Resources.Jobs["test_job"].ID)
	assert.Equal(t, resources.ModifiedStatusCreated, config.Resources.Jobs["test_job"].ModifiedStatus)

	assert.Equal(t, "", config.Resources.Pipelines["test_pipeline"].ID)
	assert.Equal(t, resources.ModifiedStatusCreated, config.Resources.Pipelines["test_pipeline"].ModifiedStatus)

	assert.Equal(t, "", config.Resources.Models["test_mlflow_model"].ID)
	assert.Equal(t, resources.ModifiedStatusCreated, config.Resources.Models["test_mlflow_model"].ModifiedStatus)

	assert.Equal(t, "", config.Resources.Experiments["test_mlflow_experiment"].ID)
	assert.Equal(t, resources.ModifiedStatusCreated, config.Resources.Experiments["test_mlflow_experiment"].ModifiedStatus)

	assert.Equal(t, "", config.Resources.ModelServingEndpoints["test_model_serving"].ID)
	assert.Equal(t, resources.ModifiedStatusCreated, config.Resources.ModelServingEndpoints["test_model_serving"].ModifiedStatus)

	assert.Equal(t, "", config.Resources.RegisteredModels["test_registered_model"].ID)
	assert.Equal(t, resources.ModifiedStatusCreated, config.Resources.RegisteredModels["test_registered_model"].ModifiedStatus)

	assert.Equal(t, "", config.Resources.QualityMonitors["test_monitor"].ID)
	assert.Equal(t, resources.ModifiedStatusCreated, config.Resources.QualityMonitors["test_monitor"].ModifiedStatus)

	assert.Equal(t, "", config.Resources.Schemas["test_schema"].ID)
	assert.Equal(t, resources.ModifiedStatusCreated, config.Resources.Schemas["test_schema"].ModifiedStatus)

<<<<<<< HEAD
	assert.Equal(t, "", config.Resources.Volumes["test_volume"].ID)
	assert.Equal(t, resources.ModifiedStatusCreated, config.Resources.Volumes["test_volume"].ModifiedStatus)
=======
	assert.Equal(t, "", config.Resources.Clusters["test_cluster"].ID)
	assert.Equal(t, resources.ModifiedStatusCreated, config.Resources.Clusters["test_cluster"].ModifiedStatus)
>>>>>>> f0e29815

	AssertFullResourceCoverage(t, &config)
}

func TestTerraformToBundleModifiedResources(t *testing.T) {
	var config = config.Root{
		Resources: config.Resources{
			Jobs: map[string]*resources.Job{
				"test_job": {
					JobSettings: &jobs.JobSettings{
						Name: "test_job",
					},
				},
				"test_job_new": {
					JobSettings: &jobs.JobSettings{
						Name: "test_job_new",
					},
				},
			},
			Pipelines: map[string]*resources.Pipeline{
				"test_pipeline": {
					PipelineSpec: &pipelines.PipelineSpec{
						Name: "test_pipeline",
					},
				},
				"test_pipeline_new": {
					PipelineSpec: &pipelines.PipelineSpec{
						Name: "test_pipeline_new",
					},
				},
			},
			Models: map[string]*resources.MlflowModel{
				"test_mlflow_model": {
					Model: &ml.Model{
						Name: "test_mlflow_model",
					},
				},
				"test_mlflow_model_new": {
					Model: &ml.Model{
						Name: "test_mlflow_model_new",
					},
				},
			},
			Experiments: map[string]*resources.MlflowExperiment{
				"test_mlflow_experiment": {
					Experiment: &ml.Experiment{
						Name: "test_mlflow_experiment",
					},
				},
				"test_mlflow_experiment_new": {
					Experiment: &ml.Experiment{
						Name: "test_mlflow_experiment_new",
					},
				},
			},
			ModelServingEndpoints: map[string]*resources.ModelServingEndpoint{
				"test_model_serving": {
					CreateServingEndpoint: &serving.CreateServingEndpoint{
						Name: "test_model_serving",
					},
				},
				"test_model_serving_new": {
					CreateServingEndpoint: &serving.CreateServingEndpoint{
						Name: "test_model_serving_new",
					},
				},
			},
			RegisteredModels: map[string]*resources.RegisteredModel{
				"test_registered_model": {
					CreateRegisteredModelRequest: &catalog.CreateRegisteredModelRequest{
						Name: "test_registered_model",
					},
				},
				"test_registered_model_new": {
					CreateRegisteredModelRequest: &catalog.CreateRegisteredModelRequest{
						Name: "test_registered_model_new",
					},
				},
			},
			QualityMonitors: map[string]*resources.QualityMonitor{
				"test_monitor": {
					CreateMonitor: &catalog.CreateMonitor{
						TableName: "test_monitor",
					},
				},
				"test_monitor_new": {
					CreateMonitor: &catalog.CreateMonitor{
						TableName: "test_monitor_new",
					},
				},
			},
			Schemas: map[string]*resources.Schema{
				"test_schema": {
					CreateSchema: &catalog.CreateSchema{
						Name: "test_schema",
					},
				},
				"test_schema_new": {
					CreateSchema: &catalog.CreateSchema{
						Name: "test_schema_new",
					},
				},
			},
<<<<<<< HEAD
			Volumes: map[string]*resources.Volume{
				"test_volume": {
					CreateVolumeRequestContent: &catalog.CreateVolumeRequestContent{
						Name: "test_volume",
					},
				},
				"test_volume_new": {
					CreateVolumeRequestContent: &catalog.CreateVolumeRequestContent{
						Name: "test_volume_new",
=======
			Clusters: map[string]*resources.Cluster{
				"test_cluster": {
					ClusterSpec: &compute.ClusterSpec{
						ClusterName: "test_cluster",
					},
				},
				"test_cluster_new": {
					ClusterSpec: &compute.ClusterSpec{
						ClusterName: "test_cluster_new",
>>>>>>> f0e29815
					},
				},
			},
		},
	}
	var tfState = resourcesState{
		Resources: []stateResource{
			{
				Type: "databricks_job",
				Mode: "managed",
				Name: "test_job",
				Instances: []stateResourceInstance{
					{Attributes: stateInstanceAttributes{ID: "1"}},
				},
			},
			{
				Type: "databricks_job",
				Mode: "managed",
				Name: "test_job_old",
				Instances: []stateResourceInstance{
					{Attributes: stateInstanceAttributes{ID: "2"}},
				},
			},
			{
				Type: "databricks_pipeline",
				Mode: "managed",
				Name: "test_pipeline",
				Instances: []stateResourceInstance{
					{Attributes: stateInstanceAttributes{ID: "1"}},
				},
			},
			{
				Type: "databricks_pipeline",
				Mode: "managed",
				Name: "test_pipeline_old",
				Instances: []stateResourceInstance{
					{Attributes: stateInstanceAttributes{ID: "2"}},
				},
			},
			{
				Type: "databricks_mlflow_model",
				Mode: "managed",
				Name: "test_mlflow_model",
				Instances: []stateResourceInstance{
					{Attributes: stateInstanceAttributes{ID: "1"}},
				},
			},
			{
				Type: "databricks_mlflow_model",
				Mode: "managed",
				Name: "test_mlflow_model_old",
				Instances: []stateResourceInstance{
					{Attributes: stateInstanceAttributes{ID: "2"}},
				},
			},
			{
				Type: "databricks_mlflow_experiment",
				Mode: "managed",
				Name: "test_mlflow_experiment",
				Instances: []stateResourceInstance{
					{Attributes: stateInstanceAttributes{ID: "1"}},
				},
			},
			{
				Type: "databricks_mlflow_experiment",
				Mode: "managed",
				Name: "test_mlflow_experiment_old",
				Instances: []stateResourceInstance{
					{Attributes: stateInstanceAttributes{ID: "2"}},
				},
			},
			{
				Type: "databricks_model_serving",
				Mode: "managed",
				Name: "test_model_serving",
				Instances: []stateResourceInstance{
					{Attributes: stateInstanceAttributes{ID: "1"}},
				},
			},
			{
				Type: "databricks_model_serving",
				Mode: "managed",
				Name: "test_model_serving_old",
				Instances: []stateResourceInstance{
					{Attributes: stateInstanceAttributes{ID: "2"}},
				},
			},
			{
				Type: "databricks_registered_model",
				Mode: "managed",
				Name: "test_registered_model",
				Instances: []stateResourceInstance{
					{Attributes: stateInstanceAttributes{ID: "1"}},
				},
			},
			{
				Type: "databricks_registered_model",
				Mode: "managed",
				Name: "test_registered_model_old",
				Instances: []stateResourceInstance{
					{Attributes: stateInstanceAttributes{ID: "2"}},
				},
			},
			{
				Type: "databricks_quality_monitor",
				Mode: "managed",
				Name: "test_monitor",
				Instances: []stateResourceInstance{
					{Attributes: stateInstanceAttributes{ID: "test_monitor"}},
				},
			},
			{
				Type: "databricks_quality_monitor",
				Mode: "managed",
				Name: "test_monitor_old",
				Instances: []stateResourceInstance{
					{Attributes: stateInstanceAttributes{ID: "test_monitor_old"}},
				},
			},
			{
				Type: "databricks_schema",
				Mode: "managed",
				Name: "test_schema",
				Instances: []stateResourceInstance{
					{Attributes: stateInstanceAttributes{ID: "1"}},
				},
			},
			{
				Type: "databricks_schema",
				Mode: "managed",
				Name: "test_schema_old",
				Instances: []stateResourceInstance{
					{Attributes: stateInstanceAttributes{ID: "2"}},
				},
			},
			{
<<<<<<< HEAD
				Type: "databricks_volume",
				Mode: "managed",
				Name: "test_volume",
=======
				Type: "databricks_cluster",
				Mode: "managed",
				Name: "test_cluster",
>>>>>>> f0e29815
				Instances: []stateResourceInstance{
					{Attributes: stateInstanceAttributes{ID: "1"}},
				},
			},
			{
<<<<<<< HEAD
				Type: "databricks_volume",
				Mode: "managed",
				Name: "test_volume_old",
=======
				Type: "databricks_cluster",
				Mode: "managed",
				Name: "test_cluster_old",
>>>>>>> f0e29815
				Instances: []stateResourceInstance{
					{Attributes: stateInstanceAttributes{ID: "2"}},
				},
			},
		},
	}
	err := TerraformToBundle(&tfState, &config)
	assert.NoError(t, err)

	assert.Equal(t, "1", config.Resources.Jobs["test_job"].ID)
	assert.Equal(t, "", config.Resources.Jobs["test_job"].ModifiedStatus)
	assert.Equal(t, "2", config.Resources.Jobs["test_job_old"].ID)
	assert.Equal(t, resources.ModifiedStatusDeleted, config.Resources.Jobs["test_job_old"].ModifiedStatus)
	assert.Equal(t, "", config.Resources.Jobs["test_job_new"].ID)
	assert.Equal(t, resources.ModifiedStatusCreated, config.Resources.Jobs["test_job_new"].ModifiedStatus)

	assert.Equal(t, "1", config.Resources.Pipelines["test_pipeline"].ID)
	assert.Equal(t, "", config.Resources.Pipelines["test_pipeline"].ModifiedStatus)
	assert.Equal(t, "2", config.Resources.Pipelines["test_pipeline_old"].ID)
	assert.Equal(t, resources.ModifiedStatusDeleted, config.Resources.Pipelines["test_pipeline_old"].ModifiedStatus)
	assert.Equal(t, "", config.Resources.Pipelines["test_pipeline_new"].ID)
	assert.Equal(t, resources.ModifiedStatusCreated, config.Resources.Pipelines["test_pipeline_new"].ModifiedStatus)

	assert.Equal(t, "1", config.Resources.Models["test_mlflow_model"].ID)
	assert.Equal(t, "", config.Resources.Models["test_mlflow_model"].ModifiedStatus)
	assert.Equal(t, "2", config.Resources.Models["test_mlflow_model_old"].ID)
	assert.Equal(t, resources.ModifiedStatusDeleted, config.Resources.Models["test_mlflow_model_old"].ModifiedStatus)
	assert.Equal(t, "", config.Resources.Models["test_mlflow_model_new"].ID)
	assert.Equal(t, resources.ModifiedStatusCreated, config.Resources.Models["test_mlflow_model_new"].ModifiedStatus)

	assert.Equal(t, "1", config.Resources.RegisteredModels["test_registered_model"].ID)
	assert.Equal(t, "", config.Resources.RegisteredModels["test_registered_model"].ModifiedStatus)
	assert.Equal(t, "2", config.Resources.RegisteredModels["test_registered_model_old"].ID)
	assert.Equal(t, resources.ModifiedStatusDeleted, config.Resources.RegisteredModels["test_registered_model_old"].ModifiedStatus)
	assert.Equal(t, "", config.Resources.RegisteredModels["test_registered_model_new"].ID)
	assert.Equal(t, resources.ModifiedStatusCreated, config.Resources.RegisteredModels["test_registered_model_new"].ModifiedStatus)

	assert.Equal(t, "1", config.Resources.Experiments["test_mlflow_experiment"].ID)
	assert.Equal(t, "", config.Resources.Experiments["test_mlflow_experiment"].ModifiedStatus)
	assert.Equal(t, "2", config.Resources.Experiments["test_mlflow_experiment_old"].ID)
	assert.Equal(t, resources.ModifiedStatusDeleted, config.Resources.Experiments["test_mlflow_experiment_old"].ModifiedStatus)
	assert.Equal(t, "", config.Resources.Experiments["test_mlflow_experiment_new"].ID)
	assert.Equal(t, resources.ModifiedStatusCreated, config.Resources.Experiments["test_mlflow_experiment_new"].ModifiedStatus)

	assert.Equal(t, "1", config.Resources.ModelServingEndpoints["test_model_serving"].ID)
	assert.Equal(t, "", config.Resources.ModelServingEndpoints["test_model_serving"].ModifiedStatus)
	assert.Equal(t, "2", config.Resources.ModelServingEndpoints["test_model_serving_old"].ID)
	assert.Equal(t, resources.ModifiedStatusDeleted, config.Resources.ModelServingEndpoints["test_model_serving_old"].ModifiedStatus)
	assert.Equal(t, "", config.Resources.ModelServingEndpoints["test_model_serving_new"].ID)
	assert.Equal(t, resources.ModifiedStatusCreated, config.Resources.ModelServingEndpoints["test_model_serving_new"].ModifiedStatus)

	assert.Equal(t, "test_monitor", config.Resources.QualityMonitors["test_monitor"].ID)
	assert.Equal(t, "", config.Resources.QualityMonitors["test_monitor"].ModifiedStatus)
	assert.Equal(t, "test_monitor_old", config.Resources.QualityMonitors["test_monitor_old"].ID)
	assert.Equal(t, resources.ModifiedStatusDeleted, config.Resources.QualityMonitors["test_monitor_old"].ModifiedStatus)
	assert.Equal(t, "", config.Resources.QualityMonitors["test_monitor_new"].ID)
	assert.Equal(t, resources.ModifiedStatusCreated, config.Resources.QualityMonitors["test_monitor_new"].ModifiedStatus)

	assert.Equal(t, "1", config.Resources.Schemas["test_schema"].ID)
	assert.Equal(t, "", config.Resources.Schemas["test_schema"].ModifiedStatus)
	assert.Equal(t, "2", config.Resources.Schemas["test_schema_old"].ID)
	assert.Equal(t, resources.ModifiedStatusDeleted, config.Resources.Schemas["test_schema_old"].ModifiedStatus)
	assert.Equal(t, "", config.Resources.Schemas["test_schema_new"].ID)
	assert.Equal(t, resources.ModifiedStatusCreated, config.Resources.Schemas["test_schema_new"].ModifiedStatus)

<<<<<<< HEAD
	assert.Equal(t, "1", config.Resources.Volumes["test_volume"].ID)
	assert.Equal(t, "", config.Resources.Volumes["test_volume"].ModifiedStatus)
	assert.Equal(t, "2", config.Resources.Volumes["test_volume_old"].ID)
	assert.Equal(t, resources.ModifiedStatusDeleted, config.Resources.Volumes["test_volume_old"].ModifiedStatus)
	assert.Equal(t, "", config.Resources.Volumes["test_volume_new"].ID)
	assert.Equal(t, resources.ModifiedStatusCreated, config.Resources.Volumes["test_volume_new"].ModifiedStatus)
=======
	assert.Equal(t, "1", config.Resources.Clusters["test_cluster"].ID)
	assert.Equal(t, "", config.Resources.Clusters["test_cluster"].ModifiedStatus)
	assert.Equal(t, "2", config.Resources.Clusters["test_cluster_old"].ID)
	assert.Equal(t, resources.ModifiedStatusDeleted, config.Resources.Clusters["test_cluster_old"].ModifiedStatus)
	assert.Equal(t, "", config.Resources.Clusters["test_cluster_new"].ID)
	assert.Equal(t, resources.ModifiedStatusCreated, config.Resources.Clusters["test_cluster_new"].ModifiedStatus)
>>>>>>> f0e29815

	AssertFullResourceCoverage(t, &config)
}

func AssertFullResourceCoverage(t *testing.T, config *config.Root) {
	resources := reflect.ValueOf(config.Resources)
	for i := 0; i < resources.NumField(); i++ {
		field := resources.Field(i)
		if field.Kind() == reflect.Map {
			assert.True(
				t,
				!field.IsNil() && field.Len() > 0,
				"TerraformToBundle should support '%s' (please add it to convert.go and extend the test suite)",
				resources.Type().Field(i).Name,
			)
		}
	}
}

func assertEqualTerraformRoot(t *testing.T, a, b *schema.Root) {
	ba, err := json.Marshal(a)
	require.NoError(t, err)
	bb, err := json.Marshal(b)
	require.NoError(t, err)
	assert.JSONEq(t, string(ba), string(bb))
}

func bundleToTerraformEquivalenceTest(t *testing.T, config *config.Root) {
	t.Run("dyn equivalence", func(t *testing.T) {
		tf1 := BundleToTerraform(config)

		vin, err := convert.FromTyped(config, dyn.NilValue)
		require.NoError(t, err)
		tf2, err := BundleToTerraformWithDynValue(context.Background(), vin)
		require.NoError(t, err)

		// Compare roots
		assertEqualTerraformRoot(t, tf1, tf2)
	})
}<|MERGE_RESOLUTION|>--- conflicted
+++ resolved
@@ -664,15 +664,17 @@
 				},
 			},
 			{
-<<<<<<< HEAD
 				Type: "databricks_volume",
 				Mode: "managed",
 				Name: "test_volume",
-=======
+				Instances: []stateResourceInstance{
+					{Attributes: stateInstanceAttributes{ID: "1"}},
+				},
+			},
+			{
 				Type: "databricks_cluster",
 				Mode: "managed",
 				Name: "test_cluster",
->>>>>>> f0e29815
 				Instances: []stateResourceInstance{
 					{Attributes: stateInstanceAttributes{ID: "1"}},
 				},
@@ -706,13 +708,11 @@
 	assert.Equal(t, "1", config.Resources.Schemas["test_schema"].ID)
 	assert.Equal(t, resources.ModifiedStatusDeleted, config.Resources.Schemas["test_schema"].ModifiedStatus)
 
-<<<<<<< HEAD
 	assert.Equal(t, "1", config.Resources.Volumes["test_volume"].ID)
 	assert.Equal(t, resources.ModifiedStatusDeleted, config.Resources.Volumes["test_volume"].ModifiedStatus)
-=======
+
 	assert.Equal(t, "1", config.Resources.Clusters["test_cluster"].ID)
 	assert.Equal(t, resources.ModifiedStatusDeleted, config.Resources.Clusters["test_cluster"].ModifiedStatus)
->>>>>>> f0e29815
 
 	AssertFullResourceCoverage(t, &config)
 }
@@ -776,17 +776,17 @@
 					},
 				},
 			},
-<<<<<<< HEAD
 			Volumes: map[string]*resources.Volume{
 				"test_volume": {
 					CreateVolumeRequestContent: &catalog.CreateVolumeRequestContent{
 						Name: "test_volume",
-=======
+					},
+				},
+			},
 			Clusters: map[string]*resources.Cluster{
 				"test_cluster": {
 					ClusterSpec: &compute.ClusterSpec{
 						ClusterName: "test_cluster",
->>>>>>> f0e29815
 					},
 				},
 			},
@@ -822,13 +822,11 @@
 	assert.Equal(t, "", config.Resources.Schemas["test_schema"].ID)
 	assert.Equal(t, resources.ModifiedStatusCreated, config.Resources.Schemas["test_schema"].ModifiedStatus)
 
-<<<<<<< HEAD
 	assert.Equal(t, "", config.Resources.Volumes["test_volume"].ID)
 	assert.Equal(t, resources.ModifiedStatusCreated, config.Resources.Volumes["test_volume"].ModifiedStatus)
-=======
+
 	assert.Equal(t, "", config.Resources.Clusters["test_cluster"].ID)
 	assert.Equal(t, resources.ModifiedStatusCreated, config.Resources.Clusters["test_cluster"].ModifiedStatus)
->>>>>>> f0e29815
 
 	AssertFullResourceCoverage(t, &config)
 }
@@ -932,7 +930,6 @@
 					},
 				},
 			},
-<<<<<<< HEAD
 			Volumes: map[string]*resources.Volume{
 				"test_volume": {
 					CreateVolumeRequestContent: &catalog.CreateVolumeRequestContent{
@@ -942,7 +939,9 @@
 				"test_volume_new": {
 					CreateVolumeRequestContent: &catalog.CreateVolumeRequestContent{
 						Name: "test_volume_new",
-=======
+					},
+				},
+			},
 			Clusters: map[string]*resources.Cluster{
 				"test_cluster": {
 					ClusterSpec: &compute.ClusterSpec{
@@ -952,7 +951,6 @@
 				"test_cluster_new": {
 					ClusterSpec: &compute.ClusterSpec{
 						ClusterName: "test_cluster_new",
->>>>>>> f0e29815
 					},
 				},
 			},
@@ -1089,29 +1087,32 @@
 				},
 			},
 			{
-<<<<<<< HEAD
 				Type: "databricks_volume",
 				Mode: "managed",
 				Name: "test_volume",
-=======
+				Instances: []stateResourceInstance{
+					{Attributes: stateInstanceAttributes{ID: "1"}},
+				},
+			},
+			{
 				Type: "databricks_cluster",
 				Mode: "managed",
 				Name: "test_cluster",
->>>>>>> f0e29815
-				Instances: []stateResourceInstance{
-					{Attributes: stateInstanceAttributes{ID: "1"}},
-				},
-			},
-			{
-<<<<<<< HEAD
+				Instances: []stateResourceInstance{
+					{Attributes: stateInstanceAttributes{ID: "1"}},
+				},
+			},
+			{
 				Type: "databricks_volume",
 				Mode: "managed",
 				Name: "test_volume_old",
-=======
-				Type: "databricks_cluster",
+				Instances: []stateResourceInstance{
+					{Attributes: stateInstanceAttributes{ID: "2"}},
+				},
+			},
+			{Type: "databricks_cluster",
 				Mode: "managed",
 				Name: "test_cluster_old",
->>>>>>> f0e29815
 				Instances: []stateResourceInstance{
 					{Attributes: stateInstanceAttributes{ID: "2"}},
 				},
@@ -1177,21 +1178,19 @@
 	assert.Equal(t, "", config.Resources.Schemas["test_schema_new"].ID)
 	assert.Equal(t, resources.ModifiedStatusCreated, config.Resources.Schemas["test_schema_new"].ModifiedStatus)
 
-<<<<<<< HEAD
 	assert.Equal(t, "1", config.Resources.Volumes["test_volume"].ID)
 	assert.Equal(t, "", config.Resources.Volumes["test_volume"].ModifiedStatus)
 	assert.Equal(t, "2", config.Resources.Volumes["test_volume_old"].ID)
 	assert.Equal(t, resources.ModifiedStatusDeleted, config.Resources.Volumes["test_volume_old"].ModifiedStatus)
 	assert.Equal(t, "", config.Resources.Volumes["test_volume_new"].ID)
 	assert.Equal(t, resources.ModifiedStatusCreated, config.Resources.Volumes["test_volume_new"].ModifiedStatus)
-=======
+
 	assert.Equal(t, "1", config.Resources.Clusters["test_cluster"].ID)
 	assert.Equal(t, "", config.Resources.Clusters["test_cluster"].ModifiedStatus)
 	assert.Equal(t, "2", config.Resources.Clusters["test_cluster_old"].ID)
 	assert.Equal(t, resources.ModifiedStatusDeleted, config.Resources.Clusters["test_cluster_old"].ModifiedStatus)
 	assert.Equal(t, "", config.Resources.Clusters["test_cluster_new"].ID)
 	assert.Equal(t, resources.ModifiedStatusCreated, config.Resources.Clusters["test_cluster_new"].ModifiedStatus)
->>>>>>> f0e29815
 
 	AssertFullResourceCoverage(t, &config)
 }
