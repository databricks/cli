--- conflicted
+++ resolved
@@ -596,764 +596,4 @@
 	assert.True(t, ok)
 	_, ok = out.Resource.Job["my_job2"]
 	assert.False(t, ok)
-<<<<<<< HEAD
-}
-
-func TestTerraformToBundleEmptyLocalResources(t *testing.T) {
-	config := config.Root{
-		Resources: config.Resources{},
-	}
-	tfState := resourcesState{
-		Resources: []stateResource{
-			{
-				Type: "databricks_job",
-				Mode: "managed",
-				Name: "test_job",
-				Instances: []stateResourceInstance{
-					{Attributes: stateInstanceAttributes{ID: "1"}},
-				},
-			},
-			{
-				Type: "databricks_pipeline",
-				Mode: "managed",
-				Name: "test_pipeline",
-				Instances: []stateResourceInstance{
-					{Attributes: stateInstanceAttributes{ID: "1"}},
-				},
-			},
-			{
-				Type: "databricks_mlflow_model",
-				Mode: "managed",
-				Name: "test_mlflow_model",
-				Instances: []stateResourceInstance{
-					{Attributes: stateInstanceAttributes{ID: "1"}},
-				},
-			},
-			{
-				Type: "databricks_mlflow_experiment",
-				Mode: "managed",
-				Name: "test_mlflow_experiment",
-				Instances: []stateResourceInstance{
-					{Attributes: stateInstanceAttributes{ID: "1"}},
-				},
-			},
-			{
-				Type: "databricks_model_serving",
-				Mode: "managed",
-				Name: "test_model_serving",
-				Instances: []stateResourceInstance{
-					{Attributes: stateInstanceAttributes{ID: "1"}},
-				},
-			},
-			{
-				Type: "databricks_registered_model",
-				Mode: "managed",
-				Name: "test_registered_model",
-				Instances: []stateResourceInstance{
-					{Attributes: stateInstanceAttributes{ID: "1"}},
-				},
-			},
-			{
-				Type: "databricks_quality_monitor",
-				Mode: "managed",
-				Name: "test_monitor",
-				Instances: []stateResourceInstance{
-					{Attributes: stateInstanceAttributes{ID: "1"}},
-				},
-			},
-			{
-				Type: "databricks_schema",
-				Mode: "managed",
-				Name: "test_schema",
-				Instances: []stateResourceInstance{
-					{Attributes: stateInstanceAttributes{ID: "1"}},
-				},
-			},
-			{
-				Type: "databricks_volume",
-				Mode: "managed",
-				Name: "test_volume",
-				Instances: []stateResourceInstance{
-					{Attributes: stateInstanceAttributes{ID: "1"}},
-				},
-			},
-			{
-				Type: "databricks_cluster",
-				Mode: "managed",
-				Name: "test_cluster",
-				Instances: []stateResourceInstance{
-					{Attributes: stateInstanceAttributes{ID: "1"}},
-				},
-			},
-			{
-				Type: "databricks_dashboard",
-				Mode: "managed",
-				Name: "test_dashboard",
-				Instances: []stateResourceInstance{
-					{Attributes: stateInstanceAttributes{ID: "1"}},
-				},
-			},
-			{
-				Type: "databricks_app",
-				Mode: "managed",
-				Name: "test_app",
-				Instances: []stateResourceInstance{
-					{Attributes: stateInstanceAttributes{Name: "app1"}},
-				},
-			},
-			{
-				Type: "databricks_secret_scope",
-				Mode: "managed",
-				Name: "test_secret_scope",
-				Instances: []stateResourceInstance{
-					{Attributes: stateInstanceAttributes{Name: "secret_scope1"}},
-				},
-			},
-			{
-				Type: "databricks_alert_v2",
-				Mode: "managed",
-				Name: "test_alert",
-				Instances: []stateResourceInstance{
-			},
-		},
-	}
-	err := TerraformToBundle(&tfState, &config)
-	assert.NoError(t, err)
-
-	assert.Equal(t, "1", config.Resources.Jobs["test_job"].ID)
-	assert.Equal(t, resources.ModifiedStatusDeleted, config.Resources.Jobs["test_job"].ModifiedStatus)
-
-	assert.Equal(t, "1", config.Resources.Pipelines["test_pipeline"].ID)
-	assert.Equal(t, resources.ModifiedStatusDeleted, config.Resources.Pipelines["test_pipeline"].ModifiedStatus)
-
-	assert.Equal(t, "1", config.Resources.Models["test_mlflow_model"].ID)
-	assert.Equal(t, resources.ModifiedStatusDeleted, config.Resources.Models["test_mlflow_model"].ModifiedStatus)
-
-	assert.Equal(t, "1", config.Resources.Experiments["test_mlflow_experiment"].ID)
-	assert.Equal(t, resources.ModifiedStatusDeleted, config.Resources.Experiments["test_mlflow_experiment"].ModifiedStatus)
-
-	assert.Equal(t, "1", config.Resources.ModelServingEndpoints["test_model_serving"].ID)
-	assert.Equal(t, resources.ModifiedStatusDeleted, config.Resources.ModelServingEndpoints["test_model_serving"].ModifiedStatus)
-
-	assert.Equal(t, "1", config.Resources.RegisteredModels["test_registered_model"].ID)
-	assert.Equal(t, resources.ModifiedStatusDeleted, config.Resources.RegisteredModels["test_registered_model"].ModifiedStatus)
-
-	assert.Equal(t, "1", config.Resources.QualityMonitors["test_monitor"].ID)
-	assert.Equal(t, resources.ModifiedStatusDeleted, config.Resources.QualityMonitors["test_monitor"].ModifiedStatus)
-
-	assert.Equal(t, "1", config.Resources.Schemas["test_schema"].ID)
-	assert.Equal(t, resources.ModifiedStatusDeleted, config.Resources.Schemas["test_schema"].ModifiedStatus)
-
-	assert.Equal(t, "1", config.Resources.Volumes["test_volume"].ID)
-	assert.Equal(t, resources.ModifiedStatusDeleted, config.Resources.Volumes["test_volume"].ModifiedStatus)
-
-	assert.Equal(t, "1", config.Resources.Clusters["test_cluster"].ID)
-	assert.Equal(t, resources.ModifiedStatusDeleted, config.Resources.Clusters["test_cluster"].ModifiedStatus)
-
-	assert.Equal(t, "1", config.Resources.Dashboards["test_dashboard"].ID)
-	assert.Equal(t, resources.ModifiedStatusDeleted, config.Resources.Dashboards["test_dashboard"].ModifiedStatus)
-
-	assert.Equal(t, "app1", config.Resources.Apps["test_app"].Name)
-	assert.Equal(t, resources.ModifiedStatusDeleted, config.Resources.Apps["test_app"].ModifiedStatus)
-
-	AssertFullResourceCoverage(t, &config)
-}
-
-func TestTerraformToBundleEmptyRemoteResources(t *testing.T) {
-	config := config.Root{
-		Resources: config.Resources{
-			Jobs: map[string]*resources.Job{
-				"test_job": {
-					JobSettings: jobs.JobSettings{
-						Name: "test_job",
-					},
-				},
-			},
-			Pipelines: map[string]*resources.Pipeline{
-				"test_pipeline": {
-					CreatePipeline: pipelines.CreatePipeline{
-						Name: "test_pipeline",
-					},
-				},
-			},
-			Models: map[string]*resources.MlflowModel{
-				"test_mlflow_model": {
-					CreateModelRequest: ml.CreateModelRequest{
-						Name: "test_mlflow_model",
-					},
-				},
-			},
-			Experiments: map[string]*resources.MlflowExperiment{
-				"test_mlflow_experiment": {
-					Experiment: ml.Experiment{
-						Name: "test_mlflow_experiment",
-					},
-				},
-			},
-			ModelServingEndpoints: map[string]*resources.ModelServingEndpoint{
-				"test_model_serving": {
-					CreateServingEndpoint: serving.CreateServingEndpoint{
-						Name: "test_model_serving",
-					},
-				},
-			},
-			RegisteredModels: map[string]*resources.RegisteredModel{
-				"test_registered_model": {
-					CreateRegisteredModelRequest: catalog.CreateRegisteredModelRequest{
-						Name: "test_registered_model",
-					},
-				},
-			},
-			QualityMonitors: map[string]*resources.QualityMonitor{
-				"test_monitor": {
-					CreateMonitor: catalog.CreateMonitor{
-						TableName: "test_monitor",
-					},
-				},
-			},
-			Schemas: map[string]*resources.Schema{
-				"test_schema": {
-					CreateSchema: catalog.CreateSchema{
-						Name: "test_schema",
-					},
-				},
-			},
-			Volumes: map[string]*resources.Volume{
-				"test_volume": {
-					CreateVolumeRequestContent: catalog.CreateVolumeRequestContent{
-						Name: "test_volume",
-					},
-				},
-			},
-			Clusters: map[string]*resources.Cluster{
-				"test_cluster": {
-					ClusterSpec: compute.ClusterSpec{
-						ClusterName: "test_cluster",
-					},
-				},
-			},
-			Dashboards: map[string]*resources.Dashboard{
-				"test_dashboard": {
-					Dashboard: dashboards.Dashboard{
-						DisplayName: "test_dashboard",
-					},
-				},
-			},
-			Apps: map[string]*resources.App{
-				"test_app": {
-					App: apps.App{
-						Description: "test_app",
-					},
-				},
-			},
-			SecretScopes: map[string]*resources.SecretScope{
-				"test_secret_scope": {
-					Name: "test_secret_scope",
-				},
-			},
-		},
-	}
-	tfState := resourcesState{
-		Resources: nil,
-	}
-	err := TerraformToBundle(&tfState, &config)
-	assert.NoError(t, err)
-
-	assert.Equal(t, "", config.Resources.Jobs["test_job"].ID)
-	assert.Equal(t, resources.ModifiedStatusCreated, config.Resources.Jobs["test_job"].ModifiedStatus)
-
-	assert.Equal(t, "", config.Resources.Pipelines["test_pipeline"].ID)
-	assert.Equal(t, resources.ModifiedStatusCreated, config.Resources.Pipelines["test_pipeline"].ModifiedStatus)
-
-	assert.Equal(t, "", config.Resources.Models["test_mlflow_model"].ID)
-	assert.Equal(t, resources.ModifiedStatusCreated, config.Resources.Models["test_mlflow_model"].ModifiedStatus)
-
-	assert.Equal(t, "", config.Resources.Experiments["test_mlflow_experiment"].ID)
-	assert.Equal(t, resources.ModifiedStatusCreated, config.Resources.Experiments["test_mlflow_experiment"].ModifiedStatus)
-
-	assert.Equal(t, "", config.Resources.ModelServingEndpoints["test_model_serving"].ID)
-	assert.Equal(t, resources.ModifiedStatusCreated, config.Resources.ModelServingEndpoints["test_model_serving"].ModifiedStatus)
-
-	assert.Equal(t, "", config.Resources.RegisteredModels["test_registered_model"].ID)
-	assert.Equal(t, resources.ModifiedStatusCreated, config.Resources.RegisteredModels["test_registered_model"].ModifiedStatus)
-
-	assert.Equal(t, "", config.Resources.QualityMonitors["test_monitor"].ID)
-	assert.Equal(t, resources.ModifiedStatusCreated, config.Resources.QualityMonitors["test_monitor"].ModifiedStatus)
-
-	assert.Equal(t, "", config.Resources.Schemas["test_schema"].ID)
-	assert.Equal(t, resources.ModifiedStatusCreated, config.Resources.Schemas["test_schema"].ModifiedStatus)
-
-	assert.Equal(t, "", config.Resources.Volumes["test_volume"].ID)
-	assert.Equal(t, resources.ModifiedStatusCreated, config.Resources.Volumes["test_volume"].ModifiedStatus)
-
-	assert.Equal(t, "", config.Resources.Clusters["test_cluster"].ID)
-	assert.Equal(t, resources.ModifiedStatusCreated, config.Resources.Clusters["test_cluster"].ModifiedStatus)
-
-	assert.Equal(t, "", config.Resources.Dashboards["test_dashboard"].ID)
-	assert.Equal(t, resources.ModifiedStatusCreated, config.Resources.Dashboards["test_dashboard"].ModifiedStatus)
-
-	assert.Equal(t, "", config.Resources.Apps["test_app"].Name)
-	assert.Equal(t, resources.ModifiedStatusCreated, config.Resources.Apps["test_app"].ModifiedStatus)
-
-	AssertFullResourceCoverage(t, &config)
-}
-
-func TestTerraformToBundleModifiedResources(t *testing.T) {
-	config := config.Root{
-		Resources: config.Resources{
-			Jobs: map[string]*resources.Job{
-				"test_job": {
-					JobSettings: jobs.JobSettings{
-						Name: "test_job",
-					},
-				},
-				"test_job_new": {
-					JobSettings: jobs.JobSettings{
-						Name: "test_job_new",
-					},
-				},
-			},
-			Pipelines: map[string]*resources.Pipeline{
-				"test_pipeline": {
-					CreatePipeline: pipelines.CreatePipeline{
-						Name: "test_pipeline",
-					},
-				},
-				"test_pipeline_new": {
-					CreatePipeline: pipelines.CreatePipeline{
-						Name: "test_pipeline_new",
-					},
-				},
-			},
-			Models: map[string]*resources.MlflowModel{
-				"test_mlflow_model": {
-					CreateModelRequest: ml.CreateModelRequest{
-						Name: "test_mlflow_model",
-					},
-				},
-				"test_mlflow_model_new": {
-					CreateModelRequest: ml.CreateModelRequest{
-						Name: "test_mlflow_model_new",
-					},
-				},
-			},
-			Experiments: map[string]*resources.MlflowExperiment{
-				"test_mlflow_experiment": {
-					Experiment: ml.Experiment{
-						Name: "test_mlflow_experiment",
-					},
-				},
-				"test_mlflow_experiment_new": {
-					Experiment: ml.Experiment{
-						Name: "test_mlflow_experiment_new",
-					},
-				},
-			},
-			ModelServingEndpoints: map[string]*resources.ModelServingEndpoint{
-				"test_model_serving": {
-					CreateServingEndpoint: serving.CreateServingEndpoint{
-						Name: "test_model_serving",
-					},
-				},
-				"test_model_serving_new": {
-					CreateServingEndpoint: serving.CreateServingEndpoint{
-						Name: "test_model_serving_new",
-					},
-				},
-			},
-			RegisteredModels: map[string]*resources.RegisteredModel{
-				"test_registered_model": {
-					CreateRegisteredModelRequest: catalog.CreateRegisteredModelRequest{
-						Name: "test_registered_model",
-					},
-				},
-				"test_registered_model_new": {
-					CreateRegisteredModelRequest: catalog.CreateRegisteredModelRequest{
-						Name: "test_registered_model_new",
-					},
-				},
-			},
-			QualityMonitors: map[string]*resources.QualityMonitor{
-				"test_monitor": {
-					CreateMonitor: catalog.CreateMonitor{
-						TableName: "test_monitor",
-					},
-				},
-				"test_monitor_new": {
-					CreateMonitor: catalog.CreateMonitor{
-						TableName: "test_monitor_new",
-					},
-				},
-			},
-			Schemas: map[string]*resources.Schema{
-				"test_schema": {
-					CreateSchema: catalog.CreateSchema{
-						Name: "test_schema",
-					},
-				},
-				"test_schema_new": {
-					CreateSchema: catalog.CreateSchema{
-						Name: "test_schema_new",
-					},
-				},
-			},
-			Volumes: map[string]*resources.Volume{
-				"test_volume": {
-					CreateVolumeRequestContent: catalog.CreateVolumeRequestContent{
-						Name: "test_volume",
-					},
-				},
-				"test_volume_new": {
-					CreateVolumeRequestContent: catalog.CreateVolumeRequestContent{
-						Name: "test_volume_new",
-					},
-				},
-			},
-			Clusters: map[string]*resources.Cluster{
-				"test_cluster": {
-					ClusterSpec: compute.ClusterSpec{
-						ClusterName: "test_cluster",
-					},
-				},
-				"test_cluster_new": {
-					ClusterSpec: compute.ClusterSpec{
-						ClusterName: "test_cluster_new",
-					},
-				},
-			},
-			Dashboards: map[string]*resources.Dashboard{
-				"test_dashboard": {
-					Dashboard: dashboards.Dashboard{
-						DisplayName: "test_dashboard",
-					},
-				},
-				"test_dashboard_new": {
-					Dashboard: dashboards.Dashboard{
-						DisplayName: "test_dashboard_new",
-					},
-				},
-			},
-			Apps: map[string]*resources.App{
-				"test_app": {
-					App: apps.App{
-						Name: "test_app",
-					},
-				},
-				"test_app_new": {
-					App: apps.App{
-						Name: "test_app_new",
-					},
-				},
-			},
-			SecretScopes: map[string]*resources.SecretScope{
-				"test_secret_scope": {
-					Name: "test_secret_scope",
-				},
-				"test_secret_scope_new": {
-					Name: "test_secret_scope_new",
-				},
-			},
-		},
-	}
-	tfState := resourcesState{
-		Resources: []stateResource{
-			{
-				Type: "databricks_job",
-				Mode: "managed",
-				Name: "test_job",
-				Instances: []stateResourceInstance{
-					{Attributes: stateInstanceAttributes{ID: "1"}},
-				},
-			},
-			{
-				Type: "databricks_job",
-				Mode: "managed",
-				Name: "test_job_old",
-				Instances: []stateResourceInstance{
-					{Attributes: stateInstanceAttributes{ID: "2"}},
-				},
-			},
-			{
-				Type: "databricks_pipeline",
-				Mode: "managed",
-				Name: "test_pipeline",
-				Instances: []stateResourceInstance{
-					{Attributes: stateInstanceAttributes{ID: "1"}},
-				},
-			},
-			{
-				Type: "databricks_pipeline",
-				Mode: "managed",
-				Name: "test_pipeline_old",
-				Instances: []stateResourceInstance{
-					{Attributes: stateInstanceAttributes{ID: "2"}},
-				},
-			},
-			{
-				Type: "databricks_mlflow_model",
-				Mode: "managed",
-				Name: "test_mlflow_model",
-				Instances: []stateResourceInstance{
-					{Attributes: stateInstanceAttributes{ID: "1"}},
-				},
-			},
-			{
-				Type: "databricks_mlflow_model",
-				Mode: "managed",
-				Name: "test_mlflow_model_old",
-				Instances: []stateResourceInstance{
-					{Attributes: stateInstanceAttributes{ID: "2"}},
-				},
-			},
-			{
-				Type: "databricks_mlflow_experiment",
-				Mode: "managed",
-				Name: "test_mlflow_experiment",
-				Instances: []stateResourceInstance{
-					{Attributes: stateInstanceAttributes{ID: "1"}},
-				},
-			},
-			{
-				Type: "databricks_mlflow_experiment",
-				Mode: "managed",
-				Name: "test_mlflow_experiment_old",
-				Instances: []stateResourceInstance{
-					{Attributes: stateInstanceAttributes{ID: "2"}},
-				},
-			},
-			{
-				Type: "databricks_model_serving",
-				Mode: "managed",
-				Name: "test_model_serving",
-				Instances: []stateResourceInstance{
-					{Attributes: stateInstanceAttributes{ID: "1"}},
-				},
-			},
-			{
-				Type: "databricks_model_serving",
-				Mode: "managed",
-				Name: "test_model_serving_old",
-				Instances: []stateResourceInstance{
-					{Attributes: stateInstanceAttributes{ID: "2"}},
-				},
-			},
-			{
-				Type: "databricks_registered_model",
-				Mode: "managed",
-				Name: "test_registered_model",
-				Instances: []stateResourceInstance{
-					{Attributes: stateInstanceAttributes{ID: "1"}},
-				},
-			},
-			{
-				Type: "databricks_registered_model",
-				Mode: "managed",
-				Name: "test_registered_model_old",
-				Instances: []stateResourceInstance{
-					{Attributes: stateInstanceAttributes{ID: "2"}},
-				},
-			},
-			{
-				Type: "databricks_quality_monitor",
-				Mode: "managed",
-				Name: "test_monitor",
-				Instances: []stateResourceInstance{
-					{Attributes: stateInstanceAttributes{ID: "test_monitor"}},
-				},
-			},
-			{
-				Type: "databricks_quality_monitor",
-				Mode: "managed",
-				Name: "test_monitor_old",
-				Instances: []stateResourceInstance{
-					{Attributes: stateInstanceAttributes{ID: "test_monitor_old"}},
-				},
-			},
-			{
-				Type: "databricks_schema",
-				Mode: "managed",
-				Name: "test_schema",
-				Instances: []stateResourceInstance{
-					{Attributes: stateInstanceAttributes{ID: "1"}},
-				},
-			},
-			{
-				Type: "databricks_schema",
-				Mode: "managed",
-				Name: "test_schema_old",
-				Instances: []stateResourceInstance{
-					{Attributes: stateInstanceAttributes{ID: "2"}},
-				},
-			},
-			{
-				Type: "databricks_volume",
-				Mode: "managed",
-				Name: "test_volume",
-				Instances: []stateResourceInstance{
-					{Attributes: stateInstanceAttributes{ID: "1"}},
-				},
-			},
-			{
-				Type: "databricks_volume",
-				Mode: "managed",
-				Name: "test_volume_old",
-				Instances: []stateResourceInstance{
-					{Attributes: stateInstanceAttributes{ID: "2"}},
-				},
-			},
-			{
-				Type: "databricks_cluster",
-				Mode: "managed",
-				Name: "test_cluster",
-				Instances: []stateResourceInstance{
-					{Attributes: stateInstanceAttributes{ID: "1"}},
-				},
-			},
-			{
-				Type: "databricks_cluster",
-				Mode: "managed",
-				Name: "test_cluster_old",
-				Instances: []stateResourceInstance{
-					{Attributes: stateInstanceAttributes{ID: "2"}},
-				},
-			},
-			{
-				Type: "databricks_dashboard",
-				Mode: "managed",
-				Name: "test_dashboard",
-				Instances: []stateResourceInstance{
-					{Attributes: stateInstanceAttributes{ID: "1"}},
-				},
-			},
-			{
-				Type: "databricks_dashboard",
-				Mode: "managed",
-				Name: "test_dashboard_old",
-				Instances: []stateResourceInstance{
-					{Attributes: stateInstanceAttributes{ID: "2"}},
-				},
-			},
-			{
-				Type: "databricks_app",
-				Mode: "managed",
-				Name: "test_app",
-				Instances: []stateResourceInstance{
-					{Attributes: stateInstanceAttributes{Name: "test_app"}},
-				},
-			},
-			{
-				Type: "databricks_app",
-				Mode: "managed",
-				Name: "test_app_old",
-				Instances: []stateResourceInstance{
-					{Attributes: stateInstanceAttributes{Name: "test_app_old"}},
-				},
-			},
-		},
-	}
-	err := TerraformToBundle(&tfState, &config)
-	assert.NoError(t, err)
-
-	assert.Equal(t, "1", config.Resources.Jobs["test_job"].ID)
-	assert.Equal(t, "", config.Resources.Jobs["test_job"].ModifiedStatus)
-	assert.Equal(t, "2", config.Resources.Jobs["test_job_old"].ID)
-	assert.Equal(t, resources.ModifiedStatusDeleted, config.Resources.Jobs["test_job_old"].ModifiedStatus)
-	assert.Equal(t, "", config.Resources.Jobs["test_job_new"].ID)
-	assert.Equal(t, resources.ModifiedStatusCreated, config.Resources.Jobs["test_job_new"].ModifiedStatus)
-
-	assert.Equal(t, "1", config.Resources.Pipelines["test_pipeline"].ID)
-	assert.Equal(t, "", config.Resources.Pipelines["test_pipeline"].ModifiedStatus)
-	assert.Equal(t, "2", config.Resources.Pipelines["test_pipeline_old"].ID)
-	assert.Equal(t, resources.ModifiedStatusDeleted, config.Resources.Pipelines["test_pipeline_old"].ModifiedStatus)
-	assert.Equal(t, "", config.Resources.Pipelines["test_pipeline_new"].ID)
-	assert.Equal(t, resources.ModifiedStatusCreated, config.Resources.Pipelines["test_pipeline_new"].ModifiedStatus)
-
-	assert.Equal(t, "1", config.Resources.Models["test_mlflow_model"].ID)
-	assert.Equal(t, "", config.Resources.Models["test_mlflow_model"].ModifiedStatus)
-	assert.Equal(t, "2", config.Resources.Models["test_mlflow_model_old"].ID)
-	assert.Equal(t, resources.ModifiedStatusDeleted, config.Resources.Models["test_mlflow_model_old"].ModifiedStatus)
-	assert.Equal(t, "", config.Resources.Models["test_mlflow_model_new"].ID)
-	assert.Equal(t, resources.ModifiedStatusCreated, config.Resources.Models["test_mlflow_model_new"].ModifiedStatus)
-
-	assert.Equal(t, "1", config.Resources.RegisteredModels["test_registered_model"].ID)
-	assert.Equal(t, "", config.Resources.RegisteredModels["test_registered_model"].ModifiedStatus)
-	assert.Equal(t, "2", config.Resources.RegisteredModels["test_registered_model_old"].ID)
-	assert.Equal(t, resources.ModifiedStatusDeleted, config.Resources.RegisteredModels["test_registered_model_old"].ModifiedStatus)
-	assert.Equal(t, "", config.Resources.RegisteredModels["test_registered_model_new"].ID)
-	assert.Equal(t, resources.ModifiedStatusCreated, config.Resources.RegisteredModels["test_registered_model_new"].ModifiedStatus)
-
-	assert.Equal(t, "1", config.Resources.Experiments["test_mlflow_experiment"].ID)
-	assert.Equal(t, "", config.Resources.Experiments["test_mlflow_experiment"].ModifiedStatus)
-	assert.Equal(t, "2", config.Resources.Experiments["test_mlflow_experiment_old"].ID)
-	assert.Equal(t, resources.ModifiedStatusDeleted, config.Resources.Experiments["test_mlflow_experiment_old"].ModifiedStatus)
-	assert.Equal(t, "", config.Resources.Experiments["test_mlflow_experiment_new"].ID)
-	assert.Equal(t, resources.ModifiedStatusCreated, config.Resources.Experiments["test_mlflow_experiment_new"].ModifiedStatus)
-
-	assert.Equal(t, "1", config.Resources.ModelServingEndpoints["test_model_serving"].ID)
-	assert.Equal(t, "", config.Resources.ModelServingEndpoints["test_model_serving"].ModifiedStatus)
-	assert.Equal(t, "2", config.Resources.ModelServingEndpoints["test_model_serving_old"].ID)
-	assert.Equal(t, resources.ModifiedStatusDeleted, config.Resources.ModelServingEndpoints["test_model_serving_old"].ModifiedStatus)
-	assert.Equal(t, "", config.Resources.ModelServingEndpoints["test_model_serving_new"].ID)
-	assert.Equal(t, resources.ModifiedStatusCreated, config.Resources.ModelServingEndpoints["test_model_serving_new"].ModifiedStatus)
-
-	assert.Equal(t, "test_monitor", config.Resources.QualityMonitors["test_monitor"].ID)
-	assert.Equal(t, "", config.Resources.QualityMonitors["test_monitor"].ModifiedStatus)
-	assert.Equal(t, "test_monitor_old", config.Resources.QualityMonitors["test_monitor_old"].ID)
-	assert.Equal(t, resources.ModifiedStatusDeleted, config.Resources.QualityMonitors["test_monitor_old"].ModifiedStatus)
-	assert.Equal(t, "", config.Resources.QualityMonitors["test_monitor_new"].ID)
-	assert.Equal(t, resources.ModifiedStatusCreated, config.Resources.QualityMonitors["test_monitor_new"].ModifiedStatus)
-
-	assert.Equal(t, "1", config.Resources.Schemas["test_schema"].ID)
-	assert.Equal(t, "", config.Resources.Schemas["test_schema"].ModifiedStatus)
-	assert.Equal(t, "2", config.Resources.Schemas["test_schema_old"].ID)
-	assert.Equal(t, resources.ModifiedStatusDeleted, config.Resources.Schemas["test_schema_old"].ModifiedStatus)
-	assert.Equal(t, "", config.Resources.Schemas["test_schema_new"].ID)
-	assert.Equal(t, resources.ModifiedStatusCreated, config.Resources.Schemas["test_schema_new"].ModifiedStatus)
-
-	assert.Equal(t, "1", config.Resources.Volumes["test_volume"].ID)
-	assert.Equal(t, "", config.Resources.Volumes["test_volume"].ModifiedStatus)
-	assert.Equal(t, "2", config.Resources.Volumes["test_volume_old"].ID)
-	assert.Equal(t, resources.ModifiedStatusDeleted, config.Resources.Volumes["test_volume_old"].ModifiedStatus)
-	assert.Equal(t, "", config.Resources.Volumes["test_volume_new"].ID)
-	assert.Equal(t, resources.ModifiedStatusCreated, config.Resources.Volumes["test_volume_new"].ModifiedStatus)
-
-	assert.Equal(t, "1", config.Resources.Clusters["test_cluster"].ID)
-	assert.Equal(t, "", config.Resources.Clusters["test_cluster"].ModifiedStatus)
-	assert.Equal(t, "2", config.Resources.Clusters["test_cluster_old"].ID)
-	assert.Equal(t, resources.ModifiedStatusDeleted, config.Resources.Clusters["test_cluster_old"].ModifiedStatus)
-	assert.Equal(t, "", config.Resources.Clusters["test_cluster_new"].ID)
-	assert.Equal(t, resources.ModifiedStatusCreated, config.Resources.Clusters["test_cluster_new"].ModifiedStatus)
-
-	assert.Equal(t, "1", config.Resources.Dashboards["test_dashboard"].ID)
-	assert.Equal(t, "", config.Resources.Dashboards["test_dashboard"].ModifiedStatus)
-	assert.Equal(t, "2", config.Resources.Dashboards["test_dashboard_old"].ID)
-	assert.Equal(t, resources.ModifiedStatusDeleted, config.Resources.Dashboards["test_dashboard_old"].ModifiedStatus)
-	assert.Equal(t, "", config.Resources.Dashboards["test_dashboard_new"].ID)
-	assert.Equal(t, resources.ModifiedStatusCreated, config.Resources.Dashboards["test_dashboard_new"].ModifiedStatus)
-
-	assert.Equal(t, "test_app", config.Resources.Apps["test_app"].Name)
-	assert.Equal(t, resources.ModifiedStatusUpdated, config.Resources.Apps["test_app"].ModifiedStatus)
-	assert.Equal(t, "test_app_old", config.Resources.Apps["test_app_old"].Name)
-	assert.Equal(t, resources.ModifiedStatusDeleted, config.Resources.Apps["test_app_old"].ModifiedStatus)
-	assert.Equal(t, "test_app_new", config.Resources.Apps["test_app_new"].Name)
-	assert.Equal(t, resources.ModifiedStatusCreated, config.Resources.Apps["test_app_new"].ModifiedStatus)
-
-	AssertFullResourceCoverage(t, &config)
-}
-
-func AssertFullResourceCoverage(t *testing.T, config *config.Root) {
-	resources := reflect.ValueOf(config.Resources)
-	for i := range resources.NumField() {
-		field := resources.Field(i)
-		if field.Kind() == reflect.Map {
-			assert.True(
-				t,
-				!field.IsNil() && field.Len() > 0,
-				"TerraformToBundle should support '%s' (please add it to convert.go and extend the test suite)",
-				resources.Type().Field(i).Name,
-			)
-		}
-	}
-=======
->>>>>>> 75838aad
 }