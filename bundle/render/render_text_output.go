--- conflicted
+++ resolved
@@ -9,50 +9,9 @@
 
 	"github.com/databricks/cli/bundle"
 	"github.com/databricks/cli/libs/diag"
-	"github.com/databricks/cli/libs/dyn"
 	"github.com/databricks/databricks-sdk-go/service/iam"
 	"github.com/fatih/color"
 )
-
-func printPaths(paths []dyn.Path) string {
-	res := strings.Builder{}
-
-	first := true
-	for _, p := range paths {
-		res.WriteString("\n")
-		if first {
-			res.WriteString("  at ")
-			first = false
-		} else {
-			res.WriteString("     ")
-		}
-
-		res.WriteString(color.GreenString(p.String()))
-	}
-	return res.String()
-}
-
-func printLocations(locations []dyn.Location) string {
-	res := strings.Builder{}
-
-	first := true
-	for _, loc := range locations {
-		if loc.File == "" {
-			continue
-		}
-
-		res.WriteString("\n")
-		if first {
-			res.WriteString("  in ")
-			first = false
-		} else {
-			res.WriteString("     ")
-		}
-
-		res.WriteString(color.CyanString(loc.String()))
-	}
-	return res.String()
-}
 
 var renderFuncMap = template.FuncMap{
 	"red":     color.RedString,
@@ -67,23 +26,15 @@
 	"italic": func(format string, a ...interface{}) string {
 		return color.New(color.Italic).Sprintf(format, a...)
 	},
-	"printPaths":     printPaths,
-	"printLocations": printLocations,
 }
 
 const errorTemplate = `{{ "Error" | red }}: {{ .Summary }}
-<<<<<<< HEAD
-{{- printPaths .Paths -}}
-{{- printLocations .Locations -}}
-
-=======
 {{- range $index, $element := .Paths }}
   {{ if eq $index 0 }}at {{else}}   {{ end}}{{ $element.String | green }}
 {{- end }}
 {{- range $index, $element := .Locations }}
   {{ if eq $index 0 }}in {{else}}   {{ end}}{{ $element.String | cyan }}
 {{- end }}
->>>>>>> b9aade4b
 {{- if .Detail }}
 
 {{ .Detail }}
@@ -92,18 +43,12 @@
 `
 
 const warningTemplate = `{{ "Warning" | yellow }}: {{ .Summary }}
-<<<<<<< HEAD
-{{- printPaths .Paths -}}
-{{- printLocations .Locations -}}
-
-=======
 {{- range $index, $element := .Paths }}
   {{ if eq $index 0 }}at {{else}}   {{ end}}{{ $element.String | green }}
 {{- end }}
 {{- range $index, $element := .Locations }}
   {{ if eq $index 0 }}in {{else}}   {{ end}}{{ $element.String | cyan }}
 {{- end }}
->>>>>>> b9aade4b
 {{- if .Detail }}
 
 {{ .Detail }}
