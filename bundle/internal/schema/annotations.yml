--- conflicted
+++ resolved
@@ -545,113 +545,110 @@
   "type":
     "description": |-
       The type of the variable.
-<<<<<<< HEAD
+github.com/databricks/databricks-sdk-go/service/apps.AppDeployment:
+  "create_time":
+    "description": |-
+      PLACEHOLDER
+  "creator":
+    "description": |-
+      PLACEHOLDER
+  "deployment_artifacts":
+    "description": |-
+      PLACEHOLDER
+  "deployment_id":
+    "description": |-
+      PLACEHOLDER
+  "mode":
+    "description": |-
+      PLACEHOLDER
+  "source_code_path":
+    "description": |-
+      PLACEHOLDER
+  "status":
+    "description": |-
+      PLACEHOLDER
+  "update_time":
+    "description": |-
+      PLACEHOLDER
+github.com/databricks/databricks-sdk-go/service/apps.AppDeploymentArtifacts:
+  "source_code_path":
+    "description": |-
+      PLACEHOLDER
+github.com/databricks/databricks-sdk-go/service/apps.AppDeploymentStatus:
+  "message":
+    "description": |-
+      PLACEHOLDER
+  "state":
+    "description": |-
+      PLACEHOLDER
+github.com/databricks/databricks-sdk-go/service/apps.AppResource:
+  "description":
+    "description": |-
+      PLACEHOLDER
+  "job":
+    "description": |-
+      PLACEHOLDER
+  "name":
+    "description": |-
+      PLACEHOLDER
+  "secret":
+    "description": |-
+      PLACEHOLDER
+  "serving_endpoint":
+    "description": |-
+      PLACEHOLDER
+  "sql_warehouse":
+    "description": |-
+      PLACEHOLDER
+github.com/databricks/databricks-sdk-go/service/apps.AppResourceJob:
+  "id":
+    "description": |-
+      PLACEHOLDER
+  "permission":
+    "description": |-
+      PLACEHOLDER
+github.com/databricks/databricks-sdk-go/service/apps.AppResourceSecret:
+  "key":
+    "description": |-
+      PLACEHOLDER
+  "permission":
+    "description": |-
+      PLACEHOLDER
+  "scope":
+    "description": |-
+      PLACEHOLDER
+github.com/databricks/databricks-sdk-go/service/apps.AppResourceServingEndpoint:
+  "name":
+    "description": |-
+      PLACEHOLDER
+  "permission":
+    "description": |-
+      PLACEHOLDER
+github.com/databricks/databricks-sdk-go/service/apps.AppResourceSqlWarehouse:
+  "id":
+    "description": |-
+      PLACEHOLDER
+  "permission":
+    "description": |-
+      PLACEHOLDER
+github.com/databricks/databricks-sdk-go/service/apps.ApplicationStatus:
+  "message":
+    "description": |-
+      PLACEHOLDER
+  "state":
+    "description": |-
+      PLACEHOLDER
+github.com/databricks/databricks-sdk-go/service/apps.ComputeStatus:
+  "message":
+    "description": |-
+      PLACEHOLDER
+  "state":
+    "description": |-
+      PLACEHOLDER
 github.com/databricks/databricks-sdk-go/service/jobs.JobRunAs:
   "service_principal_name":
     "description": |-
       The application ID of an active service principal. Setting this field requires the `servicePrincipal/user` role.
   "user_name":
     "description": |-
-      The email of an active workspace user. Non-admin users can only set this field to their own email.
-=======
-github.com/databricks/databricks-sdk-go/service/apps.AppDeployment:
-  "create_time":
-    "description": |-
-      PLACEHOLDER
-  "creator":
-    "description": |-
-      PLACEHOLDER
-  "deployment_artifacts":
-    "description": |-
-      PLACEHOLDER
-  "deployment_id":
-    "description": |-
-      PLACEHOLDER
-  "mode":
-    "description": |-
-      PLACEHOLDER
-  "source_code_path":
-    "description": |-
-      PLACEHOLDER
-  "status":
-    "description": |-
-      PLACEHOLDER
-  "update_time":
-    "description": |-
-      PLACEHOLDER
-github.com/databricks/databricks-sdk-go/service/apps.AppDeploymentArtifacts:
-  "source_code_path":
-    "description": |-
-      PLACEHOLDER
-github.com/databricks/databricks-sdk-go/service/apps.AppDeploymentStatus:
-  "message":
-    "description": |-
-      PLACEHOLDER
-  "state":
-    "description": |-
-      PLACEHOLDER
-github.com/databricks/databricks-sdk-go/service/apps.AppResource:
-  "description":
-    "description": |-
-      PLACEHOLDER
-  "job":
-    "description": |-
-      PLACEHOLDER
-  "name":
-    "description": |-
-      PLACEHOLDER
-  "secret":
-    "description": |-
-      PLACEHOLDER
-  "serving_endpoint":
-    "description": |-
-      PLACEHOLDER
-  "sql_warehouse":
-    "description": |-
-      PLACEHOLDER
-github.com/databricks/databricks-sdk-go/service/apps.AppResourceJob:
-  "id":
-    "description": |-
-      PLACEHOLDER
-  "permission":
-    "description": |-
-      PLACEHOLDER
-github.com/databricks/databricks-sdk-go/service/apps.AppResourceSecret:
-  "key":
-    "description": |-
-      PLACEHOLDER
-  "permission":
-    "description": |-
-      PLACEHOLDER
-  "scope":
-    "description": |-
-      PLACEHOLDER
-github.com/databricks/databricks-sdk-go/service/apps.AppResourceServingEndpoint:
-  "name":
-    "description": |-
-      PLACEHOLDER
-  "permission":
-    "description": |-
-      PLACEHOLDER
-github.com/databricks/databricks-sdk-go/service/apps.AppResourceSqlWarehouse:
-  "id":
-    "description": |-
-      PLACEHOLDER
-  "permission":
-    "description": |-
-      PLACEHOLDER
-github.com/databricks/databricks-sdk-go/service/apps.ApplicationStatus:
-  "message":
-    "description": |-
-      PLACEHOLDER
-  "state":
-    "description": |-
-      PLACEHOLDER
-github.com/databricks/databricks-sdk-go/service/apps.ComputeStatus:
-  "message":
-    "description": |-
-      PLACEHOLDER
-  "state":
-    "description": |-
-      PLACEHOLDER
->>>>>>> 5d9bc3b5
+      The email of an active workspace user. Non-admin users can only set this field to their own email.