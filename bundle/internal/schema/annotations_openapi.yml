--- conflicted
+++ resolved
@@ -1854,12 +1854,9 @@
       Required. Environment version used by the environment.
       Each version comes with a specific Python version and a set of Python packages.
       The version is a string, consisting of an integer.
-<<<<<<< HEAD
-=======
   "java_dependencies":
     "description": |-
       List of java dependencies. Each dependency is a string representing a java library path. For example: `/Volumes/path/to/test.jar`.
->>>>>>> 7a84cf13
 github.com/databricks/databricks-sdk-go/service/compute.GcpAttributes:
   "_":
     "description": |-
@@ -3822,13 +3819,7 @@
       - |-
         DYNAMICS365
       - |-
-<<<<<<< HEAD
-        CONFLUENCE
-      - |-
-        META_MARKETING
-=======
         FOREIGN_CATALOG
->>>>>>> 7a84cf13
 github.com/databricks/databricks-sdk-go/service/pipelines.ManualTrigger: {}
 github.com/databricks/databricks-sdk-go/service/pipelines.NotebookLibrary:
   "path":
@@ -4168,16 +4159,12 @@
       PRIVATE
   "sequence_by":
     "description": |-
-<<<<<<< HEAD
-      The column names specifying the logical order of events in the source data. Delta Live Tables uses this sequencing to handle change events that arrive out of order.
-=======
       The column names specifying the logical order of events in the source data. Spark Declarative Pipelines uses this sequencing to handle change events that arrive out of order.
   "workday_report_parameters":
     "description": |-
       (Optional) Additional custom parameters for Workday Report
     "x-databricks-preview": |-
       PRIVATE
->>>>>>> 7a84cf13
 github.com/databricks/databricks-sdk-go/service/pipelines.TableSpecificConfigScdType:
   "_":
     "description": |-
