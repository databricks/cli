--- conflicted
+++ resolved
@@ -526,13 +526,10 @@
   "config":
     "description": |-
       The core config of the serving endpoint.
-<<<<<<< HEAD
-=======
   "description": {}
   "email_notifications":
     "description": |-
       Email notification settings.
->>>>>>> 30c24ff7
   "name":
     "description": |-
       The name of the serving endpoint. This field is required and must be unique across a Databricks workspace.
@@ -3222,13 +3219,10 @@
         SHAREPOINT
       - |-
         DYNAMICS365
-<<<<<<< HEAD
-=======
       - |-
         CONFLUENCE
       - |-
         META_MARKETING
->>>>>>> 30c24ff7
 github.com/databricks/databricks-sdk-go/service/pipelines.ManualTrigger: {}
 github.com/databricks/databricks-sdk-go/service/pipelines.NotebookLibrary:
   "path":
