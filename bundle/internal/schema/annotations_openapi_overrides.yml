--- conflicted
+++ resolved
@@ -473,7 +473,6 @@
   "manual":
     "description": |-
       PLACEHOLDER
-<<<<<<< HEAD
 github.com/databricks/databricks-sdk-go/service/apps.AppDeployment:
   "create_time":
     "description": |-
@@ -553,7 +552,6 @@
     "description": |-
       PLACEHOLDER
   "state":
-=======
 github.com/databricks/databricks-sdk-go/service/serving.ServedEntityInput:
   "entity_version":
     "description": |-
@@ -563,6 +561,5 @@
     "description": |-
       PLACEHOLDER
   "model_version":
->>>>>>> be908ee1
     "description": |-
       PLACEHOLDER