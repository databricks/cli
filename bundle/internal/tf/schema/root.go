// Generated from Databricks Terraform provider schema. DO NOT EDIT.
package schema

type Providers struct {
	Databricks *Config `json:"databricks,omitempty"`
}

func NewProviders() *Providers {
	return &Providers{
		Databricks: &Config{},
	}
}

type Root struct {
	Terraform map[string]any `json:"terraform"`

	Provider *Providers   `json:"provider,omitempty"`
	Data     *DataSources `json:"data,omitempty"`
	Resource *Resources   `json:"resource,omitempty"`
}

const ProviderHost = "registry.terraform.io"
const ProviderSource = "databricks/databricks"
<<<<<<< HEAD
const ProviderVersion = "1.45.0"
=======
const ProviderVersion = "1.46.0"
>>>>>>> 48ab4dd0

func NewRoot() *Root {
	return &Root{
		Terraform: map[string]interface{}{
			"required_providers": map[string]interface{}{
				"databricks": map[string]interface{}{
					"source":  ProviderSource,
					"version": ProviderVersion,
				},
			},
		},
	}
}<|MERGE_RESOLUTION|>--- conflicted
+++ resolved
@@ -21,11 +21,7 @@
 
 const ProviderHost = "registry.terraform.io"
 const ProviderSource = "databricks/databricks"
-<<<<<<< HEAD
-const ProviderVersion = "1.45.0"
-=======
 const ProviderVersion = "1.46.0"
->>>>>>> 48ab4dd0
 
 func NewRoot() *Root {
 	return &Root{
