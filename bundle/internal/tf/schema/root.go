--- conflicted
+++ resolved
@@ -21,20 +21,15 @@
 
 const ProviderHost = "registry.terraform.io"
 const ProviderSource = "databricks/databricks"
-const ProviderVersion = "1.37.0"
+const ProviderVersion = "1.38.0"
 
 func NewRoot() *Root {
 	return &Root{
 		Terraform: map[string]interface{}{
 			"required_providers": map[string]interface{}{
 				"databricks": map[string]interface{}{
-<<<<<<< HEAD
 					"source":  ProviderSource,
 					"version": ProviderVersion,
-=======
-					"source":  "databricks/databricks",
-					"version": "1.38.0",
->>>>>>> e3717ba1
 				},
 			},
 		},
