--- conflicted
+++ resolved
@@ -68,11 +68,7 @@
 	return response.RegisteredModel.Name, modelDatabricks, nil
 }
 
-<<<<<<< HEAD
-func (r *ResourceMlflowModel) DoUpdateWithChanges(ctx context.Context, id string, config *ml.CreateModelRequest, _ *deployplan.Changes) (*ml.ModelDatabricks, error) {
-=======
-func (r *ResourceMlflowModel) DoUpdate(ctx context.Context, id string, config *ml.CreateModelRequest, _ *Changes) (*ml.ModelDatabricks, error) {
->>>>>>> 33fadff0
+func (r *ResourceMlflowModel) DoUpdate(ctx context.Context, id string, config *ml.CreateModelRequest, _ *deployplan.Changes) (*ml.ModelDatabricks, error) {
 	updateRequest := ml.UpdateModelRequest{
 		Name:            id,
 		Description:     config.Description,
