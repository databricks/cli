--- conflicted
+++ resolved
@@ -56,11 +56,7 @@
 	return result.ExperimentId, nil, nil
 }
 
-<<<<<<< HEAD
-func (r *ResourceExperiment) DoUpdateWithChanges(ctx context.Context, id string, config *ml.CreateExperiment, _ *deployplan.Changes) (*ml.Experiment, error) {
-=======
-func (r *ResourceExperiment) DoUpdate(ctx context.Context, id string, config *ml.CreateExperiment, _ *Changes) (*ml.Experiment, error) {
->>>>>>> 33fadff0
+func (r *ResourceExperiment) DoUpdate(ctx context.Context, id string, config *ml.CreateExperiment, _ *deployplan.Changes) (*ml.Experiment, error) {
 	updateReq := ml.UpdateExperiment{
 		ExperimentId:    id,
 		NewName:         config.Name,
