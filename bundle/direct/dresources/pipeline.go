--- conflicted
+++ resolved
@@ -58,12 +58,8 @@
 		Tags:                spec.Tags,
 		Target:              spec.Target,
 		Trigger:             spec.Trigger,
-<<<<<<< HEAD
+		UsagePolicyId:       spec.UsagePolicyId,
 		ForceSendFields:     FilterFields[pipelines.CreatePipeline](spec.ForceSendFields, "AllowDuplicateNames", "DryRun", "RunAs", "Id"),
-=======
-		UsagePolicyId:       spec.UsagePolicyId,
-		ForceSendFields:     filterFields[pipelines.CreatePipeline](spec.ForceSendFields, "AllowDuplicateNames", "DryRun", "RunAs", "Id"),
->>>>>>> a7e9ebd9
 	}
 }
 
