package dresources

import (
	"context"

	"github.com/databricks/cli/bundle/config/resources"
	"github.com/databricks/cli/bundle/deployplan"
	"github.com/databricks/cli/libs/utils"
	"github.com/databricks/databricks-sdk-go"
	"github.com/databricks/databricks-sdk-go/service/pipelines"
)

type ResourcePipeline struct {
	client *databricks.WorkspaceClient
}

func (*ResourcePipeline) New(client *databricks.WorkspaceClient) *ResourcePipeline {
	return &ResourcePipeline{
		client: client,
	}
}

func (*ResourcePipeline) PrepareState(input *resources.Pipeline) *pipelines.CreatePipeline {
	return &input.CreatePipeline
}

func (*ResourcePipeline) RemapState(p *pipelines.GetPipelineResponse) *pipelines.CreatePipeline {
	spec := p.Spec
	return &pipelines.CreatePipeline{
		// TODO: Fields that are not available in GetPipelineResponse (like AllowDuplicateNames) should be added to resource's ignore_remote_changes list so that they never produce a call to action
		AllowDuplicateNames: false,
		BudgetPolicyId:      spec.BudgetPolicyId,
		Catalog:             spec.Catalog,
		Channel:             spec.Channel,
		Clusters:            spec.Clusters,
		Configuration:       spec.Configuration,
		Continuous:          spec.Continuous,
		Deployment:          spec.Deployment,
		Development:         spec.Development,
		DryRun:              false,
		Edition:             spec.Edition,
		Environment:         spec.Environment,
		EventLog:            spec.EventLog,
		Filters:             spec.Filters,
		GatewayDefinition:   spec.GatewayDefinition,
		// Clear "id" field, otherwise it shows up in changes.remote
		Id:                  "",
		IngestionDefinition: spec.IngestionDefinition,
		Libraries:           spec.Libraries,
		Name:                spec.Name,
		Notifications:       spec.Notifications,
		Photon:              spec.Photon,
		RestartWindow:       spec.RestartWindow,
		RootPath:            spec.RootPath,
		RunAs:               p.RunAs,
		Schema:              spec.Schema,
		Serverless:          spec.Serverless,
		Storage:             spec.Storage,
		Tags:                spec.Tags,
		Target:              spec.Target,
		Trigger:             spec.Trigger,
		UsagePolicyId:       spec.UsagePolicyId,
		ForceSendFields:     utils.FilterFields[pipelines.CreatePipeline](spec.ForceSendFields, "AllowDuplicateNames", "DryRun", "RunAs", "Id"),
	}
}

func (r *ResourcePipeline) DoRead(ctx context.Context, id string) (*pipelines.GetPipelineResponse, error) {
	return r.client.Pipelines.GetByPipelineId(ctx, id)
}

func (r *ResourcePipeline) DoCreate(ctx context.Context, config *pipelines.CreatePipeline) (string, *pipelines.GetPipelineResponse, error) {
	response, err := r.client.Pipelines.Create(ctx, *config)
	if err != nil {
		return "", nil, err
	}
	return response.PipelineId, nil, nil
}

<<<<<<< HEAD
func (r *ResourcePipeline) DoUpdateWithChanges(ctx context.Context, id string, config *pipelines.CreatePipeline, _ *deployplan.Changes) (*pipelines.GetPipelineResponse, error) {
=======
func (r *ResourcePipeline) DoUpdate(ctx context.Context, id string, config *pipelines.CreatePipeline, _ *Changes) (*pipelines.GetPipelineResponse, error) {
>>>>>>> 33fadff0
	request := pipelines.EditPipeline{
		AllowDuplicateNames:  config.AllowDuplicateNames,
		BudgetPolicyId:       config.BudgetPolicyId,
		Catalog:              config.Catalog,
		Channel:              config.Channel,
		Clusters:             config.Clusters,
		Configuration:        config.Configuration,
		Continuous:           config.Continuous,
		Deployment:           config.Deployment,
		Development:          config.Development,
		Edition:              config.Edition,
		Environment:          config.Environment,
		EventLog:             config.EventLog,
		ExpectedLastModified: 0,
		Filters:              config.Filters,
		GatewayDefinition:    config.GatewayDefinition,
		Id:                   config.Id,
		IngestionDefinition:  config.IngestionDefinition,
		Libraries:            config.Libraries,
		Name:                 config.Name,
		Notifications:        config.Notifications,
		Photon:               config.Photon,
		RestartWindow:        config.RestartWindow,
		RootPath:             config.RootPath,
		RunAs:                config.RunAs,
		Schema:               config.Schema,
		Serverless:           config.Serverless,
		Storage:              config.Storage,
		Tags:                 config.Tags,
		Target:               config.Target,
		Trigger:              config.Trigger,
		UsagePolicyId:        config.UsagePolicyId,
		PipelineId:           id,
		ForceSendFields:      utils.FilterFields[pipelines.EditPipeline](config.ForceSendFields),
	}

	return nil, r.client.Pipelines.Update(ctx, request)
}

func (r *ResourcePipeline) DoDelete(ctx context.Context, id string) error {
	return r.client.Pipelines.DeleteByPipelineId(ctx, id)
}

func (*ResourcePipeline) FieldTriggers(_ bool) map[string]deployplan.ActionType {
	return map[string]deployplan.ActionType{
		"storage":                              deployplan.ActionTypeRecreate,
		"catalog":                              deployplan.ActionTypeRecreate,
		"ingestion_definition.connection_name": deployplan.ActionTypeRecreate,
		"ingestion_definition.ingestion_gateway_id": deployplan.ActionTypeRecreate,
	}
}

// Note, terraform provider either
// a) reads back state at least once and fails create if state is "failed"
// b) repeatededly reads state until state is "running" (if spec.Contionous is set).
// TODO: investigate if we need to mimic this behaviour or can rely on Create status code.<|MERGE_RESOLUTION|>--- conflicted
+++ resolved
@@ -76,11 +76,7 @@
 	return response.PipelineId, nil, nil
 }
 
-<<<<<<< HEAD
-func (r *ResourcePipeline) DoUpdateWithChanges(ctx context.Context, id string, config *pipelines.CreatePipeline, _ *deployplan.Changes) (*pipelines.GetPipelineResponse, error) {
-=======
-func (r *ResourcePipeline) DoUpdate(ctx context.Context, id string, config *pipelines.CreatePipeline, _ *Changes) (*pipelines.GetPipelineResponse, error) {
->>>>>>> 33fadff0
+func (r *ResourcePipeline) DoUpdate(ctx context.Context, id string, config *pipelines.CreatePipeline, _ *deployplan.Changes) (*pipelines.GetPipelineResponse, error) {
 	request := pipelines.EditPipeline{
 		AllowDuplicateNames:  config.AllowDuplicateNames,
 		BudgetPolicyId:       config.BudgetPolicyId,
