--- conflicted
+++ resolved
@@ -7,7 +7,6 @@
 )
 
 var SupportedResources = map[string]any{
-<<<<<<< HEAD
 	"jobs":                    (*ResourceJob)(nil),
 	"pipelines":               (*ResourcePipeline)(nil),
 	"experiments":             (*ResourceExperiment)(nil),
@@ -22,24 +21,8 @@
 	"alerts":                  (*ResourceAlert)(nil),
 	"clusters":                (*ResourceCluster)(nil),
 	"registered_models":       (*ResourceRegisteredModel)(nil),
+	"dashboards":              (*ResourceDashboard)(nil),
 	"model_serving_endpoints": (*ResourceModelServingEndpoint)(nil),
-=======
-	"jobs":                   (*ResourceJob)(nil),
-	"pipelines":              (*ResourcePipeline)(nil),
-	"experiments":            (*ResourceExperiment)(nil),
-	"schemas":                (*ResourceSchema)(nil),
-	"volumes":                (*ResourceVolume)(nil),
-	"models":                 (*ResourceMlflowModel)(nil),
-	"apps":                   (*ResourceApp)(nil),
-	"sql_warehouses":         (*ResourceSqlWarehouse)(nil),
-	"database_instances":     (*ResourceDatabaseInstance)(nil),
-	"database_catalogs":      (*ResourceDatabaseCatalog)(nil),
-	"synced_database_tables": (*ResourceSyncedDatabaseTable)(nil),
-	"alerts":                 (*ResourceAlert)(nil),
-	"clusters":               (*ResourceCluster)(nil),
-	"registered_models":      (*ResourceRegisteredModel)(nil),
-	"dashboards":             (*ResourceDashboard)(nil),
->>>>>>> a62cd2f1
 
 	// Permissions
 	"jobs.permissions":                    (*ResourcePermissions)(nil),
