package dresources

import (
	"fmt"

	"github.com/databricks/databricks-sdk-go"
)

var SupportedResources = map[string]any{
	"jobs":                   (*ResourceJob)(nil),
	"pipelines":              (*ResourcePipeline)(nil),
	"experiments":            (*ResourceExperiment)(nil),
	"schemas":                (*ResourceSchema)(nil),
	"volumes":                (*ResourceVolume)(nil),
	"models":                 (*ResourceMlflowModel)(nil),
	"apps":                   (*ResourceApp)(nil),
	"sql_warehouses":         (*ResourceSqlWarehouse)(nil),
	"database_instances":     (*ResourceDatabaseInstance)(nil),
	"database_catalogs":      (*ResourceDatabaseCatalog)(nil),
	"synced_database_tables": (*ResourceSyncedDatabaseTable)(nil),
	"alerts":                 (*ResourceAlert)(nil),
	"clusters":               (*ResourceCluster)(nil),
	"registered_models":      (*ResourceRegisteredModel)(nil),
<<<<<<< HEAD
	"dashboards":             (*ResourceDashboard)(nil),
=======

	// Permissions
	"jobs.permissions":               (*ResourcePermissions)(nil),
	"pipelines.permissions":          (*ResourcePermissions)(nil),
	"apps.permissions":               (*ResourcePermissions)(nil),
	"clusters.permissions":           (*ResourcePermissions)(nil),
	"database_instances.permissions": (*ResourcePermissions)(nil),
	"experiments.permissions":        (*ResourcePermissions)(nil),
	"models.permissions":             (*ResourcePermissions)(nil),
	"sql_warehouses.permissions":     (*ResourcePermissions)(nil),
>>>>>>> 39f97a5b
}

func InitAll(client *databricks.WorkspaceClient) (map[string]*Adapter, error) {
	result := make(map[string]*Adapter)
	for group, resource := range SupportedResources {
		adapter, err := NewAdapter(resource, client)
		if err != nil {
			return nil, fmt.Errorf("%s: %w", group, err)
		}
		result[group] = adapter
	}
	return result, nil
}<|MERGE_RESOLUTION|>--- conflicted
+++ resolved
@@ -21,9 +21,7 @@
 	"alerts":                 (*ResourceAlert)(nil),
 	"clusters":               (*ResourceCluster)(nil),
 	"registered_models":      (*ResourceRegisteredModel)(nil),
-<<<<<<< HEAD
 	"dashboards":             (*ResourceDashboard)(nil),
-=======
 
 	// Permissions
 	"jobs.permissions":               (*ResourcePermissions)(nil),
@@ -34,7 +32,6 @@
 	"experiments.permissions":        (*ResourcePermissions)(nil),
 	"models.permissions":             (*ResourcePermissions)(nil),
 	"sql_warehouses.permissions":     (*ResourcePermissions)(nil),
->>>>>>> 39f97a5b
 }
 
 func InitAll(client *databricks.WorkspaceClient) (map[string]*Adapter, error) {
