package dresources

import (
	"fmt"

	"github.com/databricks/databricks-sdk-go"
)

var SupportedResources = map[string]any{
	"jobs":                   (*ResourceJob)(nil),
	"pipelines":              (*ResourcePipeline)(nil),
	"experiments":            (*ResourceExperiment)(nil),
	"schemas":                (*ResourceSchema)(nil),
	"volumes":                (*ResourceVolume)(nil),
	"models":                 (*ResourceMlflowModel)(nil),
	"apps":                   (*ResourceApp)(nil),
	"sql_warehouses":         (*ResourceSqlWarehouse)(nil),
	"database_instances":     (*ResourceDatabaseInstance)(nil),
	"database_catalogs":      (*ResourceDatabaseCatalog)(nil),
	"synced_database_tables": (*ResourceSyncedDatabaseTable)(nil),
	"alerts":                 (*ResourceAlert)(nil),
	"clusters":               (*ResourceCluster)(nil),
	"registered_models":      (*ResourceRegisteredModel)(nil),
	"secret_scopes":          (*ResourceSecretScope)(nil),
	"dashboards":             (*ResourceDashboard)(nil),

	// Permissions
	"jobs.permissions":               (*ResourcePermissions)(nil),
	"pipelines.permissions":          (*ResourcePermissions)(nil),
	"apps.permissions":               (*ResourcePermissions)(nil),
	"clusters.permissions":           (*ResourcePermissions)(nil),
	"database_instances.permissions": (*ResourcePermissions)(nil),
	"experiments.permissions":        (*ResourcePermissions)(nil),
	"models.permissions":             (*ResourcePermissions)(nil),
	"sql_warehouses.permissions":     (*ResourcePermissions)(nil),
<<<<<<< HEAD
	"secret_scopes.permissions":      (*ResourceSecretScopeAcls)(nil),
=======

	// Grants
	"schemas.grants":           (*ResourceGrants)(nil),
	"volumes.grants":           (*ResourceGrants)(nil),
	"registered_models.grants": (*ResourceGrants)(nil),
>>>>>>> 1a8df6ce
}

func InitAll(client *databricks.WorkspaceClient) (map[string]*Adapter, error) {
	result := make(map[string]*Adapter)
	for group, resource := range SupportedResources {
		adapter, err := NewAdapter(resource, client)
		if err != nil {
			return nil, fmt.Errorf("%s: %w", group, err)
		}
		result[group] = adapter
	}
	return result, nil
}<|MERGE_RESOLUTION|>--- conflicted
+++ resolved
@@ -33,15 +33,12 @@
 	"experiments.permissions":        (*ResourcePermissions)(nil),
 	"models.permissions":             (*ResourcePermissions)(nil),
 	"sql_warehouses.permissions":     (*ResourcePermissions)(nil),
-<<<<<<< HEAD
 	"secret_scopes.permissions":      (*ResourceSecretScopeAcls)(nil),
-=======
 
 	// Grants
 	"schemas.grants":           (*ResourceGrants)(nil),
 	"volumes.grants":           (*ResourceGrants)(nil),
 	"registered_models.grants": (*ResourceGrants)(nil),
->>>>>>> 1a8df6ce
 }
 
 func InitAll(client *databricks.WorkspaceClient) (map[string]*Adapter, error) {
