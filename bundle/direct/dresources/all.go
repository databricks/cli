package dresources

import (
	"fmt"

	"github.com/databricks/databricks-sdk-go"
)

var SupportedResources = map[string]any{
	"jobs":                   (*ResourceJob)(nil),
	"pipelines":              (*ResourcePipeline)(nil),
	"experiments":            (*ResourceExperiment)(nil),
	"schemas":                (*ResourceSchema)(nil),
	"volumes":                (*ResourceVolume)(nil),
	"models":                 (*ResourceMlflowModel)(nil),
	"apps":                   (*ResourceApp)(nil),
	"sql_warehouses":         (*ResourceSqlWarehouse)(nil),
	"database_instances":     (*ResourceDatabaseInstance)(nil),
	"database_catalogs":      (*ResourceDatabaseCatalog)(nil),
	"synced_database_tables": (*ResourceSyncedDatabaseTable)(nil),
	"alerts":                 (*ResourceAlert)(nil),
<<<<<<< HEAD
	"clusters":               (*ResourceCluster)(nil),
=======
	"registered_models":      (*ResourceRegisteredModel)(nil),
>>>>>>> c3a27546
}

func InitAll(client *databricks.WorkspaceClient) (map[string]*Adapter, error) {
	result := make(map[string]*Adapter)
	for group, resource := range SupportedResources {
		adapter, err := NewAdapter(resource, client)
		if err != nil {
			return nil, fmt.Errorf("%s: %w", group, err)
		}
		result[group] = adapter
	}
	return result, nil
}<|MERGE_RESOLUTION|>--- conflicted
+++ resolved
@@ -19,11 +19,8 @@
 	"database_catalogs":      (*ResourceDatabaseCatalog)(nil),
 	"synced_database_tables": (*ResourceSyncedDatabaseTable)(nil),
 	"alerts":                 (*ResourceAlert)(nil),
-<<<<<<< HEAD
 	"clusters":               (*ResourceCluster)(nil),
-=======
 	"registered_models":      (*ResourceRegisteredModel)(nil),
->>>>>>> c3a27546
 }
 
 func InitAll(client *databricks.WorkspaceClient) (map[string]*Adapter, error) {
