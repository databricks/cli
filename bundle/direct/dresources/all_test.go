package dresources

import (
	"context"
	"encoding/json"
	"math"
	"reflect"
	"strconv"
	"strings"
	"testing"

	"github.com/databricks/cli/bundle/config/resources"
	"github.com/databricks/cli/bundle/deployplan"
	"github.com/databricks/cli/libs/structs/structaccess"
	"github.com/databricks/cli/libs/structs/structdiff"
	"github.com/databricks/cli/libs/structs/structpath"
	"github.com/databricks/cli/libs/structs/structwalk"
	"github.com/databricks/cli/libs/testserver"
	"github.com/databricks/databricks-sdk-go"
	"github.com/databricks/databricks-sdk-go/service/apps"
	"github.com/databricks/databricks-sdk-go/service/catalog"
	"github.com/databricks/databricks-sdk-go/service/dashboards"
	"github.com/databricks/databricks-sdk-go/service/database"
	"github.com/databricks/databricks-sdk-go/service/iam"
	"github.com/databricks/databricks-sdk-go/service/jobs"
	"github.com/databricks/databricks-sdk-go/service/ml"
	"github.com/databricks/databricks-sdk-go/service/pipelines"
	"github.com/databricks/databricks-sdk-go/service/serving"
	"github.com/databricks/databricks-sdk-go/service/workspace"
	"github.com/stretchr/testify/assert"
	"github.com/stretchr/testify/require"
)

var testConfig map[string]any = map[string]any{
	"apps": &resources.App{
		App: apps.App{
			Name: "myapp",
		},
	},

	"schemas": &resources.Schema{
		CreateSchema: catalog.CreateSchema{
			CatalogName: "main",
			Name:        "myschema",
		},
	},

	"volumes": &resources.Volume{
		CreateVolumeRequestContent: catalog.CreateVolumeRequestContent{
			CatalogName: "main",
			SchemaName:  "myschema",
			Name:        "myvolume",
		},
	},

	"database_instances": &resources.DatabaseInstance{
		DatabaseInstance: database.DatabaseInstance{
			Name: "mydbinstance",
		},
	},

	"synced_database_tables": &resources.SyncedDatabaseTable{
		SyncedDatabaseTable: database.SyncedDatabaseTable{
			Name: "main.myschema.my_synced_table",
		},
	},

	"registered_models": &resources.RegisteredModel{
		CreateRegisteredModelRequest: catalog.CreateRegisteredModelRequest{
			Name:            "my_registered_model",
			Comment:         "Test registered model",
			CatalogName:     "main",
			SchemaName:      "default",
			StorageLocation: "s3://my-bucket/my-path",
		},
	},

	"experiments": &resources.MlflowExperiment{
		CreateExperiment: ml.CreateExperiment{
			Name: "my-experiment",
			Tags: []ml.ExperimentTag{
				{
					Key:   "my-tag",
					Value: "my-value",
				},
			},
			ArtifactLocation: "s3://my-bucket/my-experiment",
		},
	},

	"models": &resources.MlflowModel{
		CreateModelRequest: ml.CreateModelRequest{
			Name:        "my_mlflow_model",
			Description: "my_mlflow_model_description",
			Tags: []ml.ModelTag{
				{
					Key:   "k1",
					Value: "v1",
				},
			},
		},
	},

	"secret_scopes": &resources.SecretScope{
		Name:        "my_secret_scope",
		BackendType: workspace.ScopeBackendTypeAzureKeyvault,
		Permissions: []resources.SecretScopePermission{
			{
				Level:    resources.SecretScopePermissionLevelManage,
				UserName: "user@example.com",
			},
		},
		KeyvaultMetadata: &workspace.AzureKeyVaultSecretScopeMetadata{
			DnsName:    "https://my-keyvault.vault.azure.net/",
			ResourceId: "my-keyvault-resource-id",
		},
	},

	"model_serving_endpoints": &resources.ModelServingEndpoint{
		CreateServingEndpoint: serving.CreateServingEndpoint{
			Name: "my-endpoint",
			Config: &serving.EndpointCoreConfigInput{
				Name: "my-endpoint",
				AutoCaptureConfig: &serving.AutoCaptureConfigInput{
					CatalogName:     "main",
					SchemaName:      "myschema",
					TableNamePrefix: "my_table",
					Enabled:         true,
					ForceSendFields: nil,
				},
				ServedModels: nil,
				ServedEntities: []serving.ServedEntityInput{
					{
						EntityName:                "entity-name",
						EntityVersion:             "1",
						WorkloadSize:              "Small",
						ScaleToZeroEnabled:        true,
						WorkloadType:              serving.ServingModelWorkloadTypeCpu,
						EnvironmentVars:           map[string]string{"key": "value"},
						InstanceProfileArn:        "arn:aws:iam::123456789012:instance-profile/my-instance-profile",
						MaxProvisionedConcurrency: 10,
						MaxProvisionedThroughput:  100,
						MinProvisionedConcurrency: 1,
						MinProvisionedThroughput:  10,
						Name:                      "entity-name",
						ProvisionedModelUnits:     100,
						ExternalModel:             nil,
						ForceSendFields:           nil,
					},
				},
				TrafficConfig: &serving.TrafficConfig{
					Routes: []serving.Route{
						{
							ServedModelName:   "model-name-1",
							TrafficPercentage: 100,
						},
					},
				},
			},
		},
	},
}

type prepareWorkspace func(client *databricks.WorkspaceClient) (any, error)

// some resource require other resources to exist
var testDeps = map[string]prepareWorkspace{
	"database_catalogs": func(client *databricks.WorkspaceClient) (any, error) {
		_, err := client.Database.CreateDatabaseInstance(context.Background(), database.CreateDatabaseInstanceRequest{
			DatabaseInstance: database.DatabaseInstance{
				Name: "mydbinstance1",
			},
		})

		return &resources.DatabaseCatalog{
			DatabaseCatalog: database.DatabaseCatalog{
				Name:                 "mydbcatalog",
				DatabaseInstanceName: "mydbinstance1",
			},
		}, err
	},

	"jobs.permissions": func(client *databricks.WorkspaceClient) (any, error) {
		resp, err := client.Jobs.Create(context.Background(), jobs.CreateJob{
			Name: "job-permissions",
			Tasks: []jobs.Task{
				{
					TaskKey: "t",
					NotebookTask: &jobs.NotebookTask{
						NotebookPath: "/Workspace/Users/user@example.com/notebook",
					},
				},
			},
		})
		if err != nil {
			return nil, err
		}

		return &PermissionsState{
			ObjectID: "/jobs/" + strconv.FormatInt(resp.JobId, 10),
			Permissions: []iam.AccessControlRequest{{
				PermissionLevel: "IS_OWNER",
				UserName:        "user@example.com",
			}},
		}, nil
	},

	"pipelines.permissions": func(client *databricks.WorkspaceClient) (any, error) {
		resp, err := client.Pipelines.Create(context.Background(), pipelines.CreatePipeline{
			Name: "pipeline-permissions",
		})
		if err != nil {
			return nil, err
		}

		return &PermissionsState{
			ObjectID: "/pipelines/" + resp.PipelineId,
			Permissions: []iam.AccessControlRequest{{
				PermissionLevel: "CAN_MANAGE",
				UserName:        "user@example.com",
			}},
		}, nil
	},

	"models.permissions": func(client *databricks.WorkspaceClient) (any, error) {
		resp, err := client.ModelRegistry.CreateModel(context.Background(), ml.CreateModelRequest{
			Name:        "model-permissions",
			Description: "model for permissions testing",
		})
		if err != nil {
			return nil, err
		}

		return &PermissionsState{
			ObjectID: "/registered-models/" + resp.RegisteredModel.Name,
			Permissions: []iam.AccessControlRequest{{
				PermissionLevel: "CAN_MANAGE",
				UserName:        "user@example.com",
			}},
		}, nil
	},

	"experiments.permissions": func(client *databricks.WorkspaceClient) (any, error) {
		resp, err := client.Experiments.CreateExperiment(context.Background(), ml.CreateExperiment{
			Name: "experiment-permissions",
		})
		if err != nil {
			return nil, err
		}

		return &PermissionsState{
			ObjectID: "/experiments/" + resp.ExperimentId,
			Permissions: []iam.AccessControlRequest{{
				PermissionLevel: "CAN_MANAGE",
				UserName:        "user@example.com",
			}},
		}, nil
	},

	"clusters.permissions": func(client *databricks.WorkspaceClient) (any, error) {
		return &PermissionsState{
			ObjectID: "/clusters/cluster-permissions",
			Permissions: []iam.AccessControlRequest{{
				PermissionLevel: "CAN_MANAGE",
				UserName:        "user@example.com",
			}},
		}, nil
	},

	"apps.permissions": func(client *databricks.WorkspaceClient) (any, error) {
		waiter, err := client.Apps.Create(context.Background(), apps.CreateAppRequest{
			App: apps.App{
				Name: "app-permissions",
			},
		})
		if err != nil {
			return nil, err
		}

		return &PermissionsState{
			ObjectID: "/apps/" + waiter.Response.Name,
			Permissions: []iam.AccessControlRequest{{
				PermissionLevel: "CAN_MANAGE",
				UserName:        "user@example.com",
			}},
		}, nil
	},

	"sql_warehouses.permissions": func(client *databricks.WorkspaceClient) (any, error) {
		return &PermissionsState{
			ObjectID: "/sql/warehouses/warehouse-permissions",
			Permissions: []iam.AccessControlRequest{{
				PermissionLevel: "CAN_MANAGE",
				UserName:        "user@example.com",
			}},
		}, nil
	},

	"database_instances.permissions": func(client *databricks.WorkspaceClient) (any, error) {
		waiter, err := client.Database.CreateDatabaseInstance(context.Background(), database.CreateDatabaseInstanceRequest{
			DatabaseInstance: database.DatabaseInstance{
				Name: "dbinstance-permissions",
			},
		})
		if err != nil {
			return nil, err
		}

		return &PermissionsState{
			ObjectID: "/database-instances/" + waiter.Response.Name,
			Permissions: []iam.AccessControlRequest{{
				PermissionLevel: "CAN_MANAGE",
				UserName:        "user@example.com",
			}},
		}, nil
	},

	"dashboards.permissions": func(client *databricks.WorkspaceClient) (any, error) {
		ctx := context.Background()
		parentPath := "/Workspace/Users/user@example.com"

		// Create parent directory if it doesn't exist
		err := client.Workspace.MkdirsByPath(ctx, parentPath)
		if err != nil {
			return nil, err
		}

		resp, err := client.Lakeview.Create(ctx, dashboards.CreateDashboardRequest{
			Dashboard: dashboards.Dashboard{
				DisplayName:         "dashboard-permissions",
				ParentPath:          parentPath,
				SerializedDashboard: `{"pages":[{"name":"page1","displayName":"Page 1"}]}`,
			},
		})
		if err != nil {
			return nil, err
		}

		return &PermissionsState{
			ObjectID: "/dashboards/" + resp.DashboardId,
			Permissions: []iam.AccessControlRequest{{
				PermissionLevel: "CAN_MANAGE",
				UserName:        "user@example.com",
			}},
		}, nil
	},

	"model_serving_endpoints.permissions": func(client *databricks.WorkspaceClient) (any, error) {
		waiter, err := client.ServingEndpoints.Create(context.Background(), serving.CreateServingEndpoint{
			Name: "endpoint-permissions",
			Config: &serving.EndpointCoreConfigInput{
				ServedModels: []serving.ServedModelInput{
					{
						ModelName:          "model-name",
						ModelVersion:       "1",
						WorkloadSize:       "Small",
						ScaleToZeroEnabled: true,
					},
				},
			},
		})
		if err != nil {
			return nil, err
		}

		return &PermissionsState{
			ObjectID: "/serving-endpoints/" + waiter.Response.Name,
			Permissions: []iam.AccessControlRequest{{
				PermissionLevel: "CAN_MANAGE",
				UserName:        "user@example.com",
			}},
		}, nil
	},

	"schemas.grants": func(client *databricks.WorkspaceClient) (any, error) {
		return &GrantsState{
			SecurableType: "schema",
			FullName:      "main.myschema",
			Grants: []GrantAssignment{{
				Privileges: []catalog.Privilege{catalog.PrivilegeCreateView},
				Principal:  "user@example.com",
			}},
		}, nil
	},

	"volumes.grants": func(client *databricks.WorkspaceClient) (any, error) {
		return &GrantsState{
			SecurableType: "volume",
			FullName:      "main.myschema.myvolume",
			Grants: []GrantAssignment{{
				Privileges: []catalog.Privilege{catalog.PrivilegeCreateView},
				Principal:  "user@example.com",
			}},
		}, nil
	},

	"registered_models.grants": func(client *databricks.WorkspaceClient) (any, error) {
		return &GrantsState{
			SecurableType: "registered-model",
			FullName:      "modelid",
			Grants: []GrantAssignment{{
				Privileges: []catalog.Privilege{catalog.PrivilegeCreateView},
				Principal:  "user@example.com",
			}},
		}, nil
	},

	"secret_scopes.permissions": func(client *databricks.WorkspaceClient) (any, error) {
		err := client.Secrets.CreateScope(context.Background(), workspace.CreateScope{
			Scope:            "permissions_test_scope",
			ScopeBackendType: workspace.ScopeBackendTypeAzureKeyvault,
			BackendAzureKeyvault: &workspace.AzureKeyVaultSecretScopeMetadata{
				DnsName:    "https://my-keyvault.vault.azure.net/",
				ResourceId: "my-keyvault-resource-id",
			},
		})
		if err != nil {
			return nil, err
		}

		return &SecretScopeAclsState{
			ScopeName: "permissions_test_scope",
			Acls: []workspace.AclItem{
				{
					Principal:  "user@example.com",
					Permission: workspace.AclPermissionManage,
				},
			},
		}, nil
	},
}

func TestAll(t *testing.T) {
	_, client := setupTestServerClient(t)

	for group, resource := range SupportedResources {
		t.Run(group, func(t *testing.T) {
			adapter, err := NewAdapter(resource, client)
			require.NoError(t, err)
			require.NotNil(t, adapter)

			testCRUD(t, group, adapter, client)
		})
	}

	m, err := InitAll(client)
	require.NoError(t, err)
	require.Len(t, m, len(SupportedResources))
}

func testCRUD(t *testing.T, group string, adapter *Adapter, client *databricks.WorkspaceClient) {
	var inputConfig any
	var err error

	prepDeps, hasDeps := testDeps[group]
	if hasDeps {
		inputConfig, err = prepDeps(client)
		require.NoError(t, err)
	} else {
		var ok bool
		inputConfig, ok = testConfig[group]

		if ok {
			// For permissions, PrepareState accepts any, so skip strict type check
			if adapter.InputConfigType().String() != "interface {}" {
				require.Equal(t, adapter.InputConfigType().String(), reflect.TypeOf(inputConfig).String())
			}
		} else {
			inputConfig = reflect.New(adapter.InputConfigType().Elem()).Interface()
		}
	}

	newState, err := adapter.PrepareState(inputConfig)
	require.NoError(t, err, "PrepareState failed")

	ctx := context.Background()

	// initial DoRead() cannot find the resource
	remote, err := adapter.DoRead(ctx, "1234")
	require.Nil(t, remote)
	require.Error(t, err)
	// TODO: if errors.Is(err, databricks.ErrResourceDoesNotExist) {... }

	createdID, remoteStateFromCreate, err := adapter.DoCreate(ctx, newState)
	require.NoError(t, err, "DoCreate failed state=%v", newState)
	require.NotEmpty(t, createdID, "ID returned from DoCreate was empty")

	remote, err = adapter.DoRead(ctx, createdID)
	require.NoError(t, err)
	require.NotNil(t, remote)

	remappedState, err := adapter.RemapState(remote)
	require.NoError(t, err)
	require.NotNil(t, remappedState)

	if remoteStateFromCreate != nil {
		remappedRemoteStateFromCreate, err := adapter.RemapState(remoteStateFromCreate)
		require.NoError(t, err)
		require.Equal(t, remappedState, remappedRemoteStateFromCreate)
	}

	remoteStateFromWaitCreate, err := adapter.WaitAfterCreate(ctx, newState)
	require.NoError(t, err)
	if remoteStateFromWaitCreate != nil {
		require.Equal(t, remote, remoteStateFromWaitCreate)
	}

<<<<<<< HEAD
	if adapter.HasDoUpdate() {
		remoteStateFromUpdate, err := adapter.DoUpdate(ctx, createdID, newState, nil)
		require.NoError(t, err, "DoUpdate failed")
		if remoteStateFromUpdate != nil {
			remappedStateFromUpdate, err := adapter.RemapState(remoteStateFromUpdate)
			require.NoError(t, err)
			changes, err := structdiff.GetStructDiff(remappedState, remappedStateFromUpdate)
			require.NoError(t, err)
			// Filter out timestamp fields that are expected to differ in value
			var relevantChanges []structdiff.Change
			for _, change := range changes {
				fieldName := change.Path.String()
				if fieldName != "updated_at" {
					relevantChanges = append(relevantChanges, change)
				}
=======
	remoteStateFromUpdate, err := adapter.DoUpdate(ctx, createdID, newState, nil)
	require.NoError(t, err, "DoUpdate failed")
	if remoteStateFromUpdate != nil {
		remappedStateFromUpdate, err := adapter.RemapState(remoteStateFromUpdate)
		require.NoError(t, err)
		changes, err := structdiff.GetStructDiff(remappedState, remappedStateFromUpdate, nil)
		require.NoError(t, err)
		// Filter out timestamp fields that are expected to differ in value
		var relevantChanges []structdiff.Change
		for _, change := range changes {
			fieldName := change.Path.String()
			if fieldName != "updated_at" {
				relevantChanges = append(relevantChanges, change)
>>>>>>> 0bc7fe3b
			}
			require.Empty(t, relevantChanges, "unexpected differences found: %v", relevantChanges)
		}

		remoteStateFromWaitUpdate, err := adapter.WaitAfterUpdate(ctx, newState)
		require.NoError(t, err)
		if remoteStateFromWaitUpdate != nil {
			remappedStateFromWaitUpdate, err := adapter.RemapState(remoteStateFromWaitUpdate)
			require.NoError(t, err)
			require.Equal(t, remappedState, remappedStateFromWaitUpdate)
		}
	}

	require.NoError(t, structwalk.Walk(newState, func(path *structpath.PathNode, val any, field *reflect.StructField) {
		remoteValue, err := structaccess.Get(remappedState, path)
		if err != nil {
			t.Errorf("Failed to read %s from remapped remote state %#v", path.String(), remappedState)
		}
		if val == nil {
			// t.Logf("Ignoring %s nil, remoteValue=%#v", path.String(), remoteValue)
			return
		}
		v := reflect.ValueOf(val)
		if v.IsZero() {
			// t.Logf("Ignoring %s zero (%#v), remoteValue=%#v", path.String(), val, remoteValue)
			// testserver can set field to backend-generated value
			return
		}
		// t.Logf("Testing %s v=%#v, remoteValue=%#v", path.String(), val, remoteValue)
		// We expect fields set explicitly to be preserved by testserver, which is true for all resources as of today.
		// If not true for your resource, add exception here:
		assert.Equal(t, val, remoteValue, "path=%q\nnewState=%s\nremappedState=%s", path.String(), jsonDump(newState), jsonDump(remappedState))
	}))

	err = adapter.DoDelete(ctx, createdID)
	require.NoError(t, err)

	path, err := structpath.Parse("name")
	require.NoError(t, err)

	_, err = adapter.ClassifyChange(structdiff.Change{
		Path: path,
		Old:  nil,
		New:  "mynewname",
	}, remote, true)
	require.NoError(t, err)

	_, err = adapter.ClassifyChange(structdiff.Change{
		Path: path,
		Old:  nil,
		New:  "mynewname",
	}, remote, false)
	require.NoError(t, err)

	deleteIsNoop := strings.HasSuffix(group, "permissions") || strings.HasSuffix(group, "grants")

	remoteAfterDelete, err := adapter.DoRead(ctx, createdID)
	if deleteIsNoop {
		require.NoError(t, err)
	} else {
		require.Error(t, err)
		require.Nil(t, remoteAfterDelete)
	}
}

// validateFields uses structwalk to generate all valid field paths and checks membership.
func validateFields(t *testing.T, configType reflect.Type, fields map[string]deployplan.ActionType) {
	validPaths := make(map[string]struct{})

	err := structwalk.WalkType(configType, func(path *structpath.PathNode, typ reflect.Type, field *reflect.StructField) bool {
		validPaths[path.String()] = struct{}{}
		return true // continue walking
	})
	require.NoError(t, err)

	for fieldPath := range fields {
		if _, exists := validPaths[fieldPath]; !exists {
			t.Errorf("invalid field '%s' for %s", fieldPath, configType)
		}
	}
}

// TestFieldTriggers validates that all trigger keys
// exist in the corresponding ConfigType for each resource.
func TestFieldTriggers(t *testing.T) {
	for resourceName, resource := range SupportedResources {
		adapter, err := NewAdapter(resource, nil)
		require.NoError(t, err)

		t.Run(resourceName+"_local", func(t *testing.T) {
			validateFields(t, adapter.StateType(), adapter.fieldTriggersLocal)
		})
		t.Run(resourceName+"_remote", func(t *testing.T) {
			validateFields(t, adapter.StateType(), adapter.fieldTriggersRemote)
		})
	}
}

// TestFieldTriggersNoUpdateWhenNotImplemented validates that resources without
// DoUpdate implementation don't produce update actions in their FieldTriggers.
func TestFieldTriggersNoUpdateWhenNotImplemented(t *testing.T) {
	for resourceName, resource := range SupportedResources {
		adapter, err := NewAdapter(resource, nil)
		require.NoError(t, err)

		if adapter.HasDoUpdate() {
			continue
		}

		t.Run(resourceName+"_local", func(t *testing.T) {
			for field, action := range adapter.fieldTriggersLocal {
				assert.NotEqual(t, deployplan.ActionTypeUpdate, action,
					"resource %s does not implement DoUpdate but field %s triggers update action", resourceName, field)
			}
		})

		t.Run(resourceName+"_remote", func(t *testing.T) {
			for field, action := range adapter.fieldTriggersRemote {
				assert.NotEqual(t, deployplan.ActionTypeUpdate, action,
					"resource %s does not implement DoUpdate but field %s triggers update action", resourceName, field)
			}
		})
	}
}

func setupTestServerClient(t *testing.T) (*testserver.Server, *databricks.WorkspaceClient) {
	server := testserver.New(t)
	testserver.AddDefaultHandlers(server)
	client, err := databricks.NewWorkspaceClient(&databricks.Config{
		Host:               server.URL,
		Token:              "testtoken",
		RateLimitPerSecond: math.MaxInt,
	})
	require.NoError(t, err)
	return server, client
}

func jsonDump(obj any) string {
	bytes, err := json.MarshalIndent(obj, "", "  ")
	if err != nil {
		return err.Error()
	}
	return string(bytes)
}<|MERGE_RESOLUTION|>--- conflicted
+++ resolved
@@ -505,14 +505,13 @@
 		require.Equal(t, remote, remoteStateFromWaitCreate)
 	}
 
-<<<<<<< HEAD
 	if adapter.HasDoUpdate() {
 		remoteStateFromUpdate, err := adapter.DoUpdate(ctx, createdID, newState, nil)
 		require.NoError(t, err, "DoUpdate failed")
 		if remoteStateFromUpdate != nil {
 			remappedStateFromUpdate, err := adapter.RemapState(remoteStateFromUpdate)
 			require.NoError(t, err)
-			changes, err := structdiff.GetStructDiff(remappedState, remappedStateFromUpdate)
+			changes, err := structdiff.GetStructDiff(remappedState, remappedStateFromUpdate, nil)
 			require.NoError(t, err)
 			// Filter out timestamp fields that are expected to differ in value
 			var relevantChanges []structdiff.Change
@@ -521,21 +520,6 @@
 				if fieldName != "updated_at" {
 					relevantChanges = append(relevantChanges, change)
 				}
-=======
-	remoteStateFromUpdate, err := adapter.DoUpdate(ctx, createdID, newState, nil)
-	require.NoError(t, err, "DoUpdate failed")
-	if remoteStateFromUpdate != nil {
-		remappedStateFromUpdate, err := adapter.RemapState(remoteStateFromUpdate)
-		require.NoError(t, err)
-		changes, err := structdiff.GetStructDiff(remappedState, remappedStateFromUpdate, nil)
-		require.NoError(t, err)
-		// Filter out timestamp fields that are expected to differ in value
-		var relevantChanges []structdiff.Change
-		for _, change := range changes {
-			fieldName := change.Path.String()
-			if fieldName != "updated_at" {
-				relevantChanges = append(relevantChanges, change)
->>>>>>> 0bc7fe3b
 			}
 			require.Empty(t, relevantChanges, "unexpected differences found: %v", relevantChanges)
 		}
