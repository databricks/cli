--- conflicted
+++ resolved
@@ -299,7 +299,6 @@
 		}, nil
 	},
 
-<<<<<<< HEAD
 	"dashboards.permissions": func(client *databricks.WorkspaceClient) (any, error) {
 		ctx := context.Background()
 		parentPath := "/Workspace/Users/user@example.com"
@@ -315,7 +314,21 @@
 				DisplayName:         "dashboard-permissions",
 				ParentPath:          parentPath,
 				SerializedDashboard: `{"pages":[{"name":"page1","displayName":"Page 1"}]}`,
-=======
+			},
+		})
+		if err != nil {
+			return nil, err
+		}
+
+		return &PermissionsState{
+			ObjectID: "/dashboards/" + resp.DashboardId,
+			Permissions: []iam.AccessControlRequest{{
+				PermissionLevel: "CAN_MANAGE",
+				UserName:        "user@example.com",
+			}},
+		}, nil
+	},
+
 	"model_serving_endpoints.permissions": func(client *databricks.WorkspaceClient) (any, error) {
 		waiter, err := client.ServingEndpoints.Create(context.Background(), serving.CreateServingEndpoint{
 			Name: "endpoint-permissions",
@@ -328,27 +341,20 @@
 						ScaleToZeroEnabled: true,
 					},
 				},
->>>>>>> 5292698d
-			},
-		})
-		if err != nil {
-			return nil, err
-		}
-
-		return &PermissionsState{
-<<<<<<< HEAD
-			ObjectID: "/dashboards/" + resp.DashboardId,
-=======
+			},
+		})
+		if err != nil {
+			return nil, err
+		}
+
+		return &PermissionsState{
 			ObjectID: "/serving-endpoints/" + waiter.Response.Name,
->>>>>>> 5292698d
-			Permissions: []iam.AccessControlRequest{{
-				PermissionLevel: "CAN_MANAGE",
-				UserName:        "user@example.com",
-			}},
-		}, nil
-	},
-<<<<<<< HEAD
-=======
+			Permissions: []iam.AccessControlRequest{{
+				PermissionLevel: "CAN_MANAGE",
+				UserName:        "user@example.com",
+			}},
+		}, nil
+	},
 
 	"schemas.grants": func(client *databricks.WorkspaceClient) (any, error) {
 		return &GrantsState{
@@ -382,7 +388,6 @@
 			}},
 		}, nil
 	},
->>>>>>> 5292698d
 }
 
 func TestAll(t *testing.T) {
