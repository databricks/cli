package dresources

import (
	"context"
	"encoding/json"
	"testing"

	"github.com/databricks/databricks-sdk-go/service/catalog"
	"github.com/stretchr/testify/assert"
	"github.com/stretchr/testify/require"
)

func TestResourceSchema_DoUpdateWithChanges_WithUnsupportedForceSendFields(t *testing.T) {
	_, client := setupTestServerClient(t)

	adapter := (*ResourceSchema)(nil).New(client)
	ctx := context.Background()

	config := &catalog.CreateSchema{
		CatalogName:     "main",
		Name:            "test_schema",
		Comment:         "original comment",
		Properties:      map[string]string{"key": "value"},
		StorageRoot:     "",
		ForceSendFields: nil,
	}

	id, _, err := adapter.DoCreate(ctx, config)
	require.NoError(t, err)

	config.Comment = "updated comment"
	config.Properties = map[string]string{"key": "updated_value"}
	config.ForceSendFields = []string{
		"Comment",
		"Properties",
		"EnablePredictiveOptimization", // Unsupported - should be filtered out
		"NewName",                      // Unsupported - should be filtered out
		"Owner",                        // Unsupported - should be filtered out
	}

<<<<<<< HEAD
	_, err = adapter.DoUpdateWithChanges(ctx, id, config, nil)
=======
	_, err = adapter.DoUpdate(ctx, id, config, nil)
>>>>>>> 33fadff0
	require.NoError(t, err)

	result, err := adapter.DoRead(ctx, id)
	require.NoError(t, err)

	result.CreatedAt = 0
	result.UpdatedAt = 0

	resultJSON, err := json.Marshal(result)
	require.NoError(t, err)
	expected := `{
		"catalog_name": "main",
		"catalog_type": "MANAGED_CATALOG",
		"created_at": 0,
		"created_by": "tester@databricks.com",
		"comment": "updated comment",
		"properties": {"key": "updated_value"},
		"full_name": "main.test_schema",
		"name": "test_schema",
		"owner": "tester@databricks.com",
		"updated_at": 0,
		"updated_by": "tester@databricks.com"
	}`
	assert.JSONEq(t, expected, string(resultJSON))
}<|MERGE_RESOLUTION|>--- conflicted
+++ resolved
@@ -10,7 +10,7 @@
 	"github.com/stretchr/testify/require"
 )
 
-func TestResourceSchema_DoUpdateWithChanges_WithUnsupportedForceSendFields(t *testing.T) {
+func TestResourceSchema_DoUpdate_WithUnsupportedForceSendFields(t *testing.T) {
 	_, client := setupTestServerClient(t)
 
 	adapter := (*ResourceSchema)(nil).New(client)
@@ -38,11 +38,7 @@
 		"Owner",                        // Unsupported - should be filtered out
 	}
 
-<<<<<<< HEAD
-	_, err = adapter.DoUpdateWithChanges(ctx, id, config, nil)
-=======
 	_, err = adapter.DoUpdate(ctx, id, config, nil)
->>>>>>> 33fadff0
 	require.NoError(t, err)
 
 	result, err := adapter.DoRead(ctx, id)
