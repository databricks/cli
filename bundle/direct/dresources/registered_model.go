package dresources

import (
	"context"

	"github.com/databricks/cli/bundle/config/resources"
	"github.com/databricks/cli/bundle/deployplan"
	"github.com/databricks/databricks-sdk-go"
	"github.com/databricks/databricks-sdk-go/service/catalog"
)

type ResourceRegisteredModel struct {
	client *databricks.WorkspaceClient
}

func (*ResourceRegisteredModel) New(client *databricks.WorkspaceClient) *ResourceRegisteredModel {
	return &ResourceRegisteredModel{
		client: client,
	}
}

func (*ResourceRegisteredModel) PrepareState(input *resources.RegisteredModel) *catalog.CreateRegisteredModelRequest {
	return &input.CreateRegisteredModelRequest
}

func (*ResourceRegisteredModel) RemapState(model *catalog.RegisteredModelInfo) (*catalog.CreateRegisteredModelRequest, error) {
	return &catalog.CreateRegisteredModelRequest{
		CatalogName:     model.CatalogName,
		Comment:         model.Comment,
		Name:            model.Name,
		SchemaName:      model.SchemaName,
		StorageLocation: model.StorageLocation,
		ForceSendFields: filterFields[catalog.CreateRegisteredModelRequest](model.ForceSendFields),
<<<<<<< HEAD
	}, nil
=======

		Aliases:     model.Aliases,
		BrowseOnly:  model.BrowseOnly,
		CreatedAt:   model.CreatedAt,
		CreatedBy:   model.CreatedBy,
		FullName:    model.FullName,
		MetastoreId: model.MetastoreId,
		Owner:       model.Owner,
		UpdatedAt:   model.UpdatedAt,
		UpdatedBy:   model.UpdatedBy,
	}
>>>>>>> a0411d81
}

func (r *ResourceRegisteredModel) DoRefresh(ctx context.Context, id string) (*catalog.RegisteredModelInfo, error) {
	return r.client.RegisteredModels.Get(ctx, catalog.GetRegisteredModelRequest{
		FullName:        id,
		IncludeAliases:  false,
		IncludeBrowse:   false,
		ForceSendFields: nil,
	})
}

func (r *ResourceRegisteredModel) DoCreate(ctx context.Context, config *catalog.CreateRegisteredModelRequest) (string, *catalog.RegisteredModelInfo, error) {
	response, err := r.client.RegisteredModels.Create(ctx, *config)
	if err != nil {
		return "", nil, err
	}

	return response.FullName, response, nil
}

func (r *ResourceRegisteredModel) DoUpdate(ctx context.Context, id string, config *catalog.CreateRegisteredModelRequest) (*catalog.RegisteredModelInfo, error) {
	updateRequest := catalog.UpdateRegisteredModelRequest{
		FullName:        id,
		Comment:         config.Comment,
		ForceSendFields: filterFields[catalog.UpdateRegisteredModelRequest](config.ForceSendFields, "Owner", "NewName"),

		// Owner is not part of the configuration tree
		Owner: "",

		// Name updates are not supported yet without recreating. Can be added as a follow-up.
		// Note: TF also does not support changing name without a recreate so the current behavior matches TF.
		NewName: "",

		Aliases:         config.Aliases,
		BrowseOnly:      config.BrowseOnly,
		CreatedAt:       config.CreatedAt,
		CreatedBy:       config.CreatedBy,
		MetastoreId:     config.MetastoreId,
		UpdatedAt:       config.UpdatedAt,
		UpdatedBy:       config.UpdatedBy,
		SchemaName:      config.SchemaName,
		StorageLocation: config.StorageLocation,
		Name:            config.Name,
		CatalogName:     config.CatalogName,
	}

	response, err := r.client.RegisteredModels.Update(ctx, updateRequest)
	if err != nil {
		return nil, err
	}

	return response, nil
}

func (r *ResourceRegisteredModel) DoDelete(ctx context.Context, id string) error {
	return r.client.RegisteredModels.Delete(ctx, catalog.DeleteRegisteredModelRequest{
		FullName: id,
	})
}

func (*ResourceRegisteredModel) FieldTriggers(_ bool) map[string]deployplan.ActionType {
	return map[string]deployplan.ActionType{
		// The name can technically be updated without recreated. We recreate for now though
		// to match TF implementation.
		"name": deployplan.ActionTypeRecreate,

		"catalog_name":     deployplan.ActionTypeRecreate,
		"schema_name":      deployplan.ActionTypeRecreate,
		"storage_location": deployplan.ActionTypeRecreate,
	}
}<|MERGE_RESOLUTION|>--- conflicted
+++ resolved
@@ -30,22 +30,17 @@
 		Name:            model.Name,
 		SchemaName:      model.SchemaName,
 		StorageLocation: model.StorageLocation,
+		Aliases:         model.Aliases,
+		BrowseOnly:      model.BrowseOnly,
+		CreatedAt:       model.CreatedAt,
+		CreatedBy:       model.CreatedBy,
+		FullName:        model.FullName,
+		MetastoreId:     model.MetastoreId,
+		Owner:           model.Owner,
+		UpdatedAt:       model.UpdatedAt,
+		UpdatedBy:       model.UpdatedBy,
 		ForceSendFields: filterFields[catalog.CreateRegisteredModelRequest](model.ForceSendFields),
-<<<<<<< HEAD
 	}, nil
-=======
-
-		Aliases:     model.Aliases,
-		BrowseOnly:  model.BrowseOnly,
-		CreatedAt:   model.CreatedAt,
-		CreatedBy:   model.CreatedBy,
-		FullName:    model.FullName,
-		MetastoreId: model.MetastoreId,
-		Owner:       model.Owner,
-		UpdatedAt:   model.UpdatedAt,
-		UpdatedBy:   model.UpdatedBy,
-	}
->>>>>>> a0411d81
 }
 
 func (r *ResourceRegisteredModel) DoRefresh(ctx context.Context, id string) (*catalog.RegisteredModelInfo, error) {
