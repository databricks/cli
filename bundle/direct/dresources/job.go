package dresources

import (
	"context"
	"fmt"
	"strconv"

	"github.com/databricks/cli/bundle/deployplan"

	"github.com/databricks/cli/bundle/config/resources"
	"github.com/databricks/cli/libs/utils"
	"github.com/databricks/databricks-sdk-go"
	"github.com/databricks/databricks-sdk-go/service/jobs"
)

type ResourceJob struct {
	client *databricks.WorkspaceClient
}

func (*ResourceJob) New(client *databricks.WorkspaceClient) *ResourceJob {
	return &ResourceJob{
		client: client,
	}
}

func (*ResourceJob) PrepareState(input *resources.Job) *jobs.JobSettings {
	return &input.JobSettings
}

func (*ResourceJob) RemapState(jobs *jobs.Job) *jobs.JobSettings {
	return jobs.Settings
}

func (r *ResourceJob) DoRead(ctx context.Context, id string) (*jobs.Job, error) {
	idInt, err := parseJobID(id)
	if err != nil {
		return nil, err
	}
	return r.client.Jobs.GetByJobId(ctx, idInt)
}

func (r *ResourceJob) DoCreate(ctx context.Context, config *jobs.JobSettings) (string, *jobs.Job, error) {
	request, err := makeCreateJob(*config)
	if err != nil {
		return "", nil, err
	}
	response, err := r.client.Jobs.Create(ctx, request)
	if err != nil {
		return "", nil, err
	}
	return strconv.FormatInt(response.JobId, 10), nil, nil
}

<<<<<<< HEAD
func (r *ResourceJob) DoUpdateWithChanges(ctx context.Context, id string, config *jobs.JobSettings, _ *deployplan.Changes) (*jobs.Job, error) {
=======
func (r *ResourceJob) DoUpdate(ctx context.Context, id string, config *jobs.JobSettings, _ *Changes) (*jobs.Job, error) {
>>>>>>> 33fadff0
	request, err := makeResetJob(*config, id)
	if err != nil {
		return nil, err
	}
	return nil, r.client.Jobs.Reset(ctx, request)
}

func (r *ResourceJob) DoDelete(ctx context.Context, id string) error {
	idInt, err := parseJobID(id)
	if err != nil {
		return err
	}
	return r.client.Jobs.DeleteByJobId(ctx, idInt)
}

func makeCreateJob(config jobs.JobSettings) (jobs.CreateJob, error) {
	// Note, exhaustruct linter validates that all off CreateJob fields are initialized.
	// We don't have linter that validates that all of config fields are used.
	result := jobs.CreateJob{
		AccessControlList:    nil, // Not supported by DABs
		BudgetPolicyId:       config.BudgetPolicyId,
		Continuous:           config.Continuous,
		Deployment:           config.Deployment,
		Description:          config.Description,
		EditMode:             config.EditMode,
		EmailNotifications:   config.EmailNotifications,
		Environments:         config.Environments,
		Format:               config.Format,
		GitSource:            config.GitSource,
		Health:               config.Health,
		JobClusters:          config.JobClusters,
		MaxConcurrentRuns:    config.MaxConcurrentRuns,
		Name:                 config.Name,
		NotificationSettings: config.NotificationSettings,
		Parameters:           config.Parameters,
		PerformanceTarget:    config.PerformanceTarget,
		Queue:                config.Queue,
		RunAs:                config.RunAs,
		Schedule:             config.Schedule,
		Tags:                 config.Tags,
		Tasks:                config.Tasks,
		TimeoutSeconds:       config.TimeoutSeconds,
		Trigger:              config.Trigger,
		UsagePolicyId:        config.UsagePolicyId,
		WebhookNotifications: config.WebhookNotifications,
		ForceSendFields:      utils.FilterFields[jobs.CreateJob](config.ForceSendFields, "AccessControlList"),
	}

	return result, nil
}

func makeResetJob(config jobs.JobSettings, id string) (jobs.ResetJob, error) {
	idInt, err := parseJobID(id)
	if err != nil {
		return jobs.ResetJob{}, err
	}
	result := jobs.ResetJob{
		JobId:       idInt,
		NewSettings: config,
	}
	return result, err
}

func parseJobID(id string) (int64, error) {
	result, err := strconv.ParseInt(id, 10, 64)
	if err != nil {
		return 0, fmt.Errorf("internal error: job id is not integer: %q: %w", id, err)
	}
	return result, nil
}<|MERGE_RESOLUTION|>--- conflicted
+++ resolved
@@ -51,11 +51,7 @@
 	return strconv.FormatInt(response.JobId, 10), nil, nil
 }
 
-<<<<<<< HEAD
-func (r *ResourceJob) DoUpdateWithChanges(ctx context.Context, id string, config *jobs.JobSettings, _ *deployplan.Changes) (*jobs.Job, error) {
-=======
-func (r *ResourceJob) DoUpdate(ctx context.Context, id string, config *jobs.JobSettings, _ *Changes) (*jobs.Job, error) {
->>>>>>> 33fadff0
+func (r *ResourceJob) DoUpdate(ctx context.Context, id string, config *jobs.JobSettings, _ *deployplan.Changes) (*jobs.Job, error) {
 	request, err := makeResetJob(*config, id)
 	if err != nil {
 		return nil, err
