--- conflicted
+++ resolved
@@ -277,7 +277,6 @@
 	return nil
 }
 
-<<<<<<< HEAD
 func (r *ResourceModelServingEndpoint) hasFieldChange(changes *deployplan.Changes, fieldPath string) bool {
 	if changes == nil {
 		return false
@@ -296,26 +295,9 @@
 	}
 
 	return false
-=======
-func (r *ResourceModelServingEndpoint) DoUpdate(ctx context.Context, id string, config *serving.CreateServingEndpoint, _ *Changes) (*RefreshOutput, error) {
-	errGroup := errgroup.Group{}
-	errGroup.Go(func() error {
-		return r.updateAiGateway(ctx, id, config.AiGateway)
-	})
-	errGroup.Go(func() error {
-		return r.updateConfig(ctx, id, config.Config)
-	})
-	errGroup.Go(func() error {
-		return r.updateNotifications(ctx, id, config.EmailNotifications)
-	})
-	errGroup.Go(func() error {
-		return r.updateTags(ctx, id, config.Tags)
-	})
-	return nil, errGroup.Wait()
->>>>>>> 33fadff0
-}
-
-func (r *ResourceModelServingEndpoint) DoUpdateWithChanges(ctx context.Context, id string, config *serving.CreateServingEndpoint, changes *deployplan.Changes) (*RefreshOutput, error) {
+}
+
+func (r *ResourceModelServingEndpoint) DoUpdate(ctx context.Context, id string, config *serving.CreateServingEndpoint, changes *deployplan.Changes) (*RefreshOutput, error) {
 	var err error
 
 	if r.hasFieldChange(changes, "tags") {
