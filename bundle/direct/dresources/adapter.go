package dresources

import (
	"context"
	"errors"
	"fmt"
	"maps"
	"reflect"

	"github.com/databricks/cli/bundle/deployplan"
	"github.com/databricks/cli/libs/calladapt"
	"github.com/databricks/cli/libs/structs/structdiff"
	"github.com/databricks/databricks-sdk-go"
)

// IResource describes core methods for the resource implementation.
// The resources don't actually implement this interface, but implement the same methods with signatures with concrete types.
// The resources need to have all of the methods on IResource that are not marked [Optional].
type IResource interface {
	// New returns a new implementation instance for a given resource.
	// Note, this is a class method, it will be called with nil receiver.
	// The return value must be a pointer to a specific instance of the resource implementation, e.g. *ResourceJob.
	// Single instance is reused across all instances, so it must not store any resource-specific state.
	New(client *databricks.WorkspaceClient) any

	// PrepareState converts resource's config as defined by bundle schema to the concrete type used by create/update and persisted in the state.
	// Example: func (*ResourceJob) PrepareState(input *resources.Job) *jobs.JobSettings
	PrepareState(input any) any

	// [Required if type(remoteState) != type(state)] RemapState adapts remote state to local state type.
	// The adapted remote state will then be compared with newState to detect remote drift.
	// Adaptation is not necessary (but possible) if types already match.
	// Example: func (*ResourceJob) RemapState(jobs *jobs.Job) *jobs.JobSettings
	RemapState(input any) any

	// DoRefresh reads and returns remote state from the backend. The return type defines schema for remote field resolution.
	// Example: func (r *ResourceJob) DoRefresh(ctx context.Context, id string) (*jobs.Job, error)
	DoRefresh(ctx context.Context, id string) (remoteState any, e error)

	// DoDelete deletes the resource.
	// Example: func (r *ResourceJob) DoDelete(ctx context.Context, id string) error
	DoDelete(ctx context.Context, id string) error

	// [Optional] FieldTriggers returns actions to trigger when given fields are changed.
	// Keys are field paths (e.g., "name", "catalog_name"). Values are actions.
	// Unspecified changed fields default to ActionTypeUpdate.
	//
<<<<<<< HEAD
	// The isLocal parameter determines whether the triggers are for local or remote changes:
	// - isLocal=true: These triggers are used to update the remote definition of a resource
	//   to the latest local changes made by the user.
	// - isLocal=false: These triggers are used to detect and reconcile remote drift between
	//   what the deployment state records as the current state of the resource and what the
	//   resource definition actually is in the backend. This is necessary to revert out of
	//   band changes made to the resource by bypassing DABs.
=======
	// FieldTriggers(true) is applied on every change between state (last deployed config)
	// and new state (current config) to determine action based on config changes.
	//
	// FieldTriggers(false) is called on every change between state and remote state to
	// determine action based on remote drift.
	//
	// Note: these functions are called once per resource implementation initialization,
	// not once per resource.
>>>>>>> 08cf9eef
	FieldTriggers(isLocal bool) map[string]deployplan.ActionType
}

// TODO(question): Does changing the warehouse ID modify the etag?

// IResourceNoRefresh describes additional methods for resource to implement.
// Each method exists in two forms: NoRefresh (this interface) and WithRefresh (IResourceWithInterface).
// Resource can pick which signature to implement for each method individually.
type IResourceNoRefresh interface {
	// Any field named newState below has the same type as the return value of PrepareState.
	// Any field named remoteState below has the same type as the return value of DoRefresh.
	// We pass newState as a pointer but it is never nil. Changes to it will be persisted in the state, so should be used carefully.

	// DoCreate creates a new resource from the newState.
	// Example: func (r *ResourceJob) DoCreate(ctx context.Context, newState *jobs.JobSettings) (string, error)
	DoCreate(ctx context.Context, newState any) (id string, e error)

	// DoUpdate updates the resource. ID must not change as a result of this operation.
	// Example: func (r *ResourceJob) DoUpdate(ctx context.Context, id string, newState *jobs.JobSettings) error
	DoUpdate(ctx context.Context, id string, newState any) error

	// [Optional] DoUpdateWithID performs an update that may result in resource having a new ID
	// Example: func (r *ResourceVolume) DoUpdateWithID(ctx, id string, newState *catalog.CreateVolumeRequestContent) (string, error)
	DoUpdateWithID(ctx context.Context, id string, newState any) (string, error)

	// [Optional] DoResize resizes the resource. Only supported by clusters
	// Example: func (r *ResourceCluster) DoResize(ctx context.Context, id string, newState *compute.ClusterSpec) error
	DoResize(ctx context.Context, id string, newState any) error

	// [Optional] WaitAfterCreate waits for the resource to become ready after creation.
	// TODO: wait status should be persisted in the state.
	WaitAfterCreate(ctx context.Context, newState any) error

	// [Optional] WaitAfterUpdate waits for the resource to become ready after update.
	WaitAfterUpdate(ctx context.Context, newState any) error

	// [Optional] ClassifyChange classifies a change using custom logic.
	// The isLocal parameter indicates whether this is a local change (true) or remote change (false).
	ClassifyChange(change structdiff.Change, remoteState any, isLocal bool) (deployplan.ActionType, error)
}

// IResourceWithRefresh is an alternative to IResourceNoRefresh but every method can return remoteState.
// Only use these if you get remote state for free as part of the main operation. Otherwise, prefer simpler NoRefresh variants. The state will be fetched via separate DoRefresh in this case.
// Note, resource implementations don't pick between IResourceNoRefresh and IResourceWithRefresh, they can make independent decision for each of the methods.
type IResourceWithRefresh interface {
	// DoCreate creates a new resource from the newState. Returns id of the resource and remote state.
	// Example: func (r *ResourceVolume) DoCreate(ctx context.Context, newState *catalog.CreateWarehouseRequestContent) (string, *catalog.VolumeInfo, error)
	DoCreate(ctx context.Context, newState any) (id string, remoteState any, e error)

	// DoUpdate updates the resource. ID must not change as a result of this operation. Returns remote state.
	// Example: func (r *ResourceSchema) DoUpdate(ctx context.Context, id string, newState *catalog.CreateSchema) (*catalog.SchemaInfo, error)
	DoUpdate(ctx context.Context, id string, newState any) (remoteState any, e error)

	// Optional: updates that may change ID. Returns new id and remote state when available.
	DoUpdateWithID(ctx context.Context, id string, newState any) (newID string, remoteState any, e error)

	// WaitAfterCreate waits for the resource to become ready after creation.
	WaitAfterCreate(ctx context.Context, newState any) (newRemoteState any, e error)

	// WaitAfterUpdate waits for the resource to become ready after update.
	WaitAfterUpdate(ctx context.Context, newState any) (newRemoteState any, e error)
}

// Adapter wraps resource implementation, validates signatures and type consistency across methods
// and provides a unified interface.
type Adapter struct {
	// Required:
	prepareState *calladapt.BoundCaller
	remapState   *calladapt.BoundCaller
	doRefresh    *calladapt.BoundCaller
	doDelete     *calladapt.BoundCaller
	doCreate     *calladapt.BoundCaller
	doUpdate     *calladapt.BoundCaller

	// Optional:
	doUpdateWithID  *calladapt.BoundCaller
	waitAfterCreate *calladapt.BoundCaller
	waitAfterUpdate *calladapt.BoundCaller
	classifyChange  *calladapt.BoundCaller
	doResize        *calladapt.BoundCaller

	fieldTriggersLocal  map[string]deployplan.ActionType
	fieldTriggersRemote map[string]deployplan.ActionType
}

func NewAdapter(typedNil any, client *databricks.WorkspaceClient) (*Adapter, error) {
	newCall, err := prepareCallRequired(typedNil, "New")
	if err != nil {
		return nil, err
	}
	outs, err := newCall.Call(client)
	if err != nil {
		return nil, err
	}
	if len(outs) != 1 {
		return nil, fmt.Errorf("internal error: New returned %d values, expected 1", len(outs))
	}
	impl := outs[0]
	adapter := &Adapter{
		prepareState:        nil,
		remapState:          nil,
		doRefresh:           nil,
		doDelete:            nil,
		doCreate:            nil,
		doUpdate:            nil,
		doUpdateWithID:      nil,
		doResize:            nil,
		waitAfterCreate:     nil,
		waitAfterUpdate:     nil,
		classifyChange:      nil,
		fieldTriggersLocal:  map[string]deployplan.ActionType{},
		fieldTriggersRemote: map[string]deployplan.ActionType{},
	}

	err = adapter.initMethods(impl)
	if err != nil {
		return nil, err
	}

	// Load optional FieldTriggers method
	triggerCall, err := calladapt.PrepareCall(impl, calladapt.TypeOf[IResource](), "FieldTriggers")
	if err != nil {
		return nil, err
	}
	if triggerCall != nil {
		// Validate FieldTriggers signature: func(bool) map[string]deployplan.ActionType
		if len(triggerCall.InTypes) != 1 || triggerCall.InTypes[0] != reflect.TypeOf(false) {
			return nil, errors.New("FieldTriggers must take a single bool parameter (isLocal)")
<<<<<<< HEAD
		}
		if len(triggerCall.OutTypes) != 1 {
			return nil, errors.New("FieldTriggers must return a single value")
		}
		expectedReturnType := reflect.TypeOf(map[string]deployplan.ActionType{})
		if triggerCall.OutTypes[0] != expectedReturnType {
			return nil, fmt.Errorf("FieldTriggers must return map[string]deployplan.ActionType, got %v", triggerCall.OutTypes[0])
		}
=======
		}
		if len(triggerCall.OutTypes) != 1 {
			return nil, errors.New("FieldTriggers must return a single value")
		}
		expectedReturnType := reflect.TypeOf(map[string]deployplan.ActionType{})
		if triggerCall.OutTypes[0] != expectedReturnType {
			return nil, fmt.Errorf("FieldTriggers must return map[string]deployplan.ActionType, got %v", triggerCall.OutTypes[0])
		}
>>>>>>> 08cf9eef

		// Call with isLocal=true for local triggers
		adapter.fieldTriggersLocal, err = loadFieldTriggers(triggerCall, true)
		if err != nil {
			return nil, err
		}

		// Call with isLocal=false for remote triggers
		adapter.fieldTriggersRemote, err = loadFieldTriggers(triggerCall, false)
		if err != nil {
			return nil, err
		}
	}

	err = adapter.validate()
	if err != nil {
		return nil, err
	}

	return adapter, nil
}

// loadFieldTriggers calls FieldTriggers with isLocal parameter and returns the resulting map.
func loadFieldTriggers(triggerCall *calladapt.BoundCaller, isLocal bool) (map[string]deployplan.ActionType, error) {
	outs, err := triggerCall.Call(isLocal)
	if err != nil || len(outs) != 1 {
		return nil, fmt.Errorf("failed to call FieldTriggers(%v): %w", isLocal, err)
	}
	fields := outs[0].(map[string]deployplan.ActionType)
	result := make(map[string]deployplan.ActionType, len(fields))
	maps.Copy(result, fields)
	return result, nil
}

func (a *Adapter) initMethods(resource any) error {
	err := calladapt.EnsureNoExtraMethods(resource, calladapt.TypeOf[IResource](), calladapt.TypeOf[IResourceNoRefresh](), calladapt.TypeOf[IResourceWithRefresh]())
	if err != nil {
		return err
	}

	a.prepareState, err = prepareCallRequired(resource, "PrepareState")
	if err != nil {
		return err
	}

	// RemapState is optional when remote type already matches state type.
	a.remapState, err = calladapt.PrepareCall(resource, calladapt.TypeOf[IResource](), "RemapState")
	if err != nil {
		return err
	}

	a.doRefresh, err = prepareCallRequired(resource, "DoRefresh")
	if err != nil {
		return err
	}

	a.doDelete, err = prepareCallRequired(resource, "DoDelete")
	if err != nil {
		return err
	}

	a.doCreate, err = prepareCallFromTwoVariantsRequired(resource, "DoCreate")
	if err != nil {
		return err
	}

	a.doUpdate, err = prepareCallFromTwoVariantsRequired(resource, "DoUpdate")
	if err != nil {
		return err
	}

	// Optional methods:

	a.doUpdateWithID, err = prepareCallFromTwoVariants(resource, "DoUpdateWithID")
	if err != nil {
		return err
	}

	a.waitAfterCreate, err = prepareCallFromTwoVariants(resource, "WaitAfterCreate")
	if err != nil {
		return err
	}

	a.waitAfterUpdate, err = prepareCallFromTwoVariants(resource, "WaitAfterUpdate")
	if err != nil {
		return err
	}

	a.classifyChange, err = calladapt.PrepareCall(resource, calladapt.TypeOf[IResourceNoRefresh](), "ClassifyChange")
	if err != nil {
		return err
	}

	a.doResize, err = calladapt.PrepareCall(resource, calladapt.TypeOf[IResourceNoRefresh](), "DoResize")
	if err != nil {
		return err
	}

	return nil
}

// validateTypes validates type matches for variadic triples of (name, actual, expected).
func validateTypes(triples ...any) error {
	if len(triples)%3 != 0 {
		return errors.New("validateTypes requires arguments in triples of (name, actual, expected)")
	}

	for i := 0; i < len(triples); i += 3 {
		name := triples[i].(string)
		actual := triples[i+1].(reflect.Type)
		expected := triples[i+2].(reflect.Type)

		if actual != expected {
			return fmt.Errorf("%s type mismatch: expected %v, got %v", name, expected, actual)
		}
	}
	return nil
}

func (a *Adapter) validate() error {
	stateType := a.StateType()
	err := validatePointerToStruct(stateType, "state type")
	if err != nil {
		return err
	}

	remoteType := a.RemoteType()
	err = validatePointerToStruct(remoteType, "remote type")
	if err != nil {
		return err
	}

	validations := []any{
		"PrepareState return", a.prepareState.OutTypes[0], stateType,
		"DoCreate newState", a.doCreate.InTypes[1], stateType,
		"DoUpdate newState", a.doUpdate.InTypes[2], stateType,
	}

	// If RemapState is implemented, validate its signature.
	// Otherwise require remote type to equal state type so remapping isn't needed.
	if a.remapState != nil {
		validations = append(validations,
			"RemapState input", a.remapState.InTypes[0], remoteType,
			"RemapState return", a.remapState.OutTypes[0], stateType,
		)
	} else if remoteType != stateType {
		return fmt.Errorf("RemapState method not found and remote type %v must match state type %v", remoteType, stateType)
	}

	// Check if this is WithRefresh version (returns 3 values: id, remoteState, error)
	if len(a.doCreate.OutTypes) == 3 {
		validations = append(validations, "DoCreate remoteState return", a.doCreate.OutTypes[1], remoteType)
	}

	if len(a.doUpdate.OutTypes) == 2 {
		validations = append(validations, "DoUpdate remoteState return", a.doUpdate.OutTypes[0], remoteType)
	}

	if a.doResize != nil {
		validations = append(validations, "DoResize newState", a.doResize.InTypes[2], stateType)
	}

	if a.doUpdateWithID != nil {
		validations = append(validations, "DoUpdateWithID newState", a.doUpdateWithID.InTypes[2], stateType)
		if len(a.doUpdateWithID.OutTypes) == 3 {
			validations = append(validations, "DoUpdateWithID remoteState return", a.doUpdateWithID.OutTypes[1], remoteType)
		}
	}

	if a.waitAfterCreate != nil {
		validations = append(validations, "WaitAfterCreate newState", a.waitAfterCreate.InTypes[1], stateType)
		if len(a.waitAfterCreate.OutTypes) == 2 {
			validations = append(validations, "WaitAfterCreate remoteState return", a.waitAfterCreate.OutTypes[0], remoteType)
		}
	}

	if a.waitAfterUpdate != nil {
		validations = append(validations, "WaitAfterUpdate newState", a.waitAfterUpdate.InTypes[1], stateType)
		if len(a.waitAfterUpdate.OutTypes) == 2 {
			validations = append(validations, "WaitAfterUpdate remoteState return", a.waitAfterUpdate.OutTypes[0], remoteType)
		}
	}

	if a.classifyChange != nil {
		validations = append(validations,
			"ClassifyChange remoteState", a.classifyChange.InTypes[1], remoteType,
			"ClassifyChange isLocal", a.classifyChange.InTypes[2], reflect.TypeOf(false),
		)
	}

	err = validateTypes(validations...)
	if err != nil {
		return err
	}

	// FieldTriggers validation
	hasUpdateWithIDTrigger := false
	for _, action := range a.fieldTriggersLocal {
		if action == deployplan.ActionTypeUpdateWithID {
			hasUpdateWithIDTrigger = true
		}
	}
	for _, action := range a.fieldTriggersRemote {
		if action == deployplan.ActionTypeUpdateWithID {
			hasUpdateWithIDTrigger = true
		}
	}
	if hasUpdateWithIDTrigger && a.doUpdateWithID == nil {
		return errors.New("FieldTriggers includes update_with_id but DoUpdateWithID is not implemented")
	}
	if a.doUpdateWithID != nil && !hasUpdateWithIDTrigger {
		return errors.New("DoUpdateWithID is implemented but FieldTriggers lacks update_with_id trigger")
	}

	return nil
}

func (a *Adapter) InputConfigType() reflect.Type {
	return a.prepareState.InTypes[0]
}

func (a *Adapter) StateType() reflect.Type {
	return a.prepareState.OutTypes[0]
}

func (a *Adapter) RemoteType() reflect.Type {
	return a.doRefresh.OutTypes[0]
}

func (a *Adapter) PrepareState(input any) (any, error) {
	outs, err := a.prepareState.Call(input)
	if err != nil {
		return nil, err
	}
	return outs[0], nil
}

func (a *Adapter) RemapState(remoteState any) (any, error) {
	if a.remapState == nil {
		return remoteState, nil
	}

	outs, err := a.remapState.Call(remoteState)
	if err != nil {
		return nil, err
	}
	return outs[0], nil
}

func (a *Adapter) DoRefresh(ctx context.Context, id string) (any, error) {
	outs, err := a.doRefresh.Call(ctx, id)
	if err != nil {
		return nil, err
	}
	return outs[0], nil
}

func (a *Adapter) DoDelete(ctx context.Context, id string) error {
	_, err := a.doDelete.Call(ctx, id)
	if err != nil {
		return err
	}
	return nil
}

func (a *Adapter) DoCreate(ctx context.Context, newState any) (string, any, error) {
	if a.doCreate == nil {
		return "", nil, errors.New("internal error: DoCreate not found")
	}

	outs, err := a.doCreate.Call(ctx, newState)
	if err != nil {
		return "", nil, err
	}

	// no error checking, type is enforced via calladapt + interface
	id := outs[0].(string)

	// No refresh variant returns   (string,      err)
	// With refresh variant returns (string, any, err)
	// We normalize it to           (string, any, err)
	if len(outs) == 2 {
		// WithRefresh version
		return id, outs[1], nil
	} else {
		return id, nil, nil
	}
}

// DoUpdate updates the resource. If the implementation returns remote state,
// it will be returned as the first value; otherwise it will be nil.
func (a *Adapter) DoUpdate(ctx context.Context, id string, newState any) (any, error) {
	if a.doUpdate == nil {
		return nil, errors.New("internal error: DoUpdate not found")
	}

	outs, err := a.doUpdate.Call(ctx, id, newState)
	if err != nil {
		return nil, err
	}

	if len(outs) == 1 {
		// WithRefresh version
		return outs[0], nil
	} else {
		// NoRefresh version
		return nil, nil
	}
}

// HasDoUpdateWithID returns true if the resource implements DoUpdateWithID method.
func (a *Adapter) HasDoUpdateWithID() bool {
	return a.doUpdateWithID != nil
}

// DoUpdateWithID updates the resource and may change its ID. Returns newID and remoteState if available.
func (a *Adapter) DoUpdateWithID(ctx context.Context, oldID string, newState any) (string, any, error) {
	if a.doUpdateWithID == nil {
		return "", nil, errors.New("internal error: DoUpdateWithID not found")
	}

	outs, err := a.doUpdateWithID.Call(ctx, oldID, newState)
	if err != nil {
		return "", nil, err
	}

	id := outs[0].(string)

	if len(outs) == 2 {
		// WithRefresh version
		return id, outs[1], nil
	} else {
		return id, nil, nil
	}
}

func (a *Adapter) DoResize(ctx context.Context, id string, newState any) error {
	if a.doResize == nil {
		return errors.New("internal error: DoResize not found")
	}

	_, err := a.doResize.Call(ctx, id, newState)
	return err
}

// classifyByTriggers classifies a change using FieldTriggers.
// Defaults to ActionTypeUpdate.
// The isLocal parameter determines which trigger map to use:
// - isLocal=true uses triggers from FieldTriggers(true)
// - isLocal=false uses triggers from FieldTriggers(false)
func (a *Adapter) classifyByTriggers(change structdiff.Change, isLocal bool) deployplan.ActionType {
	var triggers map[string]deployplan.ActionType
	if isLocal {
		triggers = a.fieldTriggersLocal
	} else {
		triggers = a.fieldTriggersRemote
	}

	action, ok := triggers[change.Path.String()]
	if ok {
		return action
	}
	return deployplan.ActionTypeUpdate
}

// WaitAfterCreate waits for the resource to become ready after creation.
// If the resource doesn't implement this method, this is a no-op.
// Returns the updated remoteState if the WithRefresh variant is implemented, otherwise returns nil
func (a *Adapter) WaitAfterCreate(ctx context.Context, newState any) (any, error) {
	if a.waitAfterCreate == nil {
		return nil, nil // no-op if not implemented
	}

	outs, err := a.waitAfterCreate.Call(ctx, newState)
	if err != nil {
		return nil, err
	}

	if len(outs) == 0 {
		// NoRefresh version
		return nil, nil
	} else {
		// WithRefresh version
		return outs[0], nil
	}
}

// WaitAfterUpdate waits for the resource to become ready after update.
// If the resource doesn't implement this method, this is a no-op.
// Returns the updated remoteState if the WithRefresh variant is implemented, otherwise returns the input remoteState.
func (a *Adapter) WaitAfterUpdate(ctx context.Context, newState any) (any, error) {
	if a.waitAfterUpdate == nil {
		return nil, nil // no-op if not implemented
	}

	outs, err := a.waitAfterUpdate.Call(ctx, newState)
	if err != nil {
		return nil, err
	}

	if len(outs) == 0 {
		// NoRefresh version
		return nil, nil
	} else {
		// WithRefresh version
		return outs[0], nil
	}
}

// ClassifyChange classifies a change using custom logic or FieldTriggers.
// The isLocal parameter determines whether this is a local or remote change:
// - isLocal=true: classifying local changes (user modifications)
// - isLocal=false: classifying remote changes (drift detection)
func (a *Adapter) ClassifyChange(change structdiff.Change, remoteState any, isLocal bool) (deployplan.ActionType, error) {
	actionType := deployplan.ActionTypeUndefined

	// If ClassifyChange is implemented, use it.
	if a.classifyChange != nil {
		outs, err := a.classifyChange.Call(change, remoteState, isLocal)
		if err != nil {
			return deployplan.ActionTypeUndefined, err
		}
		actionType = outs[0].(deployplan.ActionType)
	}

	// If ClassifyChange is not implemented or is implemented but returns undefined, use FieldTriggers.
	if actionType == deployplan.ActionTypeUndefined {
		return a.classifyByTriggers(change, isLocal), nil
	}
	return actionType, nil
}

// prepareCallRequired prepares a call and ensures the method is found.
func prepareCallRequired(resource any, methodName string) (*calladapt.BoundCaller, error) {
	caller, err := calladapt.PrepareCall(resource, calladapt.TypeOf[IResource](), methodName)
	if err != nil {
		return nil, fmt.Errorf("%s: %w", methodName, err)
	}
	if caller == nil {
		return nil, fmt.Errorf("%s method not found", methodName)
	}
	return caller, nil
}

// prepareCallFromTwoVariants tries to prepare a call from two interface variants (NoRefresh and WithRefresh).
// Returns the caller from whichever variant works, or nil if neither works.
func prepareCallFromTwoVariants(resource any, methodName string) (*calladapt.BoundCaller, error) {
	noRefreshCaller, errNoRefresh := calladapt.PrepareCall(resource, calladapt.TypeOf[IResourceNoRefresh](), methodName)
	withRefreshCaller, errWithRefresh := calladapt.PrepareCall(resource, calladapt.TypeOf[IResourceWithRefresh](), methodName)

	// If both variants have errors, report them - these are real errors
	if errNoRefresh != nil && errWithRefresh != nil {
		return nil, fmt.Errorf("%s errors - NoRefresh: %w, WithRefresh: %w", methodName, errNoRefresh, errWithRefresh)
	}

	// Return the successful variant
	if noRefreshCaller != nil {
		return noRefreshCaller, nil
	} else if withRefreshCaller != nil {
		return withRefreshCaller, nil
	}

	return nil, nil // Neither variant found, but that might be okay for optional methods
}

// prepareCallFromTwoVariantsRequired tries to prepare a call from two interface variants and ensures one is found.
func prepareCallFromTwoVariantsRequired(resource any, methodName string) (*calladapt.BoundCaller, error) {
	caller, err := prepareCallFromTwoVariants(resource, methodName)
	if err != nil {
		return nil, err
	}
	if caller == nil {
		return nil, fmt.Errorf("%s method not found in either variant", methodName)
	}
	return caller, nil
}

// validatePointerToStruct checks if the type is a pointer to a struct.
func validatePointerToStruct(t reflect.Type, context string) error {
	if t == nil {
		return fmt.Errorf("%s not set", context)
	}
	if t.Kind() != reflect.Ptr {
		return fmt.Errorf("%s must be a pointer, got %s", context, t.Kind())
	}
	if t.Elem().Kind() != reflect.Struct {
		return fmt.Errorf("%s must be a pointer to struct, got pointer to %s", context, t.Elem().Kind())
	}
	return nil
}<|MERGE_RESOLUTION|>--- conflicted
+++ resolved
@@ -45,24 +45,17 @@
 	// Keys are field paths (e.g., "name", "catalog_name"). Values are actions.
 	// Unspecified changed fields default to ActionTypeUpdate.
 	//
-<<<<<<< HEAD
 	// The isLocal parameter determines whether the triggers are for local or remote changes:
 	// - isLocal=true: These triggers are used to update the remote definition of a resource
-	//   to the latest local changes made by the user.
+	//   to the latest local changes made by the user. Applied on every change between state
+	//   (last deployed config) and new state (current config).
 	// - isLocal=false: These triggers are used to detect and reconcile remote drift between
 	//   what the deployment state records as the current state of the resource and what the
-	//   resource definition actually is in the backend. This is necessary to revert out of
-	//   band changes made to the resource by bypassing DABs.
-=======
-	// FieldTriggers(true) is applied on every change between state (last deployed config)
-	// and new state (current config) to determine action based on config changes.
-	//
-	// FieldTriggers(false) is called on every change between state and remote state to
-	// determine action based on remote drift.
+	//   resource definition actually is in the backend. Applied on every change between state
+	//   and remote state.
 	//
 	// Note: these functions are called once per resource implementation initialization,
 	// not once per resource.
->>>>>>> 08cf9eef
 	FieldTriggers(isLocal bool) map[string]deployplan.ActionType
 }
 
@@ -191,7 +184,6 @@
 		// Validate FieldTriggers signature: func(bool) map[string]deployplan.ActionType
 		if len(triggerCall.InTypes) != 1 || triggerCall.InTypes[0] != reflect.TypeOf(false) {
 			return nil, errors.New("FieldTriggers must take a single bool parameter (isLocal)")
-<<<<<<< HEAD
 		}
 		if len(triggerCall.OutTypes) != 1 {
 			return nil, errors.New("FieldTriggers must return a single value")
@@ -200,16 +192,6 @@
 		if triggerCall.OutTypes[0] != expectedReturnType {
 			return nil, fmt.Errorf("FieldTriggers must return map[string]deployplan.ActionType, got %v", triggerCall.OutTypes[0])
 		}
-=======
-		}
-		if len(triggerCall.OutTypes) != 1 {
-			return nil, errors.New("FieldTriggers must return a single value")
-		}
-		expectedReturnType := reflect.TypeOf(map[string]deployplan.ActionType{})
-		if triggerCall.OutTypes[0] != expectedReturnType {
-			return nil, fmt.Errorf("FieldTriggers must return map[string]deployplan.ActionType, got %v", triggerCall.OutTypes[0])
-		}
->>>>>>> 08cf9eef
 
 		// Call with isLocal=true for local triggers
 		adapter.fieldTriggersLocal, err = loadFieldTriggers(triggerCall, true)
