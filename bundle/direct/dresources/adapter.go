package dresources

import (
	"context"
	"errors"
	"fmt"
	"maps"
	"reflect"

	"github.com/databricks/cli/bundle/deployplan"
	"github.com/databricks/cli/libs/calladapt"
	"github.com/databricks/cli/libs/structs/structdiff"
	"github.com/databricks/databricks-sdk-go"
)

// IResource describes core methods for the resource implementation.
// The resources don't actually implement this interface, but implement the same methods with signatures with concrete types.
// The resources need to have all of the methods on IResource that are not marked [Optional].
type IResource interface {
	// New returns a new implementation instance for a given resource.
	// Note, this is a class method, it will be called with nil receiver.
	// The return value must be a pointer to a specific instance of the resource implementation, e.g. *ResourceJob.
	// Single instance is reused across all instances, so it must not store any resource-specific state.
	New(client *databricks.WorkspaceClient) any

	// PrepareState converts resource's config as defined by bundle schema to the concrete type used by create/update and persisted in the state.
	// Example: func (*ResourceJob) PrepareState(input *resources.Job) *jobs.JobSettings
	PrepareState(input any) any

	// [Required if type(remoteState) != type(state)] RemapState adapts remote state to local state type.
	// The adapted remote state will then be compared with newState to detect remote drift.
	// Adaptation is not necessary (but possible) if types already match.
	// Example: func (*ResourceJob) RemapState(jobs *jobs.Job) *jobs.JobSettings
	RemapState(input any) any

	// DoRead reads and returns remote state from the backend. The return type defines schema for remote field resolution.
	// Example: func (r *ResourceJob) DoRead(ctx context.Context, id string) (*jobs.Job, error)
	DoRead(ctx context.Context, id string) (remoteState any, e error)

	// DoDelete deletes the resource.
	// Example: func (r *ResourceJob) DoDelete(ctx context.Context, id string) error
	DoDelete(ctx context.Context, id string) error

	// [Optional] FieldTriggers returns actions to trigger when given fields are changed.
	// Keys are field paths (e.g., "name", "catalog_name"). Values are actions.
	// Unspecified changed fields default to ActionTypeUpdate.
	//
	// FieldTriggers(true) is applied on every change between state (last deployed config)
	// and new state (current config) to determine action based on config changes.
	//
	// FieldTriggers(false) is called on every change between state and remote state to
	// determine action based on remote drift.
	//
	// Note: these functions are called once per resource implementation initialization,
	// not once per resource.
	FieldTriggers(isLocal bool) map[string]deployplan.ActionType
	// [Optional] ClassifyChange classifies a change using custom logic.
	// The isLocal parameter indicates whether this is a local change (true) or remote change (false).
	ClassifyChange(change structdiff.Change, remoteState any, isLocal bool) (deployplan.ActionType, error)

	// DoCreate creates a new resource from the newState. Returns id of the resource and optionally remote state.
	// If remote state is available as part of the operation, return it; otherwise return nil.
	// Example: func (r *ResourceVolume) DoCreate(ctx context.Context, newState *catalog.CreateVolumeRequestContent) (string, *catalog.VolumeInfo, error)
	DoCreate(ctx context.Context, newState any) (id string, remoteState any, e error)

<<<<<<< HEAD
	// [Optional] DoUpdateWithChanges updates the resource with information about changes computed during plan. Returns optionally remote state.
	// If remote state is available as part of the operation, return it; otherwise return nil.
	// Example: func (r *ResourceSchema) DoUpdateWithChanges(ctx context.Context, id string, newState *catalog.CreateSchema, changes *deployplan.Changes) (*catalog.SchemaInfo, error)
	DoUpdateWithChanges(ctx context.Context, id string, newState any, changes *deployplan.Changes) (remoteState any, e error)
=======
	// [Optional] DoUpdate updates the resource. ID must not change as a result of this operation. Returns optionally remote state.
	// If remote state is available as part of the operation, return it; otherwise return nil.
	// Example: func (r *ResourceSchema) DoUpdate(ctx context.Context, id string, newState *catalog.CreateSchema, changes *deployplan.Changes) (*catalog.SchemaInfo, error)
	DoUpdate(ctx context.Context, id string, newState any, changes *deployplan.Changes) (remoteState any, e error)
>>>>>>> 33fadff0

	// [Optional] DoUpdateWithID performs an update that may result in resource having a new ID. Returns new id and optionally remote state.
	DoUpdateWithID(ctx context.Context, id string, newState any) (newID string, remoteState any, e error)

	// [Optional] DoResize resizes the resource. Only supported by clusters
	DoResize(ctx context.Context, id string, newState any) error

	// [Optional] WaitAfterCreate waits for the resource to become ready after creation. Returns optionally updated remote state.
	// TODO: wait status should be persisted in the state.
	WaitAfterCreate(ctx context.Context, newState any) (remoteState any, e error)

	// [Optional] WaitAfterUpdate waits for the resource to become ready after update. Returns optionally updated remote state.
	WaitAfterUpdate(ctx context.Context, newState any) (remoteState any, e error)
}

// Adapter wraps resource implementation, validates signatures and type consistency across methods
// and provides a unified interface.
type Adapter struct {
	// Required:
	prepareState *calladapt.BoundCaller
	remapState   *calladapt.BoundCaller
	doRefresh    *calladapt.BoundCaller
	doDelete     *calladapt.BoundCaller
	doCreate     *calladapt.BoundCaller

	// Optional:
	doUpdate        *calladapt.BoundCaller
	doUpdateWithID  *calladapt.BoundCaller
	waitAfterCreate *calladapt.BoundCaller
	waitAfterUpdate *calladapt.BoundCaller
	classifyChange  *calladapt.BoundCaller
	doResize        *calladapt.BoundCaller

	fieldTriggersLocal  map[string]deployplan.ActionType
	fieldTriggersRemote map[string]deployplan.ActionType
}

func NewAdapter(typedNil any, client *databricks.WorkspaceClient) (*Adapter, error) {
	newCall, err := prepareCallRequired(typedNil, "New")
	if err != nil {
		return nil, err
	}
	outs, err := newCall.Call(client)
	if err != nil {
		return nil, err
	}
	if len(outs) != 1 {
		return nil, fmt.Errorf("internal error: New returned %d values, expected 1", len(outs))
	}
	impl := outs[0]
	adapter := &Adapter{
		prepareState:        nil,
		remapState:          nil,
		doRefresh:           nil,
		doDelete:            nil,
		doCreate:            nil,
<<<<<<< HEAD
		doUpdateWithChanges: nil,
=======
		doUpdate:            nil,
>>>>>>> 33fadff0
		doUpdateWithID:      nil,
		doResize:            nil,
		waitAfterCreate:     nil,
		waitAfterUpdate:     nil,
		classifyChange:      nil,
		fieldTriggersLocal:  map[string]deployplan.ActionType{},
		fieldTriggersRemote: map[string]deployplan.ActionType{},
	}

	err = adapter.initMethods(impl)
	if err != nil {
		return nil, err
	}

	// Load optional FieldTriggers method from the unified interface
	triggerCall, err := calladapt.PrepareCall(impl, calladapt.TypeOf[IResource](), "FieldTriggers")
	if err != nil {
		return nil, err
	}
	if triggerCall != nil {
		// Validate FieldTriggers signature: func(bool) map[string]deployplan.ActionType
		if len(triggerCall.InTypes) != 1 || triggerCall.InTypes[0] != reflect.TypeOf(false) {
			return nil, errors.New("FieldTriggers must take a single bool parameter (isLocal)")
		}
		if len(triggerCall.OutTypes) != 1 {
			return nil, errors.New("FieldTriggers must return a single value")
		}
		expectedReturnType := reflect.TypeOf(map[string]deployplan.ActionType{})
		if triggerCall.OutTypes[0] != expectedReturnType {
			return nil, fmt.Errorf("FieldTriggers must return map[string]deployplan.ActionType, got %v", triggerCall.OutTypes[0])
		}

		// Call with isLocal=true for local triggers
		adapter.fieldTriggersLocal, err = loadFieldTriggers(triggerCall, true)
		if err != nil {
			return nil, err
		}

		// Call with isLocal=false for remote triggers
		adapter.fieldTriggersRemote, err = loadFieldTriggers(triggerCall, false)
		if err != nil {
			return nil, err
		}
	}

	err = adapter.validate()
	if err != nil {
		return nil, err
	}

	return adapter, nil
}

// loadFieldTriggers calls FieldTriggers with isLocal parameter and returns the resulting map.
func loadFieldTriggers(triggerCall *calladapt.BoundCaller, isLocal bool) (map[string]deployplan.ActionType, error) {
	outs, err := triggerCall.Call(isLocal)
	if err != nil || len(outs) != 1 {
		return nil, fmt.Errorf("failed to call FieldTriggers(%v): %w", isLocal, err)
	}
	fields := outs[0].(map[string]deployplan.ActionType)
	result := make(map[string]deployplan.ActionType, len(fields))
	maps.Copy(result, fields)
	return result, nil
}

func (a *Adapter) initMethods(resource any) error {
	err := calladapt.EnsureNoExtraMethods(resource, calladapt.TypeOf[IResource]())
	if err != nil {
		return err
	}
	a.prepareState, err = prepareCallRequired(resource, "PrepareState")
	if err != nil {
		return err
	}

	// RemapState is optional when remote type already matches state type.
	a.remapState, err = calladapt.PrepareCall(resource, calladapt.TypeOf[IResource](), "RemapState")
	if err != nil {
		return err
	}

	a.doRefresh, err = prepareCallRequired(resource, "DoRead")
	if err != nil {
		return err
	}

	a.doDelete, err = prepareCallRequired(resource, "DoDelete")
	if err != nil {
		return err
	}

	a.doCreate, err = prepareCallRequired(resource, "DoCreate")
	if err != nil {
		return err
	}

<<<<<<< HEAD
	// Optional methods:
	a.doUpdateWithChanges, err = calladapt.PrepareCall(resource, calladapt.TypeOf[IResource](), "DoUpdateWithChanges")
=======
	// Optional methods with varying signatures:

	a.doUpdate, err = calladapt.PrepareCall(resource, calladapt.TypeOf[IResource](), "DoUpdate")
>>>>>>> 33fadff0
	if err != nil {
		return err
	}

	a.doUpdateWithID, err = calladapt.PrepareCall(resource, calladapt.TypeOf[IResource](), "DoUpdateWithID")
	if err != nil {
		return err
	}

	a.waitAfterCreate, err = calladapt.PrepareCall(resource, calladapt.TypeOf[IResource](), "WaitAfterCreate")
	if err != nil {
		return err
	}

	a.waitAfterUpdate, err = calladapt.PrepareCall(resource, calladapt.TypeOf[IResource](), "WaitAfterUpdate")
	if err != nil {
		return err
	}

	a.classifyChange, err = calladapt.PrepareCall(resource, calladapt.TypeOf[IResource](), "ClassifyChange")
	if err != nil {
		return err
	}

	a.doResize, err = calladapt.PrepareCall(resource, calladapt.TypeOf[IResource](), "DoResize")
	if err != nil {
		return err
	}

	return nil
}

// validateTypes validates type matches for variadic triples of (name, actual, expected).
func validateTypes(triples ...any) error {
	if len(triples)%3 != 0 {
		return errors.New("validateTypes requires arguments in triples of (name, actual, expected)")
	}

	for i := 0; i < len(triples); i += 3 {
		name := triples[i].(string)
		actual := triples[i+1].(reflect.Type)
		expected := triples[i+2].(reflect.Type)

		if actual != expected {
			return fmt.Errorf("%s type mismatch: expected %v, got %v", name, expected, actual)
		}
	}
	return nil
}

func (a *Adapter) validate() error {
	stateType := a.StateType()
	err := validatePointerToStruct(stateType, "state type")
	if err != nil {
		return err
	}

	remoteType := a.RemoteType()
	err = validatePointerToStruct(remoteType, "remote type")
	if err != nil {
		return err
	}

	validations := []any{
		"PrepareState return", a.prepareState.OutTypes[0], stateType,
		"DoCreate newState", a.doCreate.InTypes[1], stateType,
	}

	// If RemapState is implemented, validate its signature.
	// Otherwise require remote type to equal state type so remapping isn't needed.
	if a.remapState != nil {
		validations = append(validations,
			"RemapState input", a.remapState.InTypes[0], remoteType,
			"RemapState return", a.remapState.OutTypes[0], stateType,
		)
	} else if remoteType != stateType {
		return fmt.Errorf("RemapState method not found and remote type %v must match state type %v", remoteType, stateType)
	}

	// Validate DoCreate: must return (string, remoteType, error)
	if len(a.doCreate.OutTypes) != 3 {
		return fmt.Errorf("DoCreate must return (string, remoteType, error), got %d return values", len(a.doCreate.OutTypes))
	}
	validations = append(validations, "DoCreate remoteState return", a.doCreate.OutTypes[1], remoteType)

<<<<<<< HEAD
	// Validate DoUpdateWithChanges: must return (remoteType, error) if implemented
	if a.doUpdateWithChanges != nil {
		validations = append(validations, "DoUpdateWithChanges newState", a.doUpdateWithChanges.InTypes[2], stateType)
		if len(a.doUpdateWithChanges.OutTypes) != 2 {
			return fmt.Errorf("DoUpdateWithChanges must return (remoteType, error), got %d return values", len(a.doUpdateWithChanges.OutTypes))
=======
	// Validate DoUpdate: must return (remoteType, error) if implemented
	if a.doUpdate != nil {
		validations = append(validations, "DoUpdate newState", a.doUpdate.InTypes[2], stateType)
		if len(a.doUpdate.OutTypes) != 2 {
			return fmt.Errorf("DoUpdate must return (remoteType, error), got %d return values", len(a.doUpdate.OutTypes))
>>>>>>> 33fadff0
		}
		validations = append(validations, "DoUpdate remoteState return", a.doUpdate.OutTypes[0], remoteType)
	}

	if a.doResize != nil {
		validations = append(validations, "DoResize newState", a.doResize.InTypes[2], stateType)
	}

	if a.doUpdateWithID != nil {
		validations = append(validations, "DoUpdateWithID newState", a.doUpdateWithID.InTypes[2], stateType)
		// DoUpdateWithID must return (string, remoteType, error)
		if len(a.doUpdateWithID.OutTypes) != 3 {
			return fmt.Errorf("DoUpdateWithID must return (string, remoteType, error), got %d return values", len(a.doUpdateWithID.OutTypes))
		}
		validations = append(validations, "DoUpdateWithID remoteState return", a.doUpdateWithID.OutTypes[1], remoteType)
	}

	if a.waitAfterCreate != nil {
		validations = append(validations, "WaitAfterCreate newState", a.waitAfterCreate.InTypes[1], stateType)
		// WaitAfterCreate must return (remoteType, error)
		if len(a.waitAfterCreate.OutTypes) != 2 {
			return fmt.Errorf("WaitAfterCreate must return (remoteType, error), got %d return values", len(a.waitAfterCreate.OutTypes))
		}
		validations = append(validations, "WaitAfterCreate remoteState return", a.waitAfterCreate.OutTypes[0], remoteType)
	}

	if a.waitAfterUpdate != nil {
		validations = append(validations, "WaitAfterUpdate newState", a.waitAfterUpdate.InTypes[1], stateType)
		// WaitAfterUpdate must return (remoteType, error)
		if len(a.waitAfterUpdate.OutTypes) != 2 {
			return fmt.Errorf("WaitAfterUpdate must return (remoteType, error), got %d return values", len(a.waitAfterUpdate.OutTypes))
		}
		validations = append(validations, "WaitAfterUpdate remoteState return", a.waitAfterUpdate.OutTypes[0], remoteType)
	}

	if a.classifyChange != nil {
		validations = append(validations,
			"ClassifyChange remoteState", a.classifyChange.InTypes[1], remoteType,
			"ClassifyChange isLocal", a.classifyChange.InTypes[2], reflect.TypeOf(false),
		)
	}

	err = validateTypes(validations...)
	if err != nil {
		return err
	}

	// FieldTriggers validation
	hasUpdateWithIDTrigger := false
	for _, action := range a.fieldTriggersLocal {
		if action == deployplan.ActionTypeUpdateWithID {
			hasUpdateWithIDTrigger = true
		}
	}
	for _, action := range a.fieldTriggersRemote {
		if action == deployplan.ActionTypeUpdateWithID {
			hasUpdateWithIDTrigger = true
		}
	}
	if hasUpdateWithIDTrigger && a.doUpdateWithID == nil {
		return errors.New("FieldTriggers includes update_with_id but DoUpdateWithID is not implemented")
	}
	if a.doUpdateWithID != nil && !hasUpdateWithIDTrigger {
		return errors.New("DoUpdateWithID is implemented but FieldTriggers lacks update_with_id trigger")
	}

	return nil
}

func (a *Adapter) InputConfigType() reflect.Type {
	return a.prepareState.InTypes[0]
}

func (a *Adapter) StateType() reflect.Type {
	return a.prepareState.OutTypes[0]
}

func (a *Adapter) RemoteType() reflect.Type {
	return a.doRefresh.OutTypes[0]
}

func (a *Adapter) PrepareState(input any) (any, error) {
	outs, err := a.prepareState.Call(input)
	if err != nil {
		return nil, err
	}
	return outs[0], nil
}

func (a *Adapter) RemapState(remoteState any) (any, error) {
	if a.remapState == nil {
		return remoteState, nil
	}

	outs, err := a.remapState.Call(remoteState)
	if err != nil {
		return nil, err
	}
	return outs[0], nil
}

func (a *Adapter) DoRead(ctx context.Context, id string) (any, error) {
	outs, err := a.doRefresh.Call(ctx, id)
	if err != nil {
		return nil, err
	}
	return outs[0], nil
}

func (a *Adapter) DoDelete(ctx context.Context, id string) error {
	_, err := a.doDelete.Call(ctx, id)
	if err != nil {
		return err
	}
	return nil
}

// normalizeNilPointer converts a nil pointer wrapped in an interface to a nil interface.
// This is needed because reflection can return a typed nil pointer as a non-nil interface.
func normalizeNilPointer(v any) any {
	if v == nil {
		return nil
	}
	rv := reflect.ValueOf(v)
	if rv.Kind() == reflect.Ptr && rv.IsNil() {
		return nil
	}
	return v
}

func (a *Adapter) DoCreate(ctx context.Context, newState any) (string, any, error) {
	outs, err := a.doCreate.Call(ctx, newState)
	if err != nil {
		return "", nil, err
	}

	id := outs[0].(string)
	remoteState := normalizeNilPointer(outs[1])
	return id, remoteState, nil
}

<<<<<<< HEAD
// HasDoUpdateWithChanges returns true if the resource implements DoUpdateWithChanges method.
func (a *Adapter) HasDoUpdateWithChanges() bool {
	return a.doUpdateWithChanges != nil
=======
// HasDoUpdate returns true if the resource implements DoUpdate method.
func (a *Adapter) HasDoUpdate() bool {
	return a.doUpdate != nil
>>>>>>> 33fadff0
}

// DoUpdate updates the resource with information about changes computed during plan.
// Returns remote state if available, otherwise nil.
func (a *Adapter) DoUpdate(ctx context.Context, id string, newState any, changes *deployplan.Changes) (any, error) {
	if a.doUpdate == nil {
		return nil, errors.New("internal error: DoUpdate not found")
	}

	outs, err := a.doUpdate.Call(ctx, id, newState, changes)
	if err != nil {
		return nil, err
	}

	remoteState := normalizeNilPointer(outs[0])
	return remoteState, nil
}

// HasDoUpdateWithID returns true if the resource implements DoUpdateWithID method.
func (a *Adapter) HasDoUpdateWithID() bool {
	return a.doUpdateWithID != nil
}

// DoUpdateWithID updates the resource and may change its ID. Returns newID and remoteState if available.
func (a *Adapter) DoUpdateWithID(ctx context.Context, oldID string, newState any) (string, any, error) {
	if a.doUpdateWithID == nil {
		return "", nil, errors.New("internal error: DoUpdateWithID not found")
	}

	outs, err := a.doUpdateWithID.Call(ctx, oldID, newState)
	if err != nil {
		return "", nil, err
	}

	id := outs[0].(string)
	remoteState := normalizeNilPointer(outs[1])
	return id, remoteState, nil
}

func (a *Adapter) DoResize(ctx context.Context, id string, newState any) error {
	if a.doResize == nil {
		return errors.New("internal error: DoResize not found")
	}

	_, err := a.doResize.Call(ctx, id, newState)
	return err
}

// classifyByTriggers classifies a change using FieldTriggers.
// Defaults to ActionTypeUpdate.
// The isLocal parameter determines which trigger map to use:
// - isLocal=true uses triggers from FieldTriggers(true)
// - isLocal=false uses triggers from FieldTriggers(false)
func (a *Adapter) classifyByTriggers(change structdiff.Change, isLocal bool) deployplan.ActionType {
	var triggers map[string]deployplan.ActionType
	if isLocal {
		triggers = a.fieldTriggersLocal
	} else {
		triggers = a.fieldTriggersRemote
	}

	action, ok := triggers[change.Path.String()]
	if ok {
		return action
	}
	return deployplan.ActionTypeUpdate
}

// WaitAfterCreate waits for the resource to become ready after creation.
// If the resource doesn't implement this method, this is a no-op.
// Returns the updated remoteState if available, otherwise returns nil
func (a *Adapter) WaitAfterCreate(ctx context.Context, newState any) (any, error) {
	if a.waitAfterCreate == nil {
		return nil, nil // no-op if not implemented
	}

	outs, err := a.waitAfterCreate.Call(ctx, newState)
	if err != nil {
		return nil, err
	}

	remoteState := normalizeNilPointer(outs[0])
	return remoteState, nil
}

// WaitAfterUpdate waits for the resource to become ready after update.
// If the resource doesn't implement this method, this is a no-op.
// Returns the updated remoteState if available, otherwise returns nil.
func (a *Adapter) WaitAfterUpdate(ctx context.Context, newState any) (any, error) {
	if a.waitAfterUpdate == nil {
		return nil, nil // no-op if not implemented
	}

	outs, err := a.waitAfterUpdate.Call(ctx, newState)
	if err != nil {
		return nil, err
	}

	remoteState := normalizeNilPointer(outs[0])
	return remoteState, nil
}

// ClassifyChange classifies a change using custom logic or FieldTriggers.
// The isLocal parameter determines whether this is a local or remote change:
// - isLocal=true: classifying local changes (user modifications)
// - isLocal=false: classifying remote changes (drift detection)
func (a *Adapter) ClassifyChange(change structdiff.Change, remoteState any, isLocal bool) (deployplan.ActionType, error) {
	actionType := deployplan.ActionTypeUndefined

	// If ClassifyChange is implemented, use it.
	if a.classifyChange != nil {
		outs, err := a.classifyChange.Call(change, remoteState, isLocal)
		if err != nil {
			return deployplan.ActionTypeUndefined, err
		}
		actionType = outs[0].(deployplan.ActionType)
	}

	// If ClassifyChange is not implemented or is implemented but returns undefined, use FieldTriggers.
	if actionType == deployplan.ActionTypeUndefined {
		return a.classifyByTriggers(change, isLocal), nil
	}
	return actionType, nil
}

// prepareCallRequired prepares a call and ensures the method is found.
func prepareCallRequired(resource any, methodName string) (*calladapt.BoundCaller, error) {
	caller, err := calladapt.PrepareCall(resource, calladapt.TypeOf[IResource](), methodName)
	if err != nil {
		return nil, fmt.Errorf("%s: %w", methodName, err)
	}
	if caller == nil {
		return nil, fmt.Errorf("%s method not found", methodName)
	}
	return caller, nil
}

// validatePointerToStruct checks if the type is a pointer to a struct.
func validatePointerToStruct(t reflect.Type, context string) error {
	if t == nil {
		return fmt.Errorf("%s not set", context)
	}
	if t.Kind() != reflect.Ptr {
		return fmt.Errorf("%s must be a pointer, got %s", context, t.Kind())
	}
	if t.Elem().Kind() != reflect.Struct {
		return fmt.Errorf("%s must be a pointer to struct, got pointer to %s", context, t.Elem().Kind())
	}
	return nil
}<|MERGE_RESOLUTION|>--- conflicted
+++ resolved
@@ -63,17 +63,10 @@
 	// Example: func (r *ResourceVolume) DoCreate(ctx context.Context, newState *catalog.CreateVolumeRequestContent) (string, *catalog.VolumeInfo, error)
 	DoCreate(ctx context.Context, newState any) (id string, remoteState any, e error)
 
-<<<<<<< HEAD
-	// [Optional] DoUpdateWithChanges updates the resource with information about changes computed during plan. Returns optionally remote state.
-	// If remote state is available as part of the operation, return it; otherwise return nil.
-	// Example: func (r *ResourceSchema) DoUpdateWithChanges(ctx context.Context, id string, newState *catalog.CreateSchema, changes *deployplan.Changes) (*catalog.SchemaInfo, error)
-	DoUpdateWithChanges(ctx context.Context, id string, newState any, changes *deployplan.Changes) (remoteState any, e error)
-=======
 	// [Optional] DoUpdate updates the resource. ID must not change as a result of this operation. Returns optionally remote state.
 	// If remote state is available as part of the operation, return it; otherwise return nil.
 	// Example: func (r *ResourceSchema) DoUpdate(ctx context.Context, id string, newState *catalog.CreateSchema, changes *deployplan.Changes) (*catalog.SchemaInfo, error)
 	DoUpdate(ctx context.Context, id string, newState any, changes *deployplan.Changes) (remoteState any, e error)
->>>>>>> 33fadff0
 
 	// [Optional] DoUpdateWithID performs an update that may result in resource having a new ID. Returns new id and optionally remote state.
 	DoUpdateWithID(ctx context.Context, id string, newState any) (newID string, remoteState any, e error)
@@ -130,11 +123,7 @@
 		doRefresh:           nil,
 		doDelete:            nil,
 		doCreate:            nil,
-<<<<<<< HEAD
-		doUpdateWithChanges: nil,
-=======
 		doUpdate:            nil,
->>>>>>> 33fadff0
 		doUpdateWithID:      nil,
 		doResize:            nil,
 		waitAfterCreate:     nil,
@@ -231,14 +220,9 @@
 		return err
 	}
 
-<<<<<<< HEAD
-	// Optional methods:
-	a.doUpdateWithChanges, err = calladapt.PrepareCall(resource, calladapt.TypeOf[IResource](), "DoUpdateWithChanges")
-=======
 	// Optional methods with varying signatures:
 
 	a.doUpdate, err = calladapt.PrepareCall(resource, calladapt.TypeOf[IResource](), "DoUpdate")
->>>>>>> 33fadff0
 	if err != nil {
 		return err
 	}
@@ -324,19 +308,11 @@
 	}
 	validations = append(validations, "DoCreate remoteState return", a.doCreate.OutTypes[1], remoteType)
 
-<<<<<<< HEAD
-	// Validate DoUpdateWithChanges: must return (remoteType, error) if implemented
-	if a.doUpdateWithChanges != nil {
-		validations = append(validations, "DoUpdateWithChanges newState", a.doUpdateWithChanges.InTypes[2], stateType)
-		if len(a.doUpdateWithChanges.OutTypes) != 2 {
-			return fmt.Errorf("DoUpdateWithChanges must return (remoteType, error), got %d return values", len(a.doUpdateWithChanges.OutTypes))
-=======
 	// Validate DoUpdate: must return (remoteType, error) if implemented
 	if a.doUpdate != nil {
 		validations = append(validations, "DoUpdate newState", a.doUpdate.InTypes[2], stateType)
 		if len(a.doUpdate.OutTypes) != 2 {
 			return fmt.Errorf("DoUpdate must return (remoteType, error), got %d return values", len(a.doUpdate.OutTypes))
->>>>>>> 33fadff0
 		}
 		validations = append(validations, "DoUpdate remoteState return", a.doUpdate.OutTypes[0], remoteType)
 	}
@@ -478,15 +454,9 @@
 	return id, remoteState, nil
 }
 
-<<<<<<< HEAD
-// HasDoUpdateWithChanges returns true if the resource implements DoUpdateWithChanges method.
-func (a *Adapter) HasDoUpdateWithChanges() bool {
-	return a.doUpdateWithChanges != nil
-=======
 // HasDoUpdate returns true if the resource implements DoUpdate method.
 func (a *Adapter) HasDoUpdate() bool {
 	return a.doUpdate != nil
->>>>>>> 33fadff0
 }
 
 // DoUpdate updates the resource with information about changes computed during plan.
