package dresources

import (
	"context"
	"fmt"
	"reflect"
	"strings"

	"github.com/databricks/cli/bundle/deployplan"

	"github.com/databricks/cli/bundle/config/resources"
	"github.com/databricks/cli/libs/structs/structvar"
	"github.com/databricks/databricks-sdk-go"
	"github.com/databricks/databricks-sdk-go/service/iam"
)

type ResourcePermissions struct {
	client *databricks.WorkspaceClient
}

type PermissionsState struct {
	ObjectID    string                     `json:"object_id"`
	Permissions []iam.AccessControlRequest `json:"permissions,omitempty"`
}

func PreparePermissionsInputConfig(inputConfig any, node string) (*structvar.StructVar, error) {
	baseNode, ok := strings.CutSuffix(node, ".permissions")
	if !ok {
		return nil, fmt.Errorf("internal error: node %q does not end with .permissions", node)
	}

	// Use reflection to get the slice from the pointer
	rv := reflect.ValueOf(inputConfig)
	if rv.Kind() != reflect.Ptr || rv.Elem().Kind() != reflect.Slice {
		return nil, fmt.Errorf("inputConfig must be a pointer to a slice, got: %T", inputConfig)
	}

	sliceValue := rv.Elem()

	// Get the element type from the slice type and create zero value to get the object type
	elemType := sliceValue.Type().Elem()
	zeroValue := reflect.Zero(elemType)
	zeroValueInterface, ok := zeroValue.Interface().(resources.IPermission)
	if !ok {
		return nil, fmt.Errorf("slice elements do not implement IPermission interface: %v", elemType)
	}
	prefix := zeroValueInterface.GetAPIRequestObjectType()

	// Convert slice to []resources.IPermission
	permissions := make([]iam.AccessControlRequest, 0, sliceValue.Len())
	for i := range sliceValue.Len() {
		elem := sliceValue.Index(i).Interface().(resources.IPermission)
		permissions = append(permissions, iam.AccessControlRequest{
			PermissionLevel:      iam.PermissionLevel(elem.GetLevel()),
			GroupName:            elem.GetGroupName(),
			ServicePrincipalName: elem.GetServicePrincipalName(),
			UserName:             elem.GetUserName(),
			ForceSendFields:      nil,
		})
	}

	objectIdRef := prefix + "${" + baseNode + ".id}"
	// For permissions, model serving endpoint uses it's internal ID, which is different
	// from its CRUD APIs which use the name.
	// We have a wrapper struct [RefreshOutput] from which we read the internal ID
	// in order to set the appropriate permissions.
	if strings.HasPrefix(baseNode, "resources.model_serving_endpoints.") {
		objectIdRef = prefix + "${" + baseNode + ".endpoint_id}"
	}

	return &structvar.StructVar{
		Value: &PermissionsState{
			ObjectID:    "", // Always a reference, defined in Refs below
			Permissions: permissions,
		},
		Refs: map[string]string{
			"object_id": objectIdRef,
		},
	}, nil
}

func (*ResourcePermissions) New(client *databricks.WorkspaceClient) *ResourcePermissions {
	return &ResourcePermissions{client: client}
}

func (*ResourcePermissions) PrepareState(s *PermissionsState) *PermissionsState {
	return s
}

// parsePermissionsID extracts the object type and ID from a permissions ID string.
// Handles both 3-part IDs ("/jobs/123") and 4-part IDs ("/sql/warehouses/uuid").
func parsePermissionsID(id string) (extractedType, extractedID string, err error) {
	idParts := strings.Split(id, "/")
	if len(idParts) < 3 { // need at least "/type/id"
		return "", "", fmt.Errorf("cannot parse id: %q", id)
	}

	if len(idParts) == 3 { // "/jobs/123"
		extractedType = idParts[1]
		extractedID = idParts[2]
	} else if len(idParts) == 4 { // "/sql/warehouses/uuid"
		extractedType = idParts[1] + "/" + idParts[2] // "sql/warehouses"
		extractedID = idParts[3]
	} else {
		return "", "", fmt.Errorf("cannot parse id: %q", id)
	}

	return extractedType, extractedID, nil
}

func (r *ResourcePermissions) DoRead(ctx context.Context, id string) (*PermissionsState, error) {
	extractedType, extractedID, err := parsePermissionsID(id)
	if err != nil {
		return nil, err
	}

	acl, err := r.client.Permissions.Get(ctx, iam.GetPermissionRequest{
		RequestObjectId:   extractedID,
		RequestObjectType: extractedType,
	})
	if err != nil {
		return nil, err
	}

	result := PermissionsState{
		ObjectID:    id,
		Permissions: nil,
	}

	for _, accessControl := range acl.AccessControlList {
		for _, permission := range accessControl.AllPermissions {
			// Inherited permissions can be ignored, as they are not set by the user (following TF)
			if permission.Inherited {
				continue
			}
			result.Permissions = append(result.Permissions, iam.AccessControlRequest{
				GroupName:            accessControl.GroupName,
				UserName:             accessControl.UserName,
				ServicePrincipalName: accessControl.ServicePrincipalName,
				PermissionLevel:      permission.PermissionLevel,
				ForceSendFields:      nil,
			})
		}
	}

	return &result, nil
}

// DoCreate calls https://docs.databricks.com/api/workspace/jobs/setjobpermissions.
func (r *ResourcePermissions) DoCreate(ctx context.Context, newState *PermissionsState) (string, *PermissionsState, error) {
	// should we remember the default here?
<<<<<<< HEAD
	_, err := r.DoUpdateWithChanges(ctx, newState.ObjectID, newState, nil)
=======
	_, err := r.DoUpdate(ctx, newState.ObjectID, newState, nil)
>>>>>>> 33fadff0
	if err != nil {
		return "", nil, err
	}

	return newState.ObjectID, nil, nil
}

<<<<<<< HEAD
// DoUpdateWithChanges calls https://docs.databricks.com/api/workspace/jobs/setjobpermissions.
func (r *ResourcePermissions) DoUpdateWithChanges(ctx context.Context, _ string, newState *PermissionsState, _ *deployplan.Changes) (*PermissionsState, error) {
=======
// DoUpdate calls https://docs.databricks.com/api/workspace/jobs/setjobpermissions.
func (r *ResourcePermissions) DoUpdate(ctx context.Context, _ string, newState *PermissionsState, _ *Changes) (*PermissionsState, error) {
>>>>>>> 33fadff0
	extractedType, extractedID, err := parsePermissionsID(newState.ObjectID)
	if err != nil {
		return nil, err
	}

	_, err = r.client.Permissions.Set(ctx, iam.SetObjectPermissions{
		RequestObjectId:   extractedID,
		RequestObjectType: extractedType,
		AccessControlList: newState.Permissions,
	})

	return nil, err
}

// DoDelete is activated in 2 distinct cases:
// 1) 'permissions' field is deleted in DABs config. In that case terraform would restore the default permissions (IS_OWNER for current user).
// 2) the parent resource is deleted; in that case there is no need to do anything; parent resource deletion is enough.
// Let's do nothing in both cases. If user no longer wishes to manage permissions with DABs they can go ahead and manage
// it themselves. Trying to fix permissions back requires
// - making assumptions on what it should look like
// - storing current user somewhere or storing original permissions somewhere
func (r *ResourcePermissions) DoDelete(ctx context.Context, id string) error {
	// intentional noop
	return nil
}<|MERGE_RESOLUTION|>--- conflicted
+++ resolved
@@ -149,11 +149,7 @@
 // DoCreate calls https://docs.databricks.com/api/workspace/jobs/setjobpermissions.
 func (r *ResourcePermissions) DoCreate(ctx context.Context, newState *PermissionsState) (string, *PermissionsState, error) {
 	// should we remember the default here?
-<<<<<<< HEAD
-	_, err := r.DoUpdateWithChanges(ctx, newState.ObjectID, newState, nil)
-=======
 	_, err := r.DoUpdate(ctx, newState.ObjectID, newState, nil)
->>>>>>> 33fadff0
 	if err != nil {
 		return "", nil, err
 	}
@@ -161,13 +157,8 @@
 	return newState.ObjectID, nil, nil
 }
 
-<<<<<<< HEAD
-// DoUpdateWithChanges calls https://docs.databricks.com/api/workspace/jobs/setjobpermissions.
-func (r *ResourcePermissions) DoUpdateWithChanges(ctx context.Context, _ string, newState *PermissionsState, _ *deployplan.Changes) (*PermissionsState, error) {
-=======
 // DoUpdate calls https://docs.databricks.com/api/workspace/jobs/setjobpermissions.
-func (r *ResourcePermissions) DoUpdate(ctx context.Context, _ string, newState *PermissionsState, _ *Changes) (*PermissionsState, error) {
->>>>>>> 33fadff0
+func (r *ResourcePermissions) DoUpdate(ctx context.Context, _ string, newState *PermissionsState, _ *deployplan.Changes) (*PermissionsState, error) {
 	extractedType, extractedID, err := parsePermissionsID(newState.ObjectID)
 	if err != nil {
 		return nil, err
