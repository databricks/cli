--- conflicted
+++ resolved
@@ -105,19 +105,11 @@
 }
 
 func (d *DeploymentUnit) Update(ctx context.Context, db *dstate.DeploymentState, id string, newState any, changes *deployplan.Changes) error {
-<<<<<<< HEAD
-	if !d.Adapter.HasDoUpdateWithChanges() {
-		return fmt.Errorf("internal error: DoUpdateWithChanges not implemented for resource %s", d.ResourceKey)
-	}
-
-	remoteState, err := d.Adapter.DoUpdateWithChanges(ctx, id, newState, changes)
-=======
 	if !d.Adapter.HasDoUpdate() {
 		return fmt.Errorf("internal error: DoUpdate not implemented for resource %s", d.ResourceKey)
 	}
 
 	remoteState, err := d.Adapter.DoUpdate(ctx, id, newState, changes)
->>>>>>> 33fadff0
 	if err != nil {
 		return fmt.Errorf("updating id=%s: %w", id, err)
 	}
