package direct

import (
	"context"
	"errors"
	"fmt"
	"maps"
	"reflect"
	"slices"
	"strings"

	"github.com/databricks/cli/bundle/config"
	"github.com/databricks/cli/bundle/deployplan"
	"github.com/databricks/cli/bundle/direct/dresources"
	"github.com/databricks/cli/bundle/direct/dstate"
	"github.com/databricks/cli/libs/dyn"
	"github.com/databricks/cli/libs/dyn/dynvar"
	"github.com/databricks/cli/libs/log"
	"github.com/databricks/cli/libs/logdiag"
	"github.com/databricks/cli/libs/structs/structaccess"
	"github.com/databricks/cli/libs/structs/structdiff"
	"github.com/databricks/cli/libs/structs/structpath"
	"github.com/databricks/cli/libs/structs/structvar"
	"github.com/databricks/cli/libs/utils"
	"github.com/databricks/databricks-sdk-go"
)

var errDelayed = errors.New("must be resolved after apply")

func (b *DeploymentBundle) OpenStateFile(statePath string) error {
	err := b.StateDB.Open(statePath)
	if err != nil {
		return fmt.Errorf("failed to read state from %s: %w", statePath, err)
	}
	return nil
}

func (b *DeploymentBundle) Init(client *databricks.WorkspaceClient) error {
	if b.Adapters != nil {
		return nil
	}
	var err error
	b.Adapters, err = dresources.InitAll(client)
	return err
}

func (b *DeploymentBundle) CalculatePlan(ctx context.Context, client *databricks.WorkspaceClient, configRoot *config.Root) (*deployplan.Plan, error) {
	b.StateDB.AssertOpened()
	err := b.Init(client)
	if err != nil {
		return nil, err
	}

	plan, err := b.makePlan(ctx, configRoot, &b.StateDB.Data)
	if err != nil {
		return nil, fmt.Errorf("reading config: %w", err)
	}

	b.Plan = plan

	g, err := makeGraph(plan)
	if err != nil {
		return nil, err
	}

	err = g.DetectCycle()
	if err != nil {
		return nil, err
	}

	// We're processing resources in DAG order because we're resolving references (that can be resolved at plan stage).
	g.Run(defaultParallelism, func(resourceKey string, failedDependency *string) bool {
		errorPrefix := "cannot plan " + resourceKey

		entry := plan.LockEntry(resourceKey)
		defer plan.UnlockEntry(resourceKey)

		if entry == nil {
			logdiag.LogError(ctx, fmt.Errorf("%s: internal error: node not in graph", resourceKey))
			return false
		}

		if failedDependency != nil {
			logdiag.LogError(ctx, fmt.Errorf("%s: dependency failed: %s", errorPrefix, *failedDependency))
			return false
		}

		adapter, err := b.getAdapterForKey(resourceKey)
		if err != nil {
			logdiag.LogError(ctx, fmt.Errorf("%s: %w", errorPrefix, err))
			return false
		}

		if entry.Action == deployplan.ActionTypeDelete.String() {
			dbentry, hasEntry := b.StateDB.GetResourceEntry(resourceKey)
			if !hasEntry {
				logdiag.LogError(ctx, fmt.Errorf("%s: internal error, missing in state", errorPrefix))
				return false
			}

			remoteState, err := adapter.DoRefresh(ctx, dbentry.ID)
			if err != nil {
				if isResourceGone(err) {
					// no such resource
					plan.RemoveEntry(resourceKey)
				} else {
					log.Warnf(ctx, "cannot read %s id=%q: %s", resourceKey, dbentry.ID, err)
					return false
				}
			}

			entry.RemoteState = remoteState

			return true
		}

		// Process all references in the resource using Refs map
		// Refs maps path inside resource to references e.g. "${resources.jobs.foo.id} ${resources.jobs.foo.name}"
		if !b.resolveReferences(ctx, entry, errorPrefix, true) {
			return false
		}

		dbentry, hasEntry := b.StateDB.GetResourceEntry(resourceKey)
		if !hasEntry {
			entry.Action = deployplan.ActionTypeCreate.String()
			return true
		}

		if dbentry.ID == "" {
			logdiag.LogError(ctx, fmt.Errorf("%s: invalid state empty id", errorPrefix))
			return false
		}

		savedState, err := typeConvert(adapter.StateType(), dbentry.State)
		if err != nil {
			logdiag.LogError(ctx, fmt.Errorf("%s: interpreting state: %w", errorPrefix, err))
			return false
		}

		// Note, currently we're diffing static structs, not dynamic value.
		// This means for fields that contain references like ${resources.group.foo.id} we do one of the following:
		// for strings: comparing unresolved string like "${resoures.group.foo.id}" with actual object id. As long as IDs do not have ${...} format we're good.
		// for integers: compare 0 with actual object ID. As long as real object IDs are never 0 we're good.
		// Once we add non-id fields or add per-field details to "bundle plan", we must read dynamic data and deal with references as first class citizen.
		// This means distinguishing between 0 that are actually object ids and 0 that are there because typed struct integer cannot contain ${...} string.
		localDiff, err := structdiff.GetStructDiff(savedState, entry.NewState.Config)
		if err != nil {
			logdiag.LogError(ctx, fmt.Errorf("%s: diffing local state: %w", errorPrefix, err))
			return false
		}

		remoteState, err := adapter.DoRefresh(ctx, dbentry.ID)
		if err != nil {
			if errors.Is(err, apierr.ErrResourceDoesNotExist) || errors.Is(err, apierr.ErrNotFound) {
				remoteState = nil
			} else {
				logdiag.LogError(ctx, fmt.Errorf("%s: failed to read id=%q: %w", errorPrefix, dbentry.ID, err))
				return false
			}
		}

		localAction, localChangeMap := convertChangesToTriggersMap(ctx, adapter, localDiff, remoteState)
		if localAction == deployplan.ActionTypeRecreate {
			entry.Action = localAction.String()
			if len(localChangeMap) > 0 {
				entry.Changes = &deployplan.Changes{
					Local: localChangeMap,
				}
			}
			return true
		}

<<<<<<< HEAD
=======
		remoteState, err := adapter.DoRefresh(ctx, dbentry.ID)
		if err != nil {
			if isResourceGone(err) {
				remoteState = nil
			} else {
				logdiag.LogError(ctx, fmt.Errorf("%s: failed to read id=%q: %w (localAction=%q)", errorPrefix, dbentry.ID, err, localAction.String()))
				return false
			}
		}

>>>>>>> 6dd2fbf9
		// We have a choice whether to include remoteState or remoteStateComparable from below.
		// Including remoteState because in the near future remoteState is expected to become a superset struct of remoteStateComparable
		entry.RemoteState = remoteState

		var remoteAction deployplan.ActionType
		var remoteChangeMap map[string]deployplan.Trigger

		if remoteState == nil {
			remoteAction = deployplan.ActionTypeCreate
		} else {
			remoteStateComparable, err := adapter.RemapState(remoteState)
			if err != nil {
				logdiag.LogError(ctx, fmt.Errorf("%s: failed to interpret remote state id=%q: %w", errorPrefix, dbentry.ID, err))
				return false
			}

			remoteDiff, err := structdiff.GetStructDiff(savedState, remoteStateComparable)
			if err != nil {
				logdiag.LogError(ctx, fmt.Errorf("%s: diffing remote state: %w", errorPrefix, err))
				return false
			}

			remoteAction, remoteChangeMap = interpretOldStateVsRemoteState(ctx, adapter, remoteDiff, remoteState)
		}

		entry.Action = max(localAction, remoteAction).String()

		if len(localChangeMap) > 0 || len(remoteChangeMap) > 0 {
			entry.Changes = &deployplan.Changes{
				Local:  localChangeMap,
				Remote: remoteChangeMap,
			}
		}

		return true
	})

	if logdiag.HasError(ctx) {
		return nil, errors.New("planning failed")
	}

	for _, entry := range plan.Plan {
		if entry.Action == deployplan.ActionTypeSkipString {
			entry.NewState = nil
		}
	}

	return plan, nil
}

func convertChangesToTriggersMap(ctx context.Context, adapter *dresources.Adapter, diff []structdiff.Change, remoteState any) (deployplan.ActionType, map[string]deployplan.Trigger) {
	action := deployplan.ActionTypeSkip
	var m map[string]deployplan.Trigger

	for _, ch := range diff {
		fieldAction, err := adapter.ClassifyChange(ch, remoteState)
		if err != nil {
			logdiag.LogError(ctx, fmt.Errorf("internal error: failed to classify change: %w", err))
			continue
		}
		if fieldAction > action {
			action = fieldAction
		}
		if m == nil {
			m = make(map[string]deployplan.Trigger)
		}
		m[ch.Path.String()] = deployplan.Trigger{Action: fieldAction.String()}
	}

	return action, m
}

func interpretOldStateVsRemoteState(ctx context.Context, adapter *dresources.Adapter, diff []structdiff.Change, remoteState any) (deployplan.ActionType, map[string]deployplan.Trigger) {
	action := deployplan.ActionTypeSkip
	m := make(map[string]deployplan.Trigger)

	for _, ch := range diff {
		if ch.Old == nil {
			// The field was not set by us, but comes from the remote state.
			// This could either be server-side default or a policy.
			// In any case, this is not a change we should react to.
			m[ch.Path.String()] = deployplan.Trigger{
				Action: deployplan.ActionTypeSkipString,
				Reason: "server_side_default",
			}
			continue
		}
		fieldAction, err := adapter.ClassifyChange(ch, remoteState)
		if err != nil {
			logdiag.LogError(ctx, fmt.Errorf("internal error: failed to classify change: %w", err))
			continue
		}
		if fieldAction > action {
			action = fieldAction
		}
		m[ch.Path.String()] = deployplan.Trigger{Action: fieldAction.String()}
	}

	if len(m) == 0 {
		m = nil
	}

	return action, m
}

func (b *DeploymentBundle) LookupReferenceLocal(ctx context.Context, path *structpath.PathNode) (any, error) {
	targetResourceKey := path.Prefix(3).String()
	fieldPath := path.SkipPrefix(3)
	fieldPathS := fieldPath.String()

	// TODO: this will panic if targetResourceKey == resourceKey
	targetEntry := b.Plan.LockEntry(targetResourceKey)
	defer b.Plan.UnlockEntry(targetResourceKey)

	if targetEntry == nil {
		return nil, fmt.Errorf("internal error: %s: missing entry in the plan", targetResourceKey)
	}

	targetAction := deployplan.ActionTypeFromString(targetEntry.Action)
	if targetAction == deployplan.ActionTypeUnset {
		return nil, fmt.Errorf("internal error: %s: missing action in the plan", targetResourceKey)
	}

	if fieldPathS == "id" {
		if targetAction.KeepsID() {
			dbentry, hasEntry := b.StateDB.GetResourceEntry(targetResourceKey)
			idValue := dbentry.ID
			if !hasEntry || idValue == "" {
				return nil, errors.New("internal error: no db entry")
			}
			return idValue, nil
		}
		// id may change after deployment, this needs to be done later
		return nil, errDelayed
	}

	if targetEntry.NewState == nil {
		return nil, fmt.Errorf("internal error: %s: action is %q missing new_state", targetResourceKey, targetEntry.Action)
	}

	_, isUnresolved := targetEntry.NewState.Refs[fieldPathS]
	if isUnresolved {
		// The value that is requested is itself a reference; this means it will be resolved after apply
		return nil, errDelayed
	}

	localConfig := targetEntry.NewState.Config

	targetGroup := config.GetResourceTypeFromKey(targetResourceKey)
	adapter := b.Adapters[targetGroup]
	if adapter == nil {
		return nil, fmt.Errorf("internal error: %s: unknown resource type %q", targetResourceKey, targetGroup)
	}

	configValidErr := structaccess.Validate(reflect.TypeOf(localConfig), fieldPath)
	remoteValidErr := structaccess.Validate(adapter.RemoteType(), fieldPath)
	// Note: using adapter.RemoteType() over reflect.TypeOf(remoteState) because remoteState might be untyped nil

	if configValidErr != nil && remoteValidErr != nil {
		return nil, fmt.Errorf("schema mismatch: %w; %w", configValidErr, remoteValidErr)
	}

	if configValidErr == nil && remoteValidErr != nil {
		// The field is only present in local schema; it must be resolved here.
		value, err := structaccess.Get(localConfig, fieldPath)
		if err != nil {
			return nil, fmt.Errorf("field not set: %w", err)
		}

		return value, nil
	}

	if configValidErr != nil && remoteValidErr == nil {
		// The field is only present in remote state schema.
		// TODO: If resource is unchanged in this plan, we can proceed with resolution.
		// If resource is going to change, we need to postpone this until deploy.
		return nil, errDelayed
	}

	// Field is present in both: try local, fallback to delayed.

	value, err := structaccess.Get(localConfig, fieldPath)

	if err == nil && value != nil {
		return value, nil
	}

	return nil, errDelayed
}

// resolveReferences processes all references in entry.NewState.Refs.
// If isLocal is true, uses LookupReferenceLocal (for planning phase).
// If isLocal is false, uses LookupReferenceRemote (for apply phase).
func (b *DeploymentBundle) resolveReferences(ctx context.Context, entry *deployplan.PlanEntry, errorPrefix string, isLocal bool) bool {
	for fieldPathStr, refString := range entry.NewState.Refs {
		refs, ok := dynvar.NewRef(dyn.V(refString))
		if !ok {
			if !isLocal {
				logdiag.LogError(ctx, fmt.Errorf("%s: cannot parse %q", errorPrefix, refString))
				return false
			}
			continue
		}

		for _, pathString := range refs.References() {
			ref := "${" + pathString + "}"
			targetPath, err := structpath.Parse(pathString)
			if err != nil {
				logdiag.LogError(ctx, fmt.Errorf("%s: cannot parse reference %q: %w", errorPrefix, ref, err))
				return false
			}

			var value any
			if isLocal {
				value, err = b.LookupReferenceLocal(ctx, targetPath)
				if err != nil {
					if errors.Is(err, errDelayed) {
						continue
					}
					logdiag.LogError(ctx, fmt.Errorf("%s: cannot resolve %q: %w", errorPrefix, ref, err))
					return false
				}
			} else {
				value, err = b.LookupReferenceRemote(ctx, targetPath)
				if err != nil {
					logdiag.LogError(ctx, fmt.Errorf("%s: cannot resolve %q: %w", errorPrefix, ref, err))
					return false
				}
			}

			err = entry.NewState.ResolveRef(ref, value)
			if err != nil {
				logdiag.LogError(ctx, fmt.Errorf("%s: cannot update %s with value of %q: %w", errorPrefix, fieldPathStr, ref, err))
				return false
			}
		}
	}
	return true
}

func (b *DeploymentBundle) makePlan(ctx context.Context, configRoot *config.Root, db *dstate.Database) (*deployplan.Plan, error) {
	p := deployplan.NewPlan()

	// Collect and sort nodes first, because MapByPattern gives them in randomized order
	var nodes []string

	existingKeys := maps.Clone(db.State)

	// Walk?
	if configRoot != nil {
		_, err := dyn.MapByPattern(
			configRoot.Value(),
			dyn.NewPattern(dyn.Key("resources"), dyn.AnyKey(), dyn.AnyKey()),
			func(p dyn.Path, v dyn.Value) (dyn.Value, error) {
				group := p[1].Key()

				_, ok := dresources.SupportedResources[group]
				if !ok {
					return v, fmt.Errorf("unsupported resource: %s", group)
				}

				nodes = append(nodes, p.String())
				return dyn.InvalidValue, nil
			},
		)
		if err != nil {
			return nil, fmt.Errorf("reading config: %w", err)
		}
	}

	slices.Sort(nodes)

	for _, node := range nodes {
		delete(existingKeys, node)

		prefix := "cannot plan " + node
		inputConfig, ok := configRoot.GetResourceConfig(node)
		if !ok {
			return nil, fmt.Errorf("%s: failed to read config", prefix)
		}

		adapter, err := b.getAdapterForKey(node)
		if err != nil {
			return nil, fmt.Errorf("%s: %w", prefix, err)
		}

		newStateConfig, err := adapter.PrepareState(inputConfig)
		if err != nil {
			return nil, fmt.Errorf("%s: %w", prefix, err)
		}

		// Note, we're extracting references in input config but resolving them in newStateConfig
		// This means input and state must be compatible: input can have more fields, but existing fields should not be moved
		// This means one cannot refer to fields not present in state (e.g. ${resources.jobs.foo.permissions})

		refs, err := extractReferences(configRoot.Value(), node)
		if err != nil {
			return nil, fmt.Errorf("failed to read references from config for %s: %w", node, err)
		}

		// Extract dependencies from references and populate depends_on
		var dependsOn []deployplan.DependsOnEntry
		for _, reference := range refs {
			// Use NewRef to extract all references from the string
			ref, ok := dynvar.NewRef(dyn.V(reference))
			if !ok {
				continue
			}

			// Process each reference in the string
			for _, refStr := range ref.References() {
				path, err := structpath.Parse(refStr)
				if err != nil {
					return nil, fmt.Errorf("failed to parse reference %q: %w", refStr, err)
				}

				targetNode := path.Prefix(3).String()
				fullRef := "${" + refStr + "}"

				// Add to depends_on if not already present
				found := false
				for _, dep := range dependsOn {
					if dep.Node == targetNode && dep.Label == fullRef {
						found = true
						break
					}
				}
				if !found {
					dependsOn = append(dependsOn, deployplan.DependsOnEntry{
						Node:  targetNode,
						Label: fullRef,
					})
				}
			}
		}

		// Sort dependsOn for consistent ordering
		slices.SortFunc(dependsOn, func(a, b deployplan.DependsOnEntry) int {
			if a.Node != b.Node {
				return strings.Compare(a.Node, b.Node)
			}
			return strings.Compare(a.Label, b.Label)
		})

		e := deployplan.PlanEntry{
			DependsOn: dependsOn,
			NewState: &structvar.StructVar{
				Config: newStateConfig,
				Refs:   refs,
			},
		}

		p.Plan[node] = &e
	}

	for n := range existingKeys {
		if p.Plan[n] != nil {
			panic("unexpected node " + n)
		}
		p.Plan[n] = &deployplan.PlanEntry{
			Action: deployplan.ActionTypeDelete.String(),
		}
	}

	return p, nil
}

func extractReferences(root dyn.Value, node string) (map[string]string, error) {
	refs := make(map[string]string)

	path, err := dyn.NewPathFromString(node)
	if err != nil {
		return nil, fmt.Errorf("internal error: bad node key: %q: %w", node, err)
	}

	val, err := dyn.GetByPath(root, path)
	if err != nil {
		return nil, err
	}

	err = dyn.WalkReadOnly(val, func(p dyn.Path, v dyn.Value) error {
		ref, ok := dynvar.NewRef(v)
		if !ok {
			return nil
		}
		// Store the original string that contains references, not individual references
		refs[p.String()] = ref.Str
		return nil
	})
	if err != nil {
		return nil, fmt.Errorf("parsing refs: %w", err)
	}
	return refs, nil
}

func (b *DeploymentBundle) getAdapterForKey(resourceKey string) (*dresources.Adapter, error) {
	group := config.GetResourceTypeFromKey(resourceKey)
	if group == "" {
		return nil, fmt.Errorf("internal error: bad node: %s", resourceKey)
	}

	adapter, ok := b.Adapters[group]
	if !ok {
		return nil, fmt.Errorf("resource type %q not supported, available: %s", group, strings.Join(utils.SortedKeys(b.Adapters), ", "))
	}

	return adapter, nil
}<|MERGE_RESOLUTION|>--- conflicted
+++ resolved
@@ -151,7 +151,7 @@
 
 		remoteState, err := adapter.DoRefresh(ctx, dbentry.ID)
 		if err != nil {
-			if errors.Is(err, apierr.ErrResourceDoesNotExist) || errors.Is(err, apierr.ErrNotFound) {
+			if isResourceGone(err) {
 				remoteState = nil
 			} else {
 				logdiag.LogError(ctx, fmt.Errorf("%s: failed to read id=%q: %w", errorPrefix, dbentry.ID, err))
@@ -170,19 +170,6 @@
 			return true
 		}
 
-<<<<<<< HEAD
-=======
-		remoteState, err := adapter.DoRefresh(ctx, dbentry.ID)
-		if err != nil {
-			if isResourceGone(err) {
-				remoteState = nil
-			} else {
-				logdiag.LogError(ctx, fmt.Errorf("%s: failed to read id=%q: %w (localAction=%q)", errorPrefix, dbentry.ID, err, localAction.String()))
-				return false
-			}
-		}
-
->>>>>>> 6dd2fbf9
 		// We have a choice whether to include remoteState or remoteStateComparable from below.
 		// Including remoteState because in the near future remoteState is expected to become a superset struct of remoteStateComparable
 		entry.RemoteState = remoteState
