--- conflicted
+++ resolved
@@ -36,9 +36,6 @@
 	DependsOn []deployplan.DependsOnEntry `json:"depends_on,omitempty"`
 }
 
-<<<<<<< HEAD
-func (db *DeploymentState) SaveState(key, newID string, state any, dependsOn []deployplan.DependsOnEntry) error {
-=======
 func NewDatabase() Database {
 	return NewMigratedDatabase(uuid.New().String(), 1)
 }
@@ -53,8 +50,7 @@
 	}
 }
 
-func (db *DeploymentState) SaveState(key, newID string, state any) error {
->>>>>>> 9e3c4492
+func (db *DeploymentState) SaveState(key, newID string, state any, dependsOn []deployplan.DependsOnEntry) error {
 	db.AssertOpened()
 	db.mu.Lock()
 	defer db.mu.Unlock()
