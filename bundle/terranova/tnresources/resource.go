--- conflicted
+++ resolved
@@ -12,26 +12,12 @@
 )
 
 const (
-<<<<<<< HEAD
-	_jobs           = "jobs"
-	_pipelines      = "pipelines"
-	_schemas        = "schemas"
-	_apps           = "apps"
-	_sql_warehouses = "sql_warehouses"
-)
-
-var supportedResources = map[string]reflect.Value{
-	_jobs:           reflect.ValueOf(NewResourceJob),
-	_pipelines:      reflect.ValueOf(NewResourcePipeline),
-	_schemas:        reflect.ValueOf(NewResourceSchema),
-	_apps:           reflect.ValueOf(NewResourceApp),
-	_sql_warehouses: reflect.ValueOf(NewResourceSqlWarehouse),
-=======
 	_jobs      = "jobs"
 	_pipelines = "pipelines"
 	_schemas   = "schemas"
 	_volumes   = "volumes"
 	_apps      = "apps"
+  _sql_warehouses = "sql_warehouses"
 )
 
 var supportedResources = map[string]reflect.Value{
@@ -40,42 +26,28 @@
 	_schemas:   reflect.ValueOf(NewResourceSchema),
 	_volumes:   reflect.ValueOf(NewResourceVolume),
 	_apps:      reflect.ValueOf(NewResourceApp),
->>>>>>> 8f914d00
+  _sql_warehouses: reflect.ValueOf(NewResourceSqlWarehouse),
 }
 
 // This types matches what Config() returns and should match 'config' field in the resource struct
 var supportedResourcesTypes = map[string]reflect.Type{
-<<<<<<< HEAD
-	_jobs:           reflect.TypeOf(ResourceJob{}.config),
-	_pipelines:      reflect.TypeOf(ResourcePipeline{}.config),
-	_schemas:        reflect.TypeOf(ResourceSchema{}.config),
-	_apps:           reflect.TypeOf(ResourceApp{}.config),
-	_sql_warehouses: reflect.TypeOf(ResourceSqlWarehouse{}.config),
-=======
 	_jobs:      reflect.TypeOf(ResourceJob{}.config),
 	_pipelines: reflect.TypeOf(ResourcePipeline{}.config),
 	_schemas:   reflect.TypeOf(ResourceSchema{}.config),
 	_volumes:   reflect.TypeOf(ResourceVolume{}.config),
 	_apps:      reflect.TypeOf(ResourceApp{}.config),
->>>>>>> 8f914d00
+  _sql_warehouses: reflect.TypeOf(ResourceSqlWarehouse{}.config),
 }
 
 type DeleteResourceFN = func(ctx context.Context, client *databricks.WorkspaceClient, oldID string) error
 
 var deletableResources = map[string]DeleteResourceFN{
-<<<<<<< HEAD
-	_jobs:           DeleteJob,
-	_pipelines:      DeletePipeline,
-	_schemas:        DeleteSchema,
-	_apps:           DeleteApp,
-	_sql_warehouses: DeleteSqlWarehouse,
-=======
 	_jobs:      DeleteJob,
 	_pipelines: DeletePipeline,
 	_schemas:   DeleteSchema,
 	_volumes:   DeleteVolume,
 	_apps:      DeleteApp,
->>>>>>> 8f914d00
+  _sql_warehouses: DeleteSqlWarehouse,
 }
 
 type IResource interface {
