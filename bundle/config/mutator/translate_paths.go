package mutator

import (
	"context"
	"fmt"
	"os"
	"path"
	"path/filepath"
	"strings"

	"github.com/databricks/bricks/bundle"
	"github.com/databricks/bricks/libs/notebook"
	"github.com/databricks/databricks-sdk-go/service/jobs"
	"github.com/databricks/databricks-sdk-go/service/pipelines"
)

type translatePaths struct {
	seen map[string]string
}

// TranslatePaths converts paths to local notebook files into paths in the workspace file system.
func TranslatePaths() bundle.Mutator {
	return &translatePaths{}
}

func (m *translatePaths) Name() string {
	return "TranslatePaths"
}

// rewritePath converts a given relative path to a stable remote workspace path.
//
// It takes these arguments:
//   - The argument `dir` is the directory relative to which the given relative path is.
//   - The given relative path is both passed and written back through `*p`.
//   - The argument `fn` is a function that performs the actual rewriting logic.
//     This logic is different between regular files or notebooks.
//
// The function returns an error if it is impossible to rewrite the given relative path.
func (m *translatePaths) rewritePath(
	dir string,
	b *bundle.Bundle,
	p *string,
	fn func(literal, localPath, remotePath string) (string, error),
) error {
	// We assume absolute paths point to a location in the workspace
	if path.IsAbs(filepath.ToSlash(*p)) {
		return nil
	}

	// Local path is relative to the directory the resource was defined in.
	localPath := filepath.Join(dir, filepath.FromSlash(*p))
	if interp, ok := m.seen[localPath]; ok {
		*p = interp
		return nil
	}

	// Remote path must be relative to the bundle root.
	remotePath, err := filepath.Rel(b.Config.Path, localPath)
	if err != nil {
		return err
	}
	if strings.HasPrefix(remotePath, "..") {
		return fmt.Errorf("path %s is not contained in bundle root path", localPath)
	}

	// Prefix remote path with its remote root path.
	remotePath = path.Join(b.Config.Workspace.FilePath.Workspace, filepath.ToSlash(remotePath))

	// Convert local path into workspace path via specified function.
	interp, err := fn(*p, localPath, filepath.ToSlash(remotePath))
	if err != nil {
		return err
	}

	*p = interp
	m.seen[localPath] = interp
	return nil
}

func (m *translatePaths) translateNotebookPath(literal, localPath, remotePath string) (string, error) {
	nb, _, err := notebook.Detect(localPath)
	if os.IsNotExist(err) {
		return "", fmt.Errorf("notebook %s not found", literal)
	}
	if err != nil {
		return "", fmt.Errorf("unable to determine if %s is a notebook: %w", localPath, err)
	}
	if !nb {
		return "", fmt.Errorf("file at %s is not a notebook", localPath)
	}

	// Upon import, notebooks are stripped of their extension.
	return strings.TrimSuffix(remotePath, filepath.Ext(localPath)), nil
}

func (m *translatePaths) translateFilePath(literal, localPath, remotePath string) (string, error) {
	_, err := os.Stat(localPath)
	if os.IsNotExist(err) {
		return "", fmt.Errorf("file %s not found", literal)
	}
	if err != nil {
		return "", fmt.Errorf("unable to access %s: %w", localPath, err)
	}

	return remotePath, nil
}

func (m *translatePaths) translateJobTask(dir string, b *bundle.Bundle, task *jobs.JobTaskSettings) error {
	var err error

	if task.NotebookTask != nil {
		err = m.rewritePath(dir, b, &task.NotebookTask.NotebookPath, m.translateNotebookPath)
		if err != nil {
			return err
		}
	}

	if task.SparkPythonTask != nil {
		err = m.rewritePath(dir, b, &task.SparkPythonTask.PythonFile, m.translateFilePath)
		if err != nil {
			return err
		}
	}

	return nil
}

func (m *translatePaths) translatePipelineLibrary(dir string, b *bundle.Bundle, library *pipelines.PipelineLibrary) error {
	var err error

	if library.Notebook != nil {
		err = m.rewritePath(dir, b, &library.Notebook.Path, m.translateNotebookPath)
		if err != nil {
			return err
		}
	}

	if library.File != nil {
		err = m.rewritePath(dir, b, &library.File.Path, m.translateFilePath)
		if err != nil {
			return err
		}
	}

	return nil
}

func (m *translatePaths) Apply(_ context.Context, b *bundle.Bundle) ([]bundle.Mutator, error) {
	m.seen = make(map[string]string)
<<<<<<< HEAD
	m.filePath = b.Config.Workspace.FilePath
=======
>>>>>>> 31ccebd6

	for key, job := range b.Config.Resources.Jobs {
		dir, err := job.ConfigFileDirectory()
		if err != nil {
			return nil, fmt.Errorf("unable to determine directory for job %s: %w", key, err)
		}

		for i := 0; i < len(job.Tasks); i++ {
			err := m.translateJobTask(dir, b, &job.Tasks[i])
			if err != nil {
				return nil, err
			}
		}
	}

	for key, pipeline := range b.Config.Resources.Pipelines {
		dir, err := pipeline.ConfigFileDirectory()
		if err != nil {
			return nil, fmt.Errorf("unable to determine directory for pipeline %s: %w", key, err)
		}

		for i := 0; i < len(pipeline.Libraries); i++ {
			err := m.translatePipelineLibrary(dir, b, &pipeline.Libraries[i])
			if err != nil {
				return nil, err
			}
		}
	}

	return nil, nil
}<|MERGE_RESOLUTION|>--- conflicted
+++ resolved
@@ -147,10 +147,6 @@
 
 func (m *translatePaths) Apply(_ context.Context, b *bundle.Bundle) ([]bundle.Mutator, error) {
 	m.seen = make(map[string]string)
-<<<<<<< HEAD
-	m.filePath = b.Config.Workspace.FilePath
-=======
->>>>>>> 31ccebd6
 
 	for key, job := range b.Config.Resources.Jobs {
 		dir, err := job.ConfigFileDirectory()
