--- conflicted
+++ resolved
@@ -6,72 +6,4 @@
 
 func TestPopulateCurrentUser(t *testing.T) {
 	// We need to implement workspace client mocking to implement this test.
-<<<<<<< HEAD
-}
-
-func TestGetShortUserName(t *testing.T) {
-	tests := []struct {
-		name     string
-		email    string
-		expected string
-	}{
-		{
-			email:    "test.user.1234@example.com",
-			expected: "test_user_1234",
-		},
-		{
-			email:    "tést.üser@example.com",
-			expected: "tést_üser",
-		},
-		{
-			email:    "test$.user@example.com",
-			expected: "test__user",
-		},
-		{
-			email:    `jöhn.dœ@domain.com`, // Using non-ASCII characters.
-			expected: "jöhn_dœ",
-		},
-		{
-			email:    `first+tag@email.com`, // The plus (+) sign is used for "sub-addressing" in some email services.
-			expected: "first_tag",
-		},
-		{
-			email:    `email@sub.domain.com`, // Using a sub-domain.
-			expected: "email",
-		},
-		{
-			email:    `"_quoted"@domain.com`, // Quoted strings can be part of the local-part.
-			expected: "__quoted_",
-		},
-		{
-			email:    `name-o'mally@website.org`, // Single quote in the local-part.
-			expected: "name_o_mally",
-		},
-		{
-			email:    `user%domain@external.com`, // Percent sign can be used for email routing in legacy systems.
-			expected: "user_domain",
-		},
-		{
-			email:    `long.name.with.dots@domain.net`, // Multiple dots in the local-part.
-			expected: "long_name_with_dots",
-		},
-		{
-			email:    `me&you@together.com`, // Using an ampersand (&) in the local-part.
-			expected: "me_you",
-		},
-		{
-			email:    `user!def!xyz@domain.org`, // The exclamation mark can be valid in some legacy systems.
-			expected: "user_def_xyz",
-		},
-		{
-			email:    `admin@ιντερνετ.com`, // Domain in non-ASCII characters (IDN or Internationalized Domain Name).
-			expected: "admin",
-		},
-	}
-
-	for _, tt := range tests {
-		assert.Equal(t, tt.expected, GetShortUserName(tt.email))
-	}
-=======
->>>>>>> f70ec359
 }