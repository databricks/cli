package resourcemutator

import (
	"context"
	"path"
	"slices"
	"sort"
	"strings"

	"github.com/databricks/cli/bundle"
	"github.com/databricks/cli/bundle/config"
	"github.com/databricks/cli/bundle/metrics"
	"github.com/databricks/cli/libs/diag"
	"github.com/databricks/cli/libs/dyn"
	"github.com/databricks/cli/libs/textutil"
	"github.com/databricks/databricks-sdk-go/service/catalog"
	"github.com/databricks/databricks-sdk-go/service/jobs"
	"github.com/databricks/databricks-sdk-go/service/ml"
	"github.com/databricks/databricks-sdk-go/service/sql"
)

type applyPresets struct{}

// Apply all presets, e.g. the prefix presets that
// adds a prefix to all names of all resources.
func ApplyPresets() bundle.Mutator {
	return &applyPresets{}
}

type Tag struct {
	Key   string
	Value string
}

func (m *applyPresets) Name() string {
	return "ApplyPresets"
}

func (m *applyPresets) Apply(ctx context.Context, b *bundle.Bundle) diag.Diagnostics {
	var diags diag.Diagnostics

	if d := validatePauseStatus(b); d != nil {
		diags = diags.Extend(d)
	}

	r := b.Config.Resources
	t := b.Config.Presets
	prefix := t.NamePrefix

	b.Metrics.AddBoolValue(metrics.PresetsNamePrefixIsSet, prefix != "")

	tags := toTagArray(t.Tags)

	// Jobs presets: Prefix, Tags, JobsMaxConcurrentRuns, TriggerPauseStatus
	for _, j := range r.Jobs {
		// Here and for other resources we follow the same approach for nil checks:
		// If resource itself is nil, ignore it (It is currently allowed, but should have generic check with location-enriched diagnostics that disallows nils anywhere).
		// If embedded pointer is nil, initialize it with empty struct. The fact that we embed pointer struct is implementation detail.
		// It will remain nil if there are no fields in it that are provided by users, but that maybe ok, users could be relying on presets or defaults.
		if j == nil {
			continue
		}
		j.Name = prefix + j.Name
		if len(tags) > 0 {
			if j.Tags == nil {
				// Note: only create this map if tags is not empty, to avoid inserting "tags: {}" entry in the config
				j.Tags = make(map[string]string, len(tags))
			}
			for _, tag := range tags {
				if j.Tags[tag.Key] == "" {
					j.Tags[tag.Key] = tag.Value
				}
			}
		}
		if j.MaxConcurrentRuns == 0 {
			j.MaxConcurrentRuns = t.JobsMaxConcurrentRuns
		}
		if t.TriggerPauseStatus != "" {
			paused := jobs.PauseStatusPaused
			if t.TriggerPauseStatus == config.Unpaused {
				paused = jobs.PauseStatusUnpaused
			}

			if j.Schedule != nil && j.Schedule.PauseStatus == "" {
				j.Schedule.PauseStatus = paused
			}
			if j.Continuous != nil && j.Continuous.PauseStatus == "" {
				j.Continuous.PauseStatus = paused
			}
			if j.Trigger != nil && j.Trigger.PauseStatus == "" {
				j.Trigger.PauseStatus = paused
			}
		}
	}

	// Pipelines presets: Prefix, PipelinesDevelopment
	for _, p := range r.Pipelines {
		if p == nil {
			continue
		}
		p.Name = prefix + p.Name
		if config.IsExplicitlyEnabled(t.PipelinesDevelopment) {
			p.Development = true
		}
		if t.TriggerPauseStatus == config.Paused {
			p.Continuous = false
		}
		// As of 2024-06, pipelines don't yet support tags
	}

	// Models presets: Prefix, Tags
	for _, m := range r.Models {
		if m == nil {
			continue
		}
		m.Name = prefix + m.Name
		for _, t := range tags {
			exists := slices.ContainsFunc(m.Tags, func(modelTag ml.ModelTag) bool {
				return modelTag.Key == t.Key
			})
			if !exists {
				// Only add this tag if the resource didn't include any tag that overrides its value.
				m.Tags = append(m.Tags, ml.ModelTag{Key: t.Key, Value: t.Value})
			}
		}
	}

	// Experiments presets: Prefix, Tags
	for _, e := range r.Experiments {
		if e == nil {
			continue
		}
		filepath := e.Name
		dir := path.Dir(filepath)
		base := path.Base(filepath)
		if dir == "." {
			e.Name = prefix + base
		} else {
			e.Name = dir + "/" + prefix + base
		}
		for _, t := range tags {
			exists := false
			for _, experimentTag := range e.Tags {
				if experimentTag.Key == t.Key {
					exists = true
					break
				}
			}
			if !exists {
				e.Tags = append(e.Tags, ml.ExperimentTag{Key: t.Key, Value: t.Value})
			}
		}
	}

	// Model serving endpoint presets: Prefix
	for _, e := range r.ModelServingEndpoints {
		if e == nil {
			continue
		}
		e.Name = normalizePrefix(prefix) + e.Name

		// As of 2024-06, model serving endpoints don't yet support tags
	}

	// Registered models presets: Prefix
	for _, m := range r.RegisteredModels {
		if m == nil {
			continue
		}
		m.Name = normalizePrefix(prefix) + m.Name

		// As of 2024-06, registered models don't yet support tags
	}

	// Quality monitors presets: Schedule
	if t.TriggerPauseStatus == config.Paused {
		for _, q := range r.QualityMonitors {
			// Remove all schedules from monitors, since they don't support pausing/unpausing.
			// Quality monitors might support the "pause" property in the future, so at the
			// CLI level we do respect that property if it is set to "unpaused."
			if q.Schedule != nil && q.Schedule.PauseStatus != catalog.MonitorCronSchedulePauseStatusUnpaused {
				q.Schedule = nil
			}
		}
	}

	// Schemas: Prefix
	for _, s := range r.Schemas {
		if b.Config.Experimental != nil && b.Config.Experimental.SkipNamePrefixForSchema {
			break
		}

		if s == nil {
			continue
		}
		s.Name = normalizePrefix(prefix) + s.Name
		// HTTP API for schemas doesn't yet support tags. It's only supported in
		// the Databricks UI and via the SQL API.
	}

	// Clusters: Prefix, Tags
	for _, c := range r.Clusters {
		if c == nil {
			continue
		}
		c.ClusterName = prefix + c.ClusterName
		if len(tags) > 0 {
			if c.CustomTags == nil {
				c.CustomTags = make(map[string]string, len(tags))
			}
			for _, tag := range tags {
				normalisedKey := b.Tagging.NormalizeKey(tag.Key)
				normalisedValue := b.Tagging.NormalizeValue(tag.Value)
				if _, ok := c.CustomTags[normalisedKey]; !ok {
					c.CustomTags[normalisedKey] = normalisedValue
				}
			}
		}
	}

	// Dashboards: Prefix
	for _, dashboard := range r.Dashboards {
		if dashboard == nil {
			continue
		}
		dashboard.DisplayName = prefix + dashboard.DisplayName
	}

	// Apps: No presets

<<<<<<< HEAD
	// Alerts: Prefix
	// TODO: Add acceptance test for this.
	// TODO: Ensure that this is the right call here.
	for _, a := range r.Alerts {
		if a == nil {
			continue
		}
		a.DisplayName = prefix + a.DisplayName
=======
	// SQL Warehouses: Prefix, Tags
	for _, w := range r.SqlWarehouses {
		if w == nil {
			continue
		}
		w.Name = prefix + w.Name
		if len(tags) > 0 {
			if w.Tags == nil {
				w.Tags = &sql.EndpointTags{}
			}
			for _, tag := range tags {
				normalisedKey := b.Tagging.NormalizeKey(tag.Key)
				normalisedValue := b.Tagging.NormalizeValue(tag.Value)

				// Check if the tag already exists
				exists := false
				for _, t := range w.Tags.CustomTags {
					if t.Key == normalisedKey {
						exists = true
						break
					}
				}

				if !exists {
					w.Tags.CustomTags = append(w.Tags.CustomTags, sql.EndpointTagPair{
						Key:   normalisedKey,
						Value: normalisedValue,
					})
				}
			}
		}
>>>>>>> 75838aad
	}

	return diags
}

func validatePauseStatus(b *bundle.Bundle) diag.Diagnostics {
	p := b.Config.Presets.TriggerPauseStatus
	if p == "" || p == config.Paused || p == config.Unpaused {
		return nil
	}
	return diag.Diagnostics{{
		Summary:   "Invalid value for trigger_pause_status, should be PAUSED or UNPAUSED",
		Severity:  diag.Error,
		Locations: []dyn.Location{b.Config.GetLocation("presets.trigger_pause_status")},
	}}
}

// toTagArray converts a map of tags to an array of tags.
// We sort tags so ensure stable ordering.
func toTagArray(tags map[string]string) []Tag {
	var tagArray []Tag
	if tags == nil {
		return tagArray
	}
	for key, value := range tags {
		tagArray = append(tagArray, Tag{Key: key, Value: value})
	}
	sort.Slice(tagArray, func(i, j int) bool {
		return tagArray[i].Key < tagArray[j].Key
	})
	return tagArray
}

// normalizePrefix prefixes strings like '[dev lennart] ' to 'dev_lennart_'.
// We leave unicode letters and numbers but remove all "special characters."
func normalizePrefix(prefix string) string {
	prefix = strings.ReplaceAll(prefix, "[", "")
	prefix = strings.Trim(prefix, " ")

	// If the prefix ends with a ']', we add an underscore to the end.
	// This makes sure that we get names like "dev_user_endpoint" instead of "dev_userendpoint"
	suffix := ""
	if strings.HasSuffix(prefix, "]") {
		suffix = "_"
	}

	return textutil.NormalizeString(prefix) + suffix
}<|MERGE_RESOLUTION|>--- conflicted
+++ resolved
@@ -228,7 +228,6 @@
 
 	// Apps: No presets
 
-<<<<<<< HEAD
 	// Alerts: Prefix
 	// TODO: Add acceptance test for this.
 	// TODO: Ensure that this is the right call here.
@@ -237,7 +236,8 @@
 			continue
 		}
 		a.DisplayName = prefix + a.DisplayName
-=======
+	}
+
 	// SQL Warehouses: Prefix, Tags
 	for _, w := range r.SqlWarehouses {
 		if w == nil {
@@ -269,7 +269,6 @@
 				}
 			}
 		}
->>>>>>> 75838aad
 	}
 
 	return diags
