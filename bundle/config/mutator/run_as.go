package mutator

import (
	"context"
	"fmt"
	"slices"

	"github.com/databricks/cli/bundle"
	"github.com/databricks/cli/bundle/config/resources"
	"github.com/databricks/cli/libs/diag"
	"github.com/databricks/cli/libs/dyn"
	"github.com/databricks/databricks-sdk-go/service/jobs"
)

type setRunAs struct {
}

// This mutator does two things:
//
//  1. Sets the run_as field for jobs to the value of the run_as field in the bundle.
//
//  2. Validates that the bundle run_as configuration is valid in the context of the bundle.
//     If the run_as user is different from the current deployment user, DABs only
//     supports a subset of resources.
func SetRunAs() bundle.Mutator {
	return &setRunAs{}
}

func (m *setRunAs) Name() string {
	return "SetRunAs"
}

func reportRunAsNotSupported(resourceType string, location dyn.Location, currentUser string, runAsUser string) diag.Diagnostics {
	return diag.Diagnostics{{
		Summary: fmt.Sprintf("%s do not support a setting a run_as user that is different from the owner.\n"+
			"Current identity: %s. Run as identity: %s.\n"+
			"See https://docs.databricks.com/dev-tools/bundles/run-as.html to learn more about the run_as property.", resourceType, currentUser, runAsUser),
		Location: location,
		Severity: diag.Error,
	}}
}

<<<<<<< HEAD
func validateRunAs(b *bundle.Bundle) diag.Diagnostics {
	diags := diag.Diagnostics{}
	runAs := b.Config.RunAs

	// Error if neither service_principal_name nor user_name are specified
	if runAs.ServicePrincipalName == "" && runAs.UserName == "" {
		diags = diags.Extend(diag.Errorf("run_as section must specify exactly one identity. Neither service_principal_name nor user_name is specified at %s", b.Config.GetLocation("run_as")))
=======
func (e errUnsupportedResourceTypeForRunAs) Error() string {
	return fmt.Sprintf("%s are not supported when the current deployment user is different from the bundle's run_as identity. Please deploy as the run_as identity. Please refer to the documentation at https://docs.databricks.com/dev-tools/bundles/run-as.html for more details. Location of the unsupported resource: %s. Current identity: %s. Run as identity: %s", e.resourceType, e.resourceLocation, e.currentUser, e.runAsUser)
}

type errBothSpAndUserSpecified struct {
	spName   string
	spLoc    dyn.Location
	userName string
	userLoc  dyn.Location
}

func (e errBothSpAndUserSpecified) Error() string {
	return fmt.Sprintf("run_as section must specify exactly one identity. A service_principal_name %q is specified at %s. A user_name %q is defined at %s", e.spName, e.spLoc, e.userName, e.userLoc)
}

func validateRunAs(b *bundle.Bundle) error {
	neitherSpecifiedErr := fmt.Errorf("run_as section must specify exactly one identity. Neither service_principal_name nor user_name is specified at %s", b.Config.GetLocation("run_as"))
	// Error if neither service_principal_name nor user_name are specified, but the
	// run_as section is present.
	if b.Config.Value().Get("run_as").Kind() == dyn.KindNil {
		return neitherSpecifiedErr
	}
	// Error if one or both of service_principal_name and user_name are specified,
	// but with empty values.
	if b.Config.RunAs.ServicePrincipalName == "" && b.Config.RunAs.UserName == "" {
		return neitherSpecifiedErr
>>>>>>> 869576e1
	}

	// Error if both service_principal_name and user_name are specified
	runAs := b.Config.RunAs
	if runAs.UserName != "" && runAs.ServicePrincipalName != "" {
		diags = diags.Extend(diag.Diagnostics{{
			Summary:  "run_as section cannot specify both user_name and service_principal_name",
			Location: b.Config.GetLocation("run_as"),
			Severity: diag.Error,
		}})
	}

	identity := runAs.ServicePrincipalName
	if identity == "" {
		identity = runAs.UserName
	}

	// All resources are supported if the run_as identity is the same as the current deployment identity.
	if identity == b.Config.Workspace.CurrentUser.UserName {
		return diags
	}

	// DLT pipelines do not support run_as in the API.
	if len(b.Config.Resources.Pipelines) > 0 {
		diags = diags.Extend(reportRunAsNotSupported(
			"pipelines",
			b.Config.GetLocation("resources.pipelines"),
			b.Config.Workspace.CurrentUser.UserName,
			identity,
		))
	}

	// Model serving endpoints do not support run_as in the API.
	if len(b.Config.Resources.ModelServingEndpoints) > 0 {
		diags = diags.Extend(reportRunAsNotSupported(
			"model_serving_endpoints",
			b.Config.GetLocation("resources.model_serving_endpoints"),
			b.Config.Workspace.CurrentUser.UserName,
			identity,
		))
	}

	// Monitors do not support run_as in the API.
	if len(b.Config.Resources.QualityMonitors) > 0 {
		diags = diags.Extend(reportRunAsNotSupported(
			"quality_monitors",
			b.Config.GetLocation("resources.quality_monitors"),
			b.Config.Workspace.CurrentUser.UserName,
			identity,
		))
	}

	return diags
}

func setRunAsForJobs(b *bundle.Bundle) {
	runAs := b.Config.RunAs
	if runAs == nil {
		return
	}

	for i := range b.Config.Resources.Jobs {
		job := b.Config.Resources.Jobs[i]
		if job.RunAs != nil {
			continue
		}
		job.RunAs = &jobs.JobRunAs{
			ServicePrincipalName: runAs.ServicePrincipalName,
			UserName:             runAs.UserName,
		}
	}
}

// Legacy behavior of run_as for DLT pipelines. Available under the experimental.use_run_as_legacy flag.
// Only available to unblock customers stuck due to breaking changes in https://github.com/databricks/cli/pull/1233
func setPipelineOwnersToRunAsIdentity(b *bundle.Bundle) {
	runAs := b.Config.RunAs
	if runAs == nil {
		return
	}

	me := b.Config.Workspace.CurrentUser.UserName
	// If user deploying the bundle and the one defined in run_as are the same
	// Do not add IS_OWNER permission. Current user is implied to be an owner in this case.
	// Otherwise, it will fail due to this bug https://github.com/databricks/terraform-provider-databricks/issues/2407
	if runAs.UserName == me || runAs.ServicePrincipalName == me {
		return
	}

	for i := range b.Config.Resources.Pipelines {
		pipeline := b.Config.Resources.Pipelines[i]
		pipeline.Permissions = slices.DeleteFunc(pipeline.Permissions, func(p resources.Permission) bool {
			return (runAs.ServicePrincipalName != "" && p.ServicePrincipalName == runAs.ServicePrincipalName) ||
				(runAs.UserName != "" && p.UserName == runAs.UserName)
		})
		pipeline.Permissions = append(pipeline.Permissions, resources.Permission{
			Level:                "IS_OWNER",
			ServicePrincipalName: runAs.ServicePrincipalName,
			UserName:             runAs.UserName,
		})
	}
}

func (m *setRunAs) Apply(_ context.Context, b *bundle.Bundle) diag.Diagnostics {
	// Mutator is a no-op if run_as is not specified in the bundle
	if b.Config.Value().Get("run_as").Kind() == dyn.KindInvalid {
		return nil
	}

	if b.Config.Experimental != nil && b.Config.Experimental.UseLegacyRunAs {
		setPipelineOwnersToRunAsIdentity(b)
		setRunAsForJobs(b)
		return diag.Diagnostics{
			{
				Severity: diag.Warning,
				Summary:  "You are using the legacy mode of run_as. The support for this mode is experimental and might be removed in a future release of the CLI. In order to run the DLT pipelines in your DAB as the run_as user this mode changes the owners of the pipelines to the run_as identity, which requires the user deploying the bundle to be a workspace admin, and also a Metastore admin if the pipeline target is in UC.",
				Path:     dyn.MustPathFromString("experimental.use_legacy_run_as"),
				Location: b.Config.GetLocation("experimental.use_legacy_run_as"),
			},
		}
	}

	// Assert the run_as configuration is valid in the context of the bundle
	diags := validateRunAs(b)
	if diags.HasError() {
		return diags
	}

	setRunAsForJobs(b)
	return nil
}<|MERGE_RESOLUTION|>--- conflicted
+++ resolved
@@ -40,46 +40,28 @@
 	}}
 }
 
-<<<<<<< HEAD
 func validateRunAs(b *bundle.Bundle) diag.Diagnostics {
 	diags := diag.Diagnostics{}
-	runAs := b.Config.RunAs
 
-	// Error if neither service_principal_name nor user_name are specified
-	if runAs.ServicePrincipalName == "" && runAs.UserName == "" {
-		diags = diags.Extend(diag.Errorf("run_as section must specify exactly one identity. Neither service_principal_name nor user_name is specified at %s", b.Config.GetLocation("run_as")))
-=======
-func (e errUnsupportedResourceTypeForRunAs) Error() string {
-	return fmt.Sprintf("%s are not supported when the current deployment user is different from the bundle's run_as identity. Please deploy as the run_as identity. Please refer to the documentation at https://docs.databricks.com/dev-tools/bundles/run-as.html for more details. Location of the unsupported resource: %s. Current identity: %s. Run as identity: %s", e.resourceType, e.resourceLocation, e.currentUser, e.runAsUser)
-}
+	neitherSpecifiedErr := diag.Diagnostics{{
+		Summary:  "run_as section must specify exactly one identity. Neither service_principal_name nor user_name is specified",
+		Location: b.Config.GetLocation("run_as"),
+		Severity: diag.Error,
+	}}
 
-type errBothSpAndUserSpecified struct {
-	spName   string
-	spLoc    dyn.Location
-	userName string
-	userLoc  dyn.Location
-}
-
-func (e errBothSpAndUserSpecified) Error() string {
-	return fmt.Sprintf("run_as section must specify exactly one identity. A service_principal_name %q is specified at %s. A user_name %q is defined at %s", e.spName, e.spLoc, e.userName, e.userLoc)
-}
-
-func validateRunAs(b *bundle.Bundle) error {
-	neitherSpecifiedErr := fmt.Errorf("run_as section must specify exactly one identity. Neither service_principal_name nor user_name is specified at %s", b.Config.GetLocation("run_as"))
-	// Error if neither service_principal_name nor user_name are specified, but the
+	// Fail fast if neither service_principal_name nor user_name are specified, but the
 	// run_as section is present.
 	if b.Config.Value().Get("run_as").Kind() == dyn.KindNil {
 		return neitherSpecifiedErr
 	}
-	// Error if one or both of service_principal_name and user_name are specified,
+
+	// Fail fast if one or both of service_principal_name and user_name are specified,
 	// but with empty values.
-	if b.Config.RunAs.ServicePrincipalName == "" && b.Config.RunAs.UserName == "" {
+	runAs := b.Config.RunAs
+	if runAs.ServicePrincipalName == "" && runAs.UserName == "" {
 		return neitherSpecifiedErr
->>>>>>> 869576e1
 	}
 
-	// Error if both service_principal_name and user_name are specified
-	runAs := b.Config.RunAs
 	if runAs.UserName != "" && runAs.ServicePrincipalName != "" {
 		diags = diags.Extend(diag.Diagnostics{{
 			Summary:  "run_as section cannot specify both user_name and service_principal_name",
