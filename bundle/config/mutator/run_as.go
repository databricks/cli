package mutator

import (
	"context"
	"fmt"

	"github.com/databricks/cli/bundle"
<<<<<<< HEAD
	"github.com/databricks/cli/libs/dyn"
=======
	"github.com/databricks/cli/bundle/config/resources"
	"github.com/databricks/cli/libs/diag"
>>>>>>> ed194668
	"github.com/databricks/databricks-sdk-go/service/jobs"
)

type setRunAs struct {
}

// This mutator does two things:
//
//  1. Sets the run_as field for jobs to the value of the run_as field in the bundle.
//
//  2. Validates the bundle run_as configuration is valid in the context of the bundle.
//     If the run_as user is different from the current deployment user, DABs only
//     supports a subset of resources.
func SetRunAs() bundle.Mutator {
	return &setRunAs{}
}

func (m *setRunAs) Name() string {
	return "SetRunAs"
}

<<<<<<< HEAD
type errUnsupportedResourceTypeForRunAs struct {
	resourceType     string
	resourceLocation dyn.Location
	currentUser      string
	runAsUser        string
}

// TODO(6 March 2024): Link the docs page describing run_as semantics in the error below
// once the page is ready.
func (e errUnsupportedResourceTypeForRunAs) Error() string {
	return fmt.Sprintf("%s are not supported when the current deployment user is different from the bundle's run_as identity. Please deploy as the run_as identity. Location of the unsupported resource: %s. Current identity: %s. Run as identity: %s", e.resourceType, e.resourceLocation, e.currentUser, e.runAsUser)
}

type errBothSpAndUserSpecified struct {
	spName   string
	spLoc    dyn.Location
	userName string
	userLoc  dyn.Location
}

func (e errBothSpAndUserSpecified) Error() string {
	return fmt.Sprintf("run_as section must specify exactly one identity. A service_principal_name %q is specified at %s. A user_name %q is defined at %s", e.spName, e.spLoc, e.userName, e.userLoc)
}

func validateRunAs(b *bundle.Bundle) error {
	runAs := b.Config.RunAs

	// Error if neither service_principal_name nor user_name are specified
	if runAs.ServicePrincipalName == "" && runAs.UserName == "" {
		return fmt.Errorf("run_as section must specify exactly one identity. Neither service_principal_name nor user_name is specified at %s", b.Config.TryLocation("run_as"))
	}

	// Error if both service_principal_name and user_name are specified
	if runAs.UserName != "" && runAs.ServicePrincipalName != "" {
		return errBothSpAndUserSpecified{
			spName:   runAs.ServicePrincipalName,
			userName: runAs.UserName,
			spLoc:    b.Config.TryLocation("run_as.service_principal_name"),
			userLoc:  b.Config.TryLocation("run_as.user_name"),
		}
	}

	identity := runAs.ServicePrincipalName
	if identity == "" {
		identity = runAs.UserName
	}

	// All resources are supported if the run_as identity is the same as the current deployment identity.
	if identity == b.Config.Workspace.CurrentUser.UserName {
		return nil
	}

	// DLT pipelines do not support run_as in the API.
	if len(b.Config.Resources.Pipelines) > 0 {
		return errUnsupportedResourceTypeForRunAs{
			resourceType:     "pipelines",
			resourceLocation: b.Config.TryLocation("resources.pipelines"),
			currentUser:      b.Config.Workspace.CurrentUser.UserName,
			runAsUser:        identity,
		}
	}

	// DLT model serving endpoints do not support run_as in the API.
	if len(b.Config.Resources.ModelServingEndpoints) > 0 {
		return errUnsupportedResourceTypeForRunAs{
			resourceType:     "model_serving_endpoints",
			resourceLocation: b.Config.TryLocation("resources.model_serving_endpoints"),
			currentUser:      b.Config.Workspace.CurrentUser.UserName,
			runAsUser:        identity,
		}
	}

	return nil
}

func (m *setRunAs) Apply(_ context.Context, b *bundle.Bundle) error {
	// Mutator is a no-op if run_as is not specified in the bundle
=======
func (m *setRunAs) Apply(_ context.Context, b *bundle.Bundle) diag.Diagnostics {
>>>>>>> ed194668
	runAs := b.Config.RunAs
	if runAs == nil {
		return nil
	}

	// Assert the run_as configuration is valid in the context of the bundle
	if err := validateRunAs(b); err != nil {
		return err
	}

	// Set run_as for jobs
	for i := range b.Config.Resources.Jobs {
		job := b.Config.Resources.Jobs[i]
		if job.RunAs != nil {
			continue
		}
		job.RunAs = &jobs.JobRunAs{
			ServicePrincipalName: runAs.ServicePrincipalName,
			UserName:             runAs.UserName,
		}
	}

	return nil
}<|MERGE_RESOLUTION|>--- conflicted
+++ resolved
@@ -5,12 +5,8 @@
 	"fmt"
 
 	"github.com/databricks/cli/bundle"
-<<<<<<< HEAD
+	"github.com/databricks/cli/libs/diag"
 	"github.com/databricks/cli/libs/dyn"
-=======
-	"github.com/databricks/cli/bundle/config/resources"
-	"github.com/databricks/cli/libs/diag"
->>>>>>> ed194668
 	"github.com/databricks/databricks-sdk-go/service/jobs"
 )
 
@@ -32,7 +28,6 @@
 	return "SetRunAs"
 }
 
-<<<<<<< HEAD
 type errUnsupportedResourceTypeForRunAs struct {
 	resourceType     string
 	resourceLocation dyn.Location
@@ -108,11 +103,8 @@
 	return nil
 }
 
-func (m *setRunAs) Apply(_ context.Context, b *bundle.Bundle) error {
+func (m *setRunAs) Apply(_ context.Context, b *bundle.Bundle) diag.Diagnostics {
 	// Mutator is a no-op if run_as is not specified in the bundle
-=======
-func (m *setRunAs) Apply(_ context.Context, b *bundle.Bundle) diag.Diagnostics {
->>>>>>> ed194668
 	runAs := b.Config.RunAs
 	if runAs == nil {
 		return nil
@@ -120,7 +112,7 @@
 
 	// Assert the run_as configuration is valid in the context of the bundle
 	if err := validateRunAs(b); err != nil {
-		return err
+		return diag.FromErr(err)
 	}
 
 	// Set run_as for jobs
