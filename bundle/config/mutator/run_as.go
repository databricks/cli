--- conflicted
+++ resolved
@@ -39,26 +39,7 @@
 	}}
 }
 
-<<<<<<< HEAD
 func validateRunAs(b *bundle.Bundle) diag.Diagnostics {
-=======
-func (e errUnsupportedResourceTypeForRunAs) Error() string {
-	return fmt.Sprintf("%s are not supported when the current deployment user is different from the bundle's run_as identity. Please deploy as the run_as identity. Please refer to the documentation at https://docs.databricks.com/dev-tools/bundles/run-as.html for more details. Location of the unsupported resource: %s. Current identity: %s. Run as identity: %s", e.resourceType, e.resourceLocation, e.currentUser, e.runAsUser)
-}
-
-type errBothSpAndUserSpecified struct {
-	spName   string
-	spLoc    dyn.Location
-	userName string
-	userLoc  dyn.Location
-}
-
-func (e errBothSpAndUserSpecified) Error() string {
-	return fmt.Sprintf("run_as section must specify exactly one identity. A service_principal_name %q is specified at %s. A user_name %q is defined at %s", e.spName, e.spLoc, e.userName, e.userLoc)
-}
-
-func validateRunAs(b *bundle.Bundle) error {
->>>>>>> 4c71f8ca
 	runAs := b.Config.RunAs
 
 	// Error if neither service_principal_name nor user_name are specified
@@ -114,15 +95,6 @@
 		return
 	}
 
-<<<<<<< HEAD
-	// Assert the run_as configuration is valid in the context of the bundle
-	if diag := validateRunAs(b); diag != nil {
-		return diag
-	}
-
-	// Set run_as for jobs
-=======
->>>>>>> 4c71f8ca
 	for i := range b.Config.Resources.Jobs {
 		job := b.Config.Resources.Jobs[i]
 		if job.RunAs != nil {
@@ -187,7 +159,7 @@
 
 	// Assert the run_as configuration is valid in the context of the bundle
 	if err := validateRunAs(b); err != nil {
-		return diag.FromErr(err)
+		return err
 	}
 
 	setRunAsForJobs(b)
