--- conflicted
+++ resolved
@@ -54,16 +54,10 @@
 			input: `{"severity": "error", "summary": "error summary", "path": "resources.jobs.job0.name"}`,
 			expected: diag.Diagnostics{
 				{
-<<<<<<< HEAD
 					Severity: diag.Error,
 					Summary:  "error summary",
 					Paths:    []dyn.Path{dyn.MustPathFromString("resources.jobs.job0.name")},
-=======
-					Severity:  diag.Error,
-					Summary:   "error summary",
-					Path:      dyn.MustPathFromString("resources.jobs.job0.name"),
 					Locations: []dyn.Location{{}},
->>>>>>> a6028589
 				},
 			},
 		},
