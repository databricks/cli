package python

import (
	"context"
	"fmt"
	"os"
	"os/exec"
	"path/filepath"
	"reflect"
	"runtime"
	"testing"

	"github.com/databricks/cli/libs/dyn/merge"

	"github.com/databricks/cli/bundle/env"
	"github.com/stretchr/testify/require"

	"golang.org/x/exp/maps"

	"github.com/databricks/cli/libs/dyn"

	"github.com/databricks/cli/bundle"
	"github.com/databricks/cli/bundle/config"
	assert "github.com/databricks/cli/libs/dyn/dynassert"
	"github.com/databricks/cli/libs/process"
)

func TestPythonMutator_Name_load(t *testing.T) {
	mutator := PythonMutator(PythonMutatorPhaseLoad)

	assert.Equal(t, "PythonMutator(load)", mutator.Name())
}

func TestPythonMutator_Name_init(t *testing.T) {
	mutator := PythonMutator(PythonMutatorPhaseInit)

	assert.Equal(t, "PythonMutator(init)", mutator.Name())
}

func TestPythonMutator_load(t *testing.T) {
	withFakeVEnv(t, ".venv")

	b := loadYaml("databricks.yml", `
      experimental:
        pydabs:
          enabled: true
          venv_path: .venv
      resources:
        jobs:
          job0:
            name: job_0`)

	ctx := withProcessStub(
		t,
		[]string{
			interpreterPath(".venv"),
			"-m",
			"databricks.bundles.build",
			"--phase",
			"load",
		},
		`{
			"experimental": {
				"pydabs": {
					"enabled": true,
					"venv_path": ".venv"
				}
			},
			"resources": {
				"jobs": {
					"job0": {
						name: "job_0"
					},
					"job1": {
						name: "job_1"
					},
				}
			}
		}`,
		`{"severity": "warning", "summary": "job doesn't have any tasks", "location": {"file": "src/examples/file.py", "line": 10, "column": 5}}`,
	)

	mutator := PythonMutator(PythonMutatorPhaseLoad)
	diags := bundle.Apply(ctx, b, mutator)

	assert.NoError(t, diags.Error())

	assert.ElementsMatch(t, []string{"job0", "job1"}, maps.Keys(b.Config.Resources.Jobs))

	if job0, ok := b.Config.Resources.Jobs["job0"]; ok {
		assert.Equal(t, "job_0", job0.Name)
	}

	if job1, ok := b.Config.Resources.Jobs["job1"]; ok {
		assert.Equal(t, "job_1", job1.Name)
	}

	assert.Equal(t, 1, len(diags))
	assert.Equal(t, "job doesn't have any tasks", diags[0].Summary)
	assert.Equal(t, dyn.Location{
		File:   "src/examples/file.py",
		Line:   10,
		Column: 5,
	}, diags[0].Location)
}

func TestPythonMutator_load_disallowed(t *testing.T) {
	withFakeVEnv(t, ".venv")

	b := loadYaml("databricks.yml", `
      experimental:
        pydabs:
          enabled: true
          venv_path: .venv
      resources:
        jobs:
          job0:
            name: job_0`)

	ctx := withProcessStub(
		t,
		[]string{
			interpreterPath(".venv"),
			"-m",
			"databricks.bundles.build",
			"--phase",
			"load",
		},
		`{
			"experimental": {
				"pydabs": {
					"enabled": true,
					"venv_path": ".venv"
				}
			},
			"resources": {
				"jobs": {
					"job0": {
						name: "job_0",
						description: "job description"
					}
				}
			}
		}`, "")

	mutator := PythonMutator(PythonMutatorPhaseLoad)
	diag := bundle.Apply(ctx, b, mutator)

	assert.EqualError(t, diag.Error(), "unexpected change at \"resources.jobs.job0.description\" (insert)")
}

func TestPythonMutator_init(t *testing.T) {
	withFakeVEnv(t, ".venv")

	b := loadYaml("databricks.yml", `
      experimental:
        pydabs:
          enabled: true
          venv_path: .venv
      resources:
        jobs:
          job0:
            name: job_0`)

	ctx := withProcessStub(
		t,
		[]string{
			interpreterPath(".venv"),
			"-m",
			"databricks.bundles.build",
			"--phase",
			"init",
		},
		`{
			"experimental": {
				"pydabs": {
					"enabled": true,
					"venv_path": ".venv"
				}
			},
			"resources": {
				"jobs": {
					"job0": {
						name: "job_0",
						description: "my job"
					}
				}
			}
		}`, "")

	mutator := PythonMutator(PythonMutatorPhaseInit)
	diag := bundle.Apply(ctx, b, mutator)

	assert.NoError(t, diag.Error())

	assert.ElementsMatch(t, []string{"job0"}, maps.Keys(b.Config.Resources.Jobs))
	assert.Equal(t, "job_0", b.Config.Resources.Jobs["job0"].Name)
	assert.Equal(t, "my job", b.Config.Resources.Jobs["job0"].Description)

	err := b.Config.Mutate(func(v dyn.Value) (dyn.Value, error) {
		// 'name' wasn't changed, so it keeps its location
		name, err := dyn.GetByPath(v, dyn.MustPathFromString("resources.jobs.job0.name"))
		require.NoError(t, err)
		assert.Equal(t, "databricks.yml", name.Location().File)

		// 'description' was updated by PyDABs and has location of generated file until
		// we implement source maps
		description, err := dyn.GetByPath(v, dyn.MustPathFromString("resources.jobs.job0.description"))
		require.NoError(t, err)

		expectedVirtualPath, err := filepath.Abs("__generated_by_pydabs__.yml")
		require.NoError(t, err)
		assert.Equal(t, expectedVirtualPath, description.Location().File)

		return v, nil
	})
	assert.NoError(t, err)
}

func TestPythonMutator_badOutput(t *testing.T) {
	withFakeVEnv(t, ".venv")

	b := loadYaml("databricks.yml", `
      experimental:
        pydabs:
          enabled: true
          venv_path: .venv
      resources:
        jobs:
          job0:
            name: job_0`)

	ctx := withProcessStub(
		t,
		[]string{
			interpreterPath(".venv"),
			"-m",
			"databricks.bundles.build",
			"--phase",
			"load",
		},
		`{
			"resources": {
				"jobs": {
					"job0": {
						unknown_property: "my job"
					}
				}
			}
		}`, "")

	mutator := PythonMutator(PythonMutatorPhaseLoad)
	diag := bundle.Apply(ctx, b, mutator)

	assert.EqualError(t, diag.Error(), "failed to load Python mutator output: failed to normalize output: unknown field: unknown_property")
}

func TestPythonMutator_disabled(t *testing.T) {
	b := loadYaml("databricks.yml", ``)

	ctx := context.Background()
	mutator := PythonMutator(PythonMutatorPhaseLoad)
	diag := bundle.Apply(ctx, b, mutator)

	assert.NoError(t, diag.Error())
}

func TestPythonMutator_venvRequired(t *testing.T) {
	b := loadYaml("databricks.yml", `
      experimental:
        pydabs:
          enabled: true`)

	ctx := context.Background()
	mutator := PythonMutator(PythonMutatorPhaseLoad)
	diag := bundle.Apply(ctx, b, mutator)

	assert.Error(t, diag.Error(), "\"experimental.enable_pydabs\" is enabled, but \"experimental.venv.path\" is not set")
}

func TestPythonMutator_venvNotFound(t *testing.T) {
	expectedError := fmt.Sprintf("can't find %q, check if venv is created", interpreterPath("bad_path"))

	b := loadYaml("databricks.yml", `
      experimental:
        pydabs:
          enabled: true
          venv_path: bad_path`)

	mutator := PythonMutator(PythonMutatorPhaseInit)
	diag := bundle.Apply(context.Background(), b, mutator)

	assert.EqualError(t, diag.Error(), expectedError)
}

type createOverrideVisitorTestCase struct {
	name        string
	updatePath  dyn.Path
	deletePath  dyn.Path
	insertPath  dyn.Path
	phase       phase
	updateError error
	deleteError error
	insertError error
}

func TestCreateOverrideVisitor(t *testing.T) {
	left := dyn.NewValue(42, dyn.Location{})
	right := dyn.NewValue(1337, dyn.Location{})

	testCases := []createOverrideVisitorTestCase{
		{
			name:        "load: can't change an existing job",
			phase:       PythonMutatorPhaseLoad,
			updatePath:  dyn.MustPathFromString("resources.jobs.job0.name"),
			deletePath:  dyn.MustPathFromString("resources.jobs.job0.name"),
			insertPath:  dyn.MustPathFromString("resources.jobs.job0.name"),
			deleteError: fmt.Errorf("unexpected change at \"resources.jobs.job0.name\" (delete)"),
			insertError: fmt.Errorf("unexpected change at \"resources.jobs.job0.name\" (insert)"),
			updateError: fmt.Errorf("unexpected change at \"resources.jobs.job0.name\" (update)"),
		},
		{
			name:        "load: can't delete an existing job",
			phase:       PythonMutatorPhaseLoad,
			deletePath:  dyn.MustPathFromString("resources.jobs.job0"),
			deleteError: fmt.Errorf("unexpected change at \"resources.jobs.job0\" (delete)"),
		},
		{
			name:        "load: can insert a job",
			phase:       PythonMutatorPhaseLoad,
			insertPath:  dyn.MustPathFromString("resources.jobs.job0"),
			insertError: nil,
		},
		{
			name:        "load: can't change include",
			phase:       PythonMutatorPhaseLoad,
			deletePath:  dyn.MustPathFromString("include[0]"),
			insertPath:  dyn.MustPathFromString("include[0]"),
			updatePath:  dyn.MustPathFromString("include[0]"),
			deleteError: fmt.Errorf("unexpected change at \"include[0]\" (delete)"),
			insertError: fmt.Errorf("unexpected change at \"include[0]\" (insert)"),
			updateError: fmt.Errorf("unexpected change at \"include[0]\" (update)"),
		},
		{
			name:        "init: can change an existing job",
			phase:       PythonMutatorPhaseInit,
			updatePath:  dyn.MustPathFromString("resources.jobs.job0.name"),
			deletePath:  dyn.MustPathFromString("resources.jobs.job0.name"),
			insertPath:  dyn.MustPathFromString("resources.jobs.job0.name"),
			deleteError: nil,
			insertError: nil,
			updateError: nil,
		},
		{
			name:        "init: can't delete an existing job",
			phase:       PythonMutatorPhaseInit,
			deletePath:  dyn.MustPathFromString("resources.jobs.job0"),
			deleteError: fmt.Errorf("unexpected change at \"resources.jobs.job0\" (delete)"),
		},
		{
			name:        "init: can insert a job",
			phase:       PythonMutatorPhaseInit,
			insertPath:  dyn.MustPathFromString("resources.jobs.job0"),
			insertError: nil,
		},
		{
			name:        "init: can't change include",
			phase:       PythonMutatorPhaseInit,
			deletePath:  dyn.MustPathFromString("include[0]"),
			insertPath:  dyn.MustPathFromString("include[0]"),
			updatePath:  dyn.MustPathFromString("include[0]"),
			deleteError: fmt.Errorf("unexpected change at \"include[0]\" (delete)"),
			insertError: fmt.Errorf("unexpected change at \"include[0]\" (insert)"),
			updateError: fmt.Errorf("unexpected change at \"include[0]\" (update)"),
		},
	}

	for _, tc := range testCases {
		visitor, err := createOverrideVisitor(context.Background(), tc.phase)
		if err != nil {
			t.Fatalf("create visitor failed: %v", err)
		}

		if tc.updatePath != nil {
			t.Run(tc.name+"-update", func(t *testing.T) {
				out, err := visitor.VisitUpdate(tc.updatePath, left, right)

				if tc.updateError != nil {
					assert.Equal(t, tc.updateError, err)
				} else {
					assert.NoError(t, err)
					assert.Equal(t, right, out)
				}
			})
		}

		if tc.deletePath != nil {
			t.Run(tc.name+"-delete", func(t *testing.T) {
				err := visitor.VisitDelete(tc.deletePath, left)

				if tc.deleteError != nil {
					assert.Equal(t, tc.deleteError, err)
				} else {
					assert.NoError(t, err)
				}
			})
		}

		if tc.insertPath != nil {
			t.Run(tc.name+"-insert", func(t *testing.T) {
				out, err := visitor.VisitInsert(tc.insertPath, right)

				if tc.insertError != nil {
					assert.Equal(t, tc.insertError, err)
				} else {
					assert.NoError(t, err)
					assert.Equal(t, right, out)
				}
			})
		}
	}
}

<<<<<<< HEAD
type overrideVisitorOmitemptyTestCase struct {
	name        string
	path        dyn.Path
	left        dyn.Value
	phases      []phase
	expectedErr error
}

func TestCreateOverrideVisitor_omitempty(t *testing.T) {
	// PyDABs output can omit empty sequences/mappings, because we don't track them as optional,
	// there is no semantic difference between empty and missing, so we keep them as they were before.

	allPhases := []phase{PythonMutatorPhaseLoad, PythonMutatorPhaseInit}
	location := dyn.Location{
		File:   "databricks.yml",
		Line:   10,
		Column: 20,
	}

	testCases := []overrideVisitorOmitemptyTestCase{
		{
			// this is not happening, but adding for completeness
			name:        "undo delete of empty variables",
			path:        dyn.MustPathFromString("variables"),
			left:        dyn.NewValue([]dyn.Value{}, location),
			expectedErr: merge.ErrOverrideUndoDelete,
			phases:      allPhases,
		},
		{
			name:        "undo delete of empty job clusters",
			path:        dyn.MustPathFromString("resources.jobs.job0.job_clusters"),
			left:        dyn.NewValue([]dyn.Value{}, location),
			expectedErr: merge.ErrOverrideUndoDelete,
			phases:      allPhases,
		},
		{
			name:        "allow delete of non-empty job clusters",
			path:        dyn.MustPathFromString("resources.jobs.job0.job_clusters"),
			left:        dyn.NewValue([]dyn.Value{dyn.NewValue("abc", location)}, location),
			expectedErr: nil,
			// deletions aren't allowed in 'load' phase
			phases: []phase{PythonMutatorPhaseInit},
		},
		{
			name:        "undo delete of empty tags",
			path:        dyn.MustPathFromString("resources.jobs.job0.tags"),
			left:        dyn.NewValue(map[string]dyn.Value{}, location),
			expectedErr: merge.ErrOverrideUndoDelete,
			phases:      allPhases,
		},
		{
			name: "allow delete of non-empty tags",
			path: dyn.MustPathFromString("resources.jobs.job0.tags"),
			left: dyn.NewValue(
				map[string]dyn.Value{"dev": dyn.NewValue("true", location)},
				location,
			),
			expectedErr: nil,
			// deletions aren't allowed in 'load' phase
			phases: []phase{PythonMutatorPhaseInit},
		},
	}

	for _, tc := range testCases {
		for _, phase := range tc.phases {
			t.Run(tc.name+"-"+string(phase), func(t *testing.T) {
				visitor, err := createOverrideVisitor(context.Background(), phase)
				require.NoError(t, err)

				err = visitor.VisitDelete(tc.path, tc.left)

				assert.Equal(t, tc.expectedErr, err)
			})
		}
	}
=======
func TestLoadDiagnosticsFile_nonExistent(t *testing.T) {
	// this is an important behaviour, see loadDiagnosticsFile docstring
	_, err := loadDiagnosticsFile("non_existent_file.json")

	assert.Error(t, err)
>>>>>>> 5a0a6d73
}

func TestInterpreterPath(t *testing.T) {
	if runtime.GOOS == "windows" {
		assert.Equal(t, "venv\\Scripts\\python3.exe", interpreterPath("venv"))
	} else {
		assert.Equal(t, "venv/bin/python3", interpreterPath("venv"))
	}
}

func withProcessStub(t *testing.T, args []string, output string, diagnostics string) context.Context {
	ctx := context.Background()
	ctx, stub := process.WithStub(ctx)

	t.Setenv(env.TempDirVariable, t.TempDir())

	// after we override env variable, we always get the same cache dir as mutator
	cacheDir, err := createCacheDir(ctx)
	require.NoError(t, err)

	inputPath := filepath.Join(cacheDir, "input.json")
	outputPath := filepath.Join(cacheDir, "output.json")
	diagnosticsPath := filepath.Join(cacheDir, "diagnostics.json")

	args = append(args, "--input", inputPath)
	args = append(args, "--output", outputPath)
	args = append(args, "--diagnostics", diagnosticsPath)

	stub.WithCallback(func(actual *exec.Cmd) error {
		_, err := os.Stat(inputPath)
		assert.NoError(t, err)

		if reflect.DeepEqual(actual.Args, args) {
			err := os.WriteFile(outputPath, []byte(output), 0600)
			require.NoError(t, err)

			err = os.WriteFile(diagnosticsPath, []byte(diagnostics), 0600)
			require.NoError(t, err)

			return nil
		} else {
			return fmt.Errorf("unexpected command: %v", actual.Args)
		}
	})

	return ctx
}

func loadYaml(name string, content string) *bundle.Bundle {
	v, diag := config.LoadFromBytes(name, []byte(content))

	if diag.Error() != nil {
		panic(diag.Error())
	}

	return &bundle.Bundle{
		Config: *v,
	}
}

func withFakeVEnv(t *testing.T, path string) {
	interpreterPath := interpreterPath(path)

	cwd, err := os.Getwd()
	if err != nil {
		panic(err)
	}

	if err := os.Chdir(t.TempDir()); err != nil {
		panic(err)
	}

	err = os.MkdirAll(filepath.Dir(interpreterPath), 0755)
	if err != nil {
		panic(err)
	}

	err = os.WriteFile(interpreterPath, []byte(""), 0755)
	if err != nil {
		panic(err)
	}

	t.Cleanup(func() {
		if err := os.Chdir(cwd); err != nil {
			panic(err)
		}
	})
}<|MERGE_RESOLUTION|>--- conflicted
+++ resolved
@@ -421,7 +421,6 @@
 	}
 }
 
-<<<<<<< HEAD
 type overrideVisitorOmitemptyTestCase struct {
 	name        string
 	path        dyn.Path
@@ -497,13 +496,13 @@
 			})
 		}
 	}
-=======
+}
+
 func TestLoadDiagnosticsFile_nonExistent(t *testing.T) {
 	// this is an important behaviour, see loadDiagnosticsFile docstring
 	_, err := loadDiagnosticsFile("non_existent_file.json")
 
 	assert.Error(t, err)
->>>>>>> 5a0a6d73
 }
 
 func TestInterpreterPath(t *testing.T) {
