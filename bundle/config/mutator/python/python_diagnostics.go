--- conflicted
+++ resolved
@@ -60,19 +60,11 @@
 		}
 
 		diag := diag.Diagnostic{
-<<<<<<< HEAD
-			Severity: severity,
-			Summary:  parsedLine.Summary,
-			Detail:   parsedLine.Detail,
-			Location: convertPythonLocation(parsedLine.Location),
-			Paths:    paths,
-=======
 			Severity:  severity,
 			Summary:   parsedLine.Summary,
 			Detail:    parsedLine.Detail,
 			Locations: []dyn.Location{convertPythonLocation(parsedLine.Location)},
-			Path:      path,
->>>>>>> a6028589
+			Paths:     paths,
 		}
 
 		diags = diags.Append(diag)
