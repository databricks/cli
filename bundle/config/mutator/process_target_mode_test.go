--- conflicted
+++ resolved
@@ -329,12 +329,8 @@
 	b := mockBundle(config.Production)
 
 	diags := validateProductionMode(context.Background(), b, false)
-<<<<<<< HEAD
 	assert.ErrorContains(t, diags.Error(), "A common practice is to use a username or principal name in this path, i.e. use\n\n  root_path: /Workspace/Users/lennart@company.com/.bundle/${bundle.name}/${bundle.target}")
 	assert.NotNil(t, diags[0].Locations)
-=======
-	require.ErrorContains(t, diags.Error(), "target with 'mode: production' must set 'workspace.root_path' to make sure only one copy is deployed. A common practice is to use a username or principal name in this path, i.e. root_path: /Workspace/Users/lennart@company.com/.bundle/${bundle.name}/${bundle.target}")
->>>>>>> 6e8f0ea8
 
 	b.Config.Workspace.StatePath = "/Shared/.bundle/x/y/state"
 	b.Config.Workspace.ArtifactPath = "/Shared/.bundle/x/y/artifacts"
@@ -342,11 +338,7 @@
 	b.Config.Workspace.ResourcePath = "/Shared/.bundle/x/y/resources"
 
 	diags = validateProductionMode(context.Background(), b, false)
-<<<<<<< HEAD
 	assert.ErrorContains(t, diags.Error(), "A common practice is to use a username or principal name in this path, i.e. use\n\n  root_path: /Workspace/Users/lennart@company.com/.bundle/${bundle.name}/${bundle.target}")
-=======
-	require.ErrorContains(t, diags.Error(), "target with 'mode: production' must set 'workspace.root_path' to make sure only one copy is deployed. A common practice is to use a username or principal name in this path, i.e. root_path: /Workspace/Users/lennart@company.com/.bundle/${bundle.name}/${bundle.target}")
->>>>>>> 6e8f0ea8
 
 	permissions := []resources.Permission{
 		{
