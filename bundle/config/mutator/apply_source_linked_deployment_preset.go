package mutator

import (
	"context"
	"strings"

	"github.com/databricks/cli/bundle"
	"github.com/databricks/cli/bundle/config"
	"github.com/databricks/cli/libs/dbr"
	"github.com/databricks/cli/libs/diag"
	"github.com/databricks/cli/libs/dyn"
)

type applySourceLinkedDeploymentPreset struct{}

// Apply source-linked deployment preset
func ApplySourceLinkedDeploymentPreset() *applySourceLinkedDeploymentPreset {
	return &applySourceLinkedDeploymentPreset{}
}

func (m *applySourceLinkedDeploymentPreset) Name() string {
	return "ApplySourceLinkedDeploymentPreset"
}

func (m *applySourceLinkedDeploymentPreset) Apply(ctx context.Context, b *bundle.Bundle) diag.Diagnostics {
	if config.IsExplicitlyDisabled(b.Config.Presets.SourceLinkedDeployment) {
		return nil
	}

	var diags diag.Diagnostics
	isDatabricksWorkspace := dbr.RunsOnRuntime(ctx) && strings.HasPrefix(b.SyncRootPath, "/Workspace/")
	target := b.Config.Bundle.Target

	if config.IsExplicitlyEnabled((b.Config.Presets.SourceLinkedDeployment)) {
		if !isDatabricksWorkspace {
			path := dyn.NewPath(dyn.Key("targets"), dyn.Key(target), dyn.Key("presets"), dyn.Key("source_linked_deployment"))
			diags = diags.Append(
				diag.Diagnostic{
					Severity: diag.Warning,
					Summary:  "source-linked deployment is available only in the Databricks Workspace",
					Paths: []dyn.Path{
						path,
					},
					Locations: b.Config.GetLocations(path[2:].String()),
				},
			)

			disabled := false
			b.Config.Presets.SourceLinkedDeployment = &disabled
			return diags
		}
	}

	if isDatabricksWorkspace && b.Config.Bundle.Mode == config.Development {
		enabled := true
		b.Config.Presets.SourceLinkedDeployment = &enabled
	}

<<<<<<< HEAD
	// This mutator runs before workspace paths are defaulted so it's safe to check for the user-defined value
=======
	if len(b.Config.Resources.Apps) > 0 && config.IsExplicitlyEnabled(b.Config.Presets.SourceLinkedDeployment) {
		path := dyn.NewPath(dyn.Key("targets"), dyn.Key(target), dyn.Key("presets"), dyn.Key("source_linked_deployment"))
		diags = diags.Append(
			diag.Diagnostic{
				Severity: diag.Error,
				Summary:  "source-linked deployment is not supported for apps",
				Paths: []dyn.Path{
					path,
				},
				Locations: b.Config.GetLocations(path[2:].String()),
			},
		)

		return diags
	}

>>>>>>> dd554412
	if b.Config.Workspace.FilePath != "" && config.IsExplicitlyEnabled(b.Config.Presets.SourceLinkedDeployment) {
		path := dyn.NewPath(dyn.Key("targets"), dyn.Key(target), dyn.Key("workspace"), dyn.Key("file_path"))

		diags = diags.Append(
			diag.Diagnostic{
				Severity: diag.Warning,
				Summary:  "workspace.file_path setting will be ignored in source-linked deployment mode",
				Detail:   "In source-linked deployment files are not copied to the destination and resources use source files instead",
				Paths: []dyn.Path{
					path[2:],
				},
				Locations: b.Config.GetLocations(path[2:].String()),
			},
		)
	}

	return diags
}<|MERGE_RESOLUTION|>--- conflicted
+++ resolved
@@ -56,9 +56,6 @@
 		b.Config.Presets.SourceLinkedDeployment = &enabled
 	}
 
-<<<<<<< HEAD
-	// This mutator runs before workspace paths are defaulted so it's safe to check for the user-defined value
-=======
 	if len(b.Config.Resources.Apps) > 0 && config.IsExplicitlyEnabled(b.Config.Presets.SourceLinkedDeployment) {
 		path := dyn.NewPath(dyn.Key("targets"), dyn.Key(target), dyn.Key("presets"), dyn.Key("source_linked_deployment"))
 		diags = diags.Append(
@@ -75,7 +72,7 @@
 		return diags
 	}
 
->>>>>>> dd554412
+	// This mutator runs before workspace paths are defaulted so it's safe to check for the user-defined value
 	if b.Config.Workspace.FilePath != "" && config.IsExplicitlyEnabled(b.Config.Presets.SourceLinkedDeployment) {
 		path := dyn.NewPath(dyn.Key("targets"), dyn.Key(target), dyn.Key("workspace"), dyn.Key("file_path"))
 
