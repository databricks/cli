--- conflicted
+++ resolved
@@ -150,7 +150,6 @@
 
 	// We need to verify that there is only a single deployment of the current target.
 	// The best way to enforce this is to explicitly set root_path.
-<<<<<<< HEAD
 	advice := "set 'workspace.root_path' to make sure only one copy is deployed"
 	adviceDetail := fmt.Sprintf(
 		"A common practice is to use a username or principal name in this path, i.e. use\n"+
@@ -160,19 +159,11 @@
 	)
 	if !isExplicitRootSet(b) {
 		cmdio.LogString(ctx, fmt.Sprintf("root_path is not set: %s", b.Config.Bundle.Target))
-=======
-	advice := fmt.Sprintf(
-		"set 'workspace.root_path' to make sure only one copy is deployed. A common practice is to use a username or principal name in this path, i.e. root_path: /Workspace/Users/%s/.bundle/${bundle.name}/${bundle.target}",
-		b.Config.Workspace.CurrentUser.UserName,
-	)
-	if !isExplicitRootSet(b) {
->>>>>>> 6e8f0ea8
 		if isRunAsSet(r) || isPrincipalUsed {
 			// Just setting run_as is not enough to guarantee a single deployment,
 			// and neither is setting a principal.
 			// We only show a warning for these cases since we didn't historically
 			// report an error for them.
-<<<<<<< HEAD
 			return diag.Diagnostics{
 				{
 					Severity:  diag.Recommendation,
@@ -190,11 +181,6 @@
 				Locations: b.Config.GetLocations("targets." + b.Config.Bundle.Target),
 			},
 		}
-=======
-			return diag.Recommendationf("target with 'mode: production' should %s", advice)
-		}
-		return diag.Errorf("target with 'mode: production' must %s", advice)
->>>>>>> 6e8f0ea8
 	}
 	return nil
 }
