--- conflicted
+++ resolved
@@ -33,13 +33,8 @@
 func transformDevelopmentMode(ctx context.Context, b *bundle.Bundle) diag.Diagnostics {
 	if !b.Config.Bundle.Deployment.Lock.IsExplicitlyEnabled() {
 		log.Infof(ctx, "Development mode: disabling deployment lock since bundle.deployment.lock.enabled is not set to true")
-<<<<<<< HEAD
-		disable := false
-		b.Config.Bundle.Deployment.Lock.Enabled = &disable
-=======
 		disabled := false
 		b.Config.Bundle.Deployment.Lock.Enabled = &disabled
->>>>>>> b0ccdb65
 	}
 
 	r := b.Config.Resources
