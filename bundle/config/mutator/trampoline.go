--- conflicted
+++ resolved
@@ -46,13 +46,8 @@
 	return nil
 }
 
-<<<<<<< HEAD
-func (m *trampoline) generateNotebookWrapper(b *bundle.Bundle, task jobs_utils.TaskWithJobKey) error {
-	internalDir, err := b.InternalDir()
-=======
-func (m *trampoline) generateNotebookWrapper(ctx context.Context, b *bundle.Bundle, task TaskWithJobKey) error {
+func (m *trampoline) generateNotebookWrapper(ctx context.Context, b *bundle.Bundle, task jobs_utils.TaskWithJobKey) error {
 	internalDir, err := b.InternalDir(ctx)
->>>>>>> 96d807fb
 	if err != nil {
 		return err
 	}
