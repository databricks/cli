--- conflicted
+++ resolved
@@ -212,16 +212,12 @@
 		}
 	}
 
-<<<<<<< HEAD
 	// Dashboards: Prefix
 	for i := range r.Dashboards {
 		r.Dashboards[i].DisplayName = prefix + r.Dashboards[i].DisplayName
 	}
 
-	return nil
-=======
 	return diags
->>>>>>> 08f7f3b6
 }
 
 func validatePauseStatus(b *bundle.Bundle) diag.Diagnostics {
