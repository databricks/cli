--- conflicted
+++ resolved
@@ -220,33 +220,9 @@
 		}
 		dashboard.DisplayName = prefix + dashboard.DisplayName
 	}
-
-<<<<<<< HEAD
+  
 	// Apps: No presets
 
-	if config.IsExplicitlyEnabled((b.Config.Presets.SourceLinkedDeployment)) {
-		isDatabricksWorkspace := dbr.RunsOnRuntime(ctx) && strings.HasPrefix(b.SyncRootPath, "/Workspace/")
-		if !isDatabricksWorkspace {
-			target := b.Config.Bundle.Target
-			path := dyn.NewPath(dyn.Key("targets"), dyn.Key(target), dyn.Key("presets"), dyn.Key("source_linked_deployment"))
-			diags = diags.Append(
-				diag.Diagnostic{
-					Severity: diag.Warning,
-					Summary:  "source-linked deployment is available only in the Databricks Workspace",
-					Paths: []dyn.Path{
-						path,
-					},
-					Locations: b.Config.GetLocations(path[2:].String()),
-				},
-			)
-
-			disabled := false
-			b.Config.Presets.SourceLinkedDeployment = &disabled
-		}
-	}
-
-=======
->>>>>>> 8234604c
 	return diags
 }
 
