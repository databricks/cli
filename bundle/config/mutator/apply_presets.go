--- conflicted
+++ resolved
@@ -155,12 +155,7 @@
 
 	// Schemas: Prefix
 	for i := range r.Schemas {
-<<<<<<< HEAD
-		schemaPrefix := "dev_" + b.Config.Workspace.CurrentUser.ShortName + "_"
-		r.Schemas[i].Name = schemaPrefix + r.Schemas[i].Name
-=======
 		r.Schemas[i].Name = normalizePrefix(prefix) + r.Schemas[i].Name
->>>>>>> 02e83877
 		// HTTP API for schemas doesn't yet support tags. It's only supported in
 		// the Databricks UI and via the SQL API.
 	}
