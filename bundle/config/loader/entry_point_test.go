--- conflicted
+++ resolved
@@ -18,11 +18,7 @@
 
 func TestEntryPoint(t *testing.T) {
 	b := &bundle.Bundle{
-<<<<<<< HEAD
-		RootPath: "testdata/basic",
-=======
-		BundleRootPath: "testdata",
->>>>>>> 1d1aa0a4
+		BundleRootPath: "testdata/basic",
 	}
 	diags := bundle.Apply(context.Background(), b, loader.EntryPoint())
 	require.NoError(t, diags.Error())
