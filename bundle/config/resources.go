package config

import (
	"context"
	"fmt"

	"github.com/databricks/cli/bundle/config/resources"
	"github.com/databricks/databricks-sdk-go"
)

// Resources defines Databricks resources associated with the bundle.
type Resources struct {
	Jobs      map[string]*resources.Job      `json:"jobs,omitempty"`
	Pipelines map[string]*resources.Pipeline `json:"pipelines,omitempty"`

	Models                map[string]*resources.MlflowModel          `json:"models,omitempty"`
	Experiments           map[string]*resources.MlflowExperiment     `json:"experiments,omitempty"`
	ModelServingEndpoints map[string]*resources.ModelServingEndpoint `json:"model_serving_endpoints,omitempty"`
	RegisteredModels      map[string]*resources.RegisteredModel      `json:"registered_models,omitempty"`
	QualityMonitors       map[string]*resources.QualityMonitor       `json:"quality_monitors,omitempty"`
	Schemas               map[string]*resources.Schema               `json:"schemas,omitempty"`
<<<<<<< HEAD
	Dashboards            map[string]*resources.Dashboard            `json:"dashboards,omitempty"`
=======
	Clusters              map[string]*resources.Cluster              `json:"clusters,omitempty"`
>>>>>>> 56cd96cb
}

type ConfigResource interface {
	// Function to assert if the resource exists in the workspace configured in
	// the input workspace client.
	Exists(ctx context.Context, w *databricks.WorkspaceClient, id string) (bool, error)

	// Terraform equivalent name of the resource. For example "databricks_job"
	// for jobs and "databricks_pipeline" for pipelines.
	TerraformResourceName() string
}

func (r *Resources) FindResourceByConfigKey(key string) (ConfigResource, error) {
	found := make([]ConfigResource, 0)
	for k := range r.Jobs {
		if k == key {
			found = append(found, r.Jobs[k])
		}
	}
	for k := range r.Pipelines {
		if k == key {
			found = append(found, r.Pipelines[k])
		}
	}

	if len(found) == 0 {
		return nil, fmt.Errorf("no such resource: %s", key)
	}

	if len(found) > 1 {
		keys := make([]string, 0, len(found))
		for _, r := range found {
			keys = append(keys, fmt.Sprintf("%s:%s", r.TerraformResourceName(), key))
		}
		return nil, fmt.Errorf("ambiguous: %s (can resolve to all of %s)", key, keys)
	}

	return found[0], nil
}<|MERGE_RESOLUTION|>--- conflicted
+++ resolved
@@ -19,11 +19,8 @@
 	RegisteredModels      map[string]*resources.RegisteredModel      `json:"registered_models,omitempty"`
 	QualityMonitors       map[string]*resources.QualityMonitor       `json:"quality_monitors,omitempty"`
 	Schemas               map[string]*resources.Schema               `json:"schemas,omitempty"`
-<<<<<<< HEAD
+	Clusters              map[string]*resources.Cluster              `json:"clusters,omitempty"`
 	Dashboards            map[string]*resources.Dashboard            `json:"dashboards,omitempty"`
-=======
-	Clusters              map[string]*resources.Cluster              `json:"clusters,omitempty"`
->>>>>>> 56cd96cb
 }
 
 type ConfigResource interface {
