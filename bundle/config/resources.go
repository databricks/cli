package config

import (
	"context"
	"fmt"
	"net/url"

	"github.com/databricks/cli/bundle/config/resources"
	"github.com/databricks/databricks-sdk-go"
)

// Resources defines Databricks resources associated with the bundle.
type Resources struct {
	Jobs      map[string]*resources.Job      `json:"jobs,omitempty"`
	Pipelines map[string]*resources.Pipeline `json:"pipelines,omitempty"`

	Models                map[string]*resources.MlflowModel          `json:"models,omitempty"`
	Experiments           map[string]*resources.MlflowExperiment     `json:"experiments,omitempty"`
	ModelServingEndpoints map[string]*resources.ModelServingEndpoint `json:"model_serving_endpoints,omitempty"`
	RegisteredModels      map[string]*resources.RegisteredModel      `json:"registered_models,omitempty"`
	QualityMonitors       map[string]*resources.QualityMonitor       `json:"quality_monitors,omitempty"`
	Schemas               map[string]*resources.Schema               `json:"schemas,omitempty"`
	Volumes               map[string]*resources.Volume               `json:"volumes,omitempty"`
	Clusters              map[string]*resources.Cluster              `json:"clusters,omitempty"`
	Dashboards            map[string]*resources.Dashboard            `json:"dashboards,omitempty"`
	Apps                  map[string]*resources.App                  `json:"apps,omitempty"`
	SecretScopes          map[string]*resources.SecretScope          `json:"secret_scopes,omitempty"`
<<<<<<< HEAD
	Alerts                map[string]*resources.Alert                `json:"alerts,omitempty"`
=======
	SqlWarehouses         map[string]*resources.SqlWarehouse         `json:"sql_warehouses,omitempty"`
>>>>>>> 75838aad
}

type ConfigResource interface {
	// Exists returns true if the resource exists in the workspace configured in
	// the input workspace client.
	Exists(ctx context.Context, w *databricks.WorkspaceClient, id string) (bool, error)

	// ResourceDescription returns a struct containing strings describing a resource
	ResourceDescription() resources.ResourceDescription

	// GetName returns the in-product name of the resource.
	GetName() string

	// GetURL returns the URL of the resource.
	GetURL() string

	// InitializeURL initializes the URL field of the resource.
	InitializeURL(baseURL url.URL)
}

// ResourceGroup represents a group of resources of the same type.
// It includes a description of the resource type and a map of resources.
type ResourceGroup struct {
	Description resources.ResourceDescription
	Resources   map[string]ConfigResource
}

// collectResourceMap collects resources of a specific type into a ResourceGroup.
func collectResourceMap[T ConfigResource](
	description resources.ResourceDescription,
	input map[string]T,
) ResourceGroup {
	if description.PluralName == "" {
		panic("description of a resource group cannot be empty")
	}

	r := make(map[string]ConfigResource)
	for key, resource := range input {
		r[key] = resource
	}
	return ResourceGroup{
		Description: description,
		Resources:   r,
	}
}

// AllResources returns all resources in the bundle grouped by their resource type.
func (r *Resources) AllResources() []ResourceGroup {
	descriptions := SupportedResources()
	return []ResourceGroup{
		collectResourceMap(descriptions["jobs"], r.Jobs),
		collectResourceMap(descriptions["pipelines"], r.Pipelines),
		collectResourceMap(descriptions["models"], r.Models),
		collectResourceMap(descriptions["experiments"], r.Experiments),
		collectResourceMap(descriptions["model_serving_endpoints"], r.ModelServingEndpoints),
		collectResourceMap(descriptions["registered_models"], r.RegisteredModels),
		collectResourceMap(descriptions["quality_monitors"], r.QualityMonitors),
		collectResourceMap(descriptions["schemas"], r.Schemas),
		collectResourceMap(descriptions["clusters"], r.Clusters),
		collectResourceMap(descriptions["dashboards"], r.Dashboards),
		collectResourceMap(descriptions["volumes"], r.Volumes),
		collectResourceMap(descriptions["apps"], r.Apps),
		collectResourceMap(descriptions["secret_scopes"], r.SecretScopes),
		collectResourceMap(descriptions["sql_warehouses"], r.SqlWarehouses),
	}
}

func (r *Resources) FindResourceByConfigKey(key string) (ConfigResource, error) {
	var found []ConfigResource
	for k := range r.Jobs {
		if k == key {
			found = append(found, r.Jobs[k])
		}
	}

	for k := range r.Pipelines {
		if k == key {
			found = append(found, r.Pipelines[k])
		}
	}

	for k := range r.Apps {
		if k == key {
			found = append(found, r.Apps[k])
		}
	}

	for k := range r.Schemas {
		if k == key {
			found = append(found, r.Schemas[k])
		}
	}

	for k := range r.Experiments {
		if k == key {
			found = append(found, r.Experiments[k])
		}
	}

	for k := range r.Clusters {
		if k == key {
			found = append(found, r.Clusters[k])
		}
	}

	for k := range r.Volumes {
		if k == key {
			found = append(found, r.Volumes[k])
		}
	}

	for k := range r.Dashboards {
		if k == key {
			found = append(found, r.Dashboards[k])
		}
	}

	for k := range r.RegisteredModels {
		if k == key {
			found = append(found, r.RegisteredModels[k])
		}
	}

	for k := range r.QualityMonitors {
		if k == key {
			found = append(found, r.QualityMonitors[k])
		}
	}

	for k := range r.ModelServingEndpoints {
		if k == key {
			found = append(found, r.ModelServingEndpoints[k])
		}
	}

	for k := range r.SecretScopes {
		if k == key {
			found = append(found, r.SecretScopes[k])
		}
	}

<<<<<<< HEAD
	for k := range r.Alerts {
		if k == key {
			found = append(found, r.Alerts[k])
=======
	for k := range r.SqlWarehouses {
		if k == key {
			found = append(found, r.SqlWarehouses[k])
>>>>>>> 75838aad
		}
	}

	if len(found) == 0 {
		return nil, fmt.Errorf("no such resource: %s", key)
	}

	if len(found) > 1 {
		keys := make([]string, 0, len(found))
		for _, r := range found {
			keys = append(keys, fmt.Sprintf("%s.%s", r.ResourceDescription().PluralName, key))
		}
		return nil, fmt.Errorf("ambiguous: %s (can resolve to all of %s)", key, keys)
	}

	return found[0], nil
}

// SupportedResources returns a map which keys correspond to the resource key in the bundle configuration.
func SupportedResources() map[string]resources.ResourceDescription {
	return map[string]resources.ResourceDescription{
		"jobs":                    (&resources.Job{}).ResourceDescription(),
		"pipelines":               (&resources.Pipeline{}).ResourceDescription(),
		"models":                  (&resources.MlflowModel{}).ResourceDescription(),
		"experiments":             (&resources.MlflowExperiment{}).ResourceDescription(),
		"model_serving_endpoints": (&resources.ModelServingEndpoint{}).ResourceDescription(),
		"registered_models":       (&resources.RegisteredModel{}).ResourceDescription(),
		"quality_monitors":        (&resources.QualityMonitor{}).ResourceDescription(),
		"schemas":                 (&resources.Schema{}).ResourceDescription(),
		"clusters":                (&resources.Cluster{}).ResourceDescription(),
		"dashboards":              (&resources.Dashboard{}).ResourceDescription(),
		"volumes":                 (&resources.Volume{}).ResourceDescription(),
		"apps":                    (&resources.App{}).ResourceDescription(),
		"secret_scopes":           (&resources.SecretScope{}).ResourceDescription(),
<<<<<<< HEAD
		"alerts":                  (&resources.Alert{}).ResourceDescription(),
=======
		"sql_warehouses":          (&resources.SqlWarehouse{}).ResourceDescription(),
>>>>>>> 75838aad
	}
}<|MERGE_RESOLUTION|>--- conflicted
+++ resolved
@@ -25,11 +25,8 @@
 	Dashboards            map[string]*resources.Dashboard            `json:"dashboards,omitempty"`
 	Apps                  map[string]*resources.App                  `json:"apps,omitempty"`
 	SecretScopes          map[string]*resources.SecretScope          `json:"secret_scopes,omitempty"`
-<<<<<<< HEAD
 	Alerts                map[string]*resources.Alert                `json:"alerts,omitempty"`
-=======
 	SqlWarehouses         map[string]*resources.SqlWarehouse         `json:"sql_warehouses,omitempty"`
->>>>>>> 75838aad
 }
 
 type ConfigResource interface {
@@ -171,15 +168,15 @@
 		}
 	}
 
-<<<<<<< HEAD
 	for k := range r.Alerts {
 		if k == key {
 			found = append(found, r.Alerts[k])
-=======
+		}
+	}
+
 	for k := range r.SqlWarehouses {
 		if k == key {
 			found = append(found, r.SqlWarehouses[k])
->>>>>>> 75838aad
 		}
 	}
 
@@ -214,10 +211,7 @@
 		"volumes":                 (&resources.Volume{}).ResourceDescription(),
 		"apps":                    (&resources.App{}).ResourceDescription(),
 		"secret_scopes":           (&resources.SecretScope{}).ResourceDescription(),
-<<<<<<< HEAD
 		"alerts":                  (&resources.Alert{}).ResourceDescription(),
-=======
 		"sql_warehouses":          (&resources.SqlWarehouse{}).ResourceDescription(),
->>>>>>> 75838aad
 	}
 }