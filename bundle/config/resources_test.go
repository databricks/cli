package config

import (
	"encoding/json"
	"reflect"
	"strings"
	"testing"

	"github.com/stretchr/testify/assert"
)

// This test ensures that all resources have a custom marshaller and unmarshaller.
// This is required because DABs resources map to Databricks APIs, and they do so
// by embedding the corresponding Go SDK structs.
//
// Go SDK structs often implement custom marshalling and unmarshalling methods (based on the API specifics).
// If the Go SDK struct implements custom marshalling and unmarshalling and we do not
// for the resources at the top level, marshalling and unmarshalling operations will panic.
// Thus we will be overly cautious and ensure that all resources need a custom marshaller and unmarshaller.
//
// Why do we not assert this using an interface to assert MarshalJSON and UnmarshalJSON
// are implemented at the top level?
// If a method is implemented for an embedded struct, the top level struct will
// also have that method and satisfy the interface. This is why we cannot assert
// that the methods are implemented at the top level using an interface.
//
// Why don't we use reflection to assert that the methods are implemented at the
// top level?
// Same problem as above, the golang reflection package does not seem to provide
// a way to directly assert that MarshalJSON and UnmarshalJSON are implemented
// at the top level.
func TestCustomMarshallerIsImplemented(t *testing.T) {
	r := Resources{}
	rt := reflect.TypeOf(r)

	for i := 0; i < rt.NumField(); i++ {
		field := rt.Field(i)

		// Fields in Resources are expected be of the form map[string]*resourceStruct
		assert.Equal(t, field.Type.Kind(), reflect.Map, "Resource %s is not a map", field.Name)
		kt := field.Type.Key()
		assert.Equal(t, kt.Kind(), reflect.String, "Resource %s is not a map with string keys", field.Name)
		vt := field.Type.Elem()
		assert.Equal(t, vt.Kind(), reflect.Ptr, "Resource %s is not a map with pointer values", field.Name)

		// Marshalling a resourceStruct will panic if resourceStruct does not have a custom marshaller
		// This is because resourceStruct embeds a Go SDK struct that implements
		// a custom marshaller.
		// Eg: resource.Job implements MarshalJSON
		v := reflect.Zero(vt.Elem()).Interface()
		assert.NotPanics(t, func() {
			json.Marshal(v)
		}, "Resource %s does not have a custom marshaller", field.Name)

		// Unmarshalling a *resourceStruct will panic if the resource does not have a custom unmarshaller
		// This is because resourceStruct embeds a Go SDK struct that implements
		// a custom unmarshaller.
		// Eg: *resource.Job implements UnmarshalJSON
		v = reflect.New(vt.Elem()).Interface()
		assert.NotPanics(t, func() {
			json.Unmarshal([]byte("{}"), v)
		}, "Resource %s does not have a custom unmarshaller", field.Name)
	}
}

<<<<<<< HEAD
func TestResourcesAllResourcesCompleteness(t *testing.T) {
	r := Resources{}
	rt := reflect.TypeOf(r)

	result := r.AllResources()

	for i := 0; i < rt.NumField(); i++ {
		field := rt.Field(i)
		jsonTag := field.Tag.Get("json")

		if idx := strings.Index(jsonTag, ","); idx != -1 {
			jsonTag = jsonTag[:idx]
		}

		_, exists := result[jsonTag]
		assert.True(t, exists, "Field %s is missing in AllResources map", field.Name)
	}
=======
func TestSupportedResources(t *testing.T) {
	expected := map[string]ResourceDescription{}
	typ := reflect.TypeOf(Resources{})
	for i := 0; i < typ.NumField(); i++ {
		field := typ.Field(i)
		jsonTags := strings.Split(field.Tag.Get("json"), ",")
		singularName := strings.TrimSuffix(jsonTags[0], "s")
		expected[jsonTags[0]] = ResourceDescription{SingularName: singularName}
	}

	// Please add your resource to the SupportedResources() function in resources.go
	// if you are adding a new resource.
	assert.Equal(t, expected, SupportedResources())
>>>>>>> 08a0d083
}<|MERGE_RESOLUTION|>--- conflicted
+++ resolved
@@ -63,7 +63,6 @@
 	}
 }
 
-<<<<<<< HEAD
 func TestResourcesAllResourcesCompleteness(t *testing.T) {
 	r := Resources{}
 	rt := reflect.TypeOf(r)
@@ -81,7 +80,8 @@
 		_, exists := result[jsonTag]
 		assert.True(t, exists, "Field %s is missing in AllResources map", field.Name)
 	}
-=======
+}
+
 func TestSupportedResources(t *testing.T) {
 	expected := map[string]ResourceDescription{}
 	typ := reflect.TypeOf(Resources{})
@@ -95,5 +95,4 @@
 	// Please add your resource to the SupportedResources() function in resources.go
 	// if you are adding a new resource.
 	assert.Equal(t, expected, SupportedResources())
->>>>>>> 08a0d083
 }