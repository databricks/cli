--- conflicted
+++ resolved
@@ -27,74 +27,6 @@
 
 func (s Job) MarshalJSON() ([]byte, error) {
 	return marshal.Marshal(s)
-<<<<<<< HEAD
-=======
-}
-
-// MergeJobClusters merges job clusters with the same key.
-// The job clusters field is a slice, and as such, overrides are appended to it.
-// We can identify a job cluster by its key, however, so we can use this key
-// to figure out which definitions are actually overrides and merge them.
-func (j *Job) MergeJobClusters() error {
-	keys := make(map[string]*jobs.JobCluster)
-	output := make([]jobs.JobCluster, 0, len(j.JobClusters))
-
-	// Target overrides are always appended, so we can iterate in natural order to
-	// first find the base definition, and merge instances we encounter later.
-	for i := range j.JobClusters {
-		key := j.JobClusters[i].JobClusterKey
-
-		// Register job cluster with key if not yet seen before.
-		ref, ok := keys[key]
-		if !ok {
-			output = append(output, j.JobClusters[i])
-			keys[key] = &output[len(output)-1]
-			continue
-		}
-
-		// Merge this instance into the reference.
-		err := mergo.Merge(ref, &j.JobClusters[i], mergo.WithOverride, mergo.WithAppendSlice)
-		if err != nil {
-			return err
-		}
-	}
-
-	// Overwrite resulting slice.
-	j.JobClusters = output
-	return nil
-}
-
-// MergeTasks merges tasks with the same key.
-// The tasks field is a slice, and as such, overrides are appended to it.
-// We can identify a task by its task key, however, so we can use this key
-// to figure out which definitions are actually overrides and merge them.
-func (j *Job) MergeTasks() error {
-	keys := make(map[string]*jobs.Task)
-	tasks := make([]jobs.Task, 0, len(j.Tasks))
-
-	// Target overrides are always appended, so we can iterate in natural order to
-	// first find the base definition, and merge instances we encounter later.
-	for i := range j.Tasks {
-		key := j.Tasks[i].TaskKey
-
-		// Register the task with key if not yet seen before.
-		ref, ok := keys[key]
-		if !ok {
-			tasks = append(tasks, j.Tasks[i])
-			keys[key] = &tasks[len(tasks)-1]
-			continue
-		}
-
-		// Merge this instance into the reference.
-		err := mergo.Merge(ref, &j.Tasks[i], mergo.WithOverride, mergo.WithAppendSlice)
-		if err != nil {
-			return err
-		}
-	}
-
-	// Overwrite resulting slice.
-	j.Tasks = tasks
-	return nil
 }
 
 func (j *Job) Exists(ctx context.Context, w *databricks.WorkspaceClient, id string) (bool, error) {
@@ -114,5 +46,4 @@
 
 func (j *Job) TerraformResourceName() string {
 	return "databricks_job"
->>>>>>> 18166f5b
 }