--- conflicted
+++ resolved
@@ -1,12 +1,8 @@
 package resources
 
 import (
-<<<<<<< HEAD
-=======
 	"context"
-	"strings"
 
->>>>>>> 18166f5b
 	"github.com/databricks/cli/bundle/config/paths"
 	"github.com/databricks/cli/libs/log"
 	"github.com/databricks/databricks-sdk-go"
@@ -30,55 +26,6 @@
 
 func (s Pipeline) MarshalJSON() ([]byte, error) {
 	return marshal.Marshal(s)
-<<<<<<< HEAD
-=======
-}
-
-// MergeClusters merges cluster definitions with same label.
-// The clusters field is a slice, and as such, overrides are appended to it.
-// We can identify a cluster by its label, however, so we can use this label
-// to figure out which definitions are actually overrides and merge them.
-//
-// Note: the cluster label is optional and defaults to 'default'.
-// We therefore ALSO merge all clusters without a label.
-func (p *Pipeline) MergeClusters() error {
-	clusters := make(map[string]*pipelines.PipelineCluster)
-	output := make([]pipelines.PipelineCluster, 0, len(p.Clusters))
-
-	// Normalize cluster labels.
-	// If empty, this defaults to "default".
-	// To make matching case insensitive, labels are lowercased.
-	for i := range p.Clusters {
-		label := p.Clusters[i].Label
-		if label == "" {
-			label = "default"
-		}
-		p.Clusters[i].Label = strings.ToLower(label)
-	}
-
-	// Target overrides are always appended, so we can iterate in natural order to
-	// first find the base definition, and merge instances we encounter later.
-	for i := range p.Clusters {
-		label := p.Clusters[i].Label
-
-		// Register pipeline cluster with label if not yet seen before.
-		ref, ok := clusters[label]
-		if !ok {
-			output = append(output, p.Clusters[i])
-			clusters[label] = &output[len(output)-1]
-			continue
-		}
-
-		// Merge this instance into the reference.
-		err := mergo.Merge(ref, &p.Clusters[i], mergo.WithOverride, mergo.WithAppendSlice)
-		if err != nil {
-			return err
-		}
-	}
-
-	// Overwrite resulting slice.
-	p.Clusters = output
-	return nil
 }
 
 func (p *Pipeline) Exists(ctx context.Context, w *databricks.WorkspaceClient, id string) (bool, error) {
@@ -94,5 +41,4 @@
 
 func (p *Pipeline) TerraformResourceName() string {
 	return "databricks_pipeline"
->>>>>>> 18166f5b
 }