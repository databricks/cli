--- conflicted
+++ resolved
@@ -47,13 +47,7 @@
 	Grants []VolumeGrant `json:"grants,omitempty"`
 
 	catalog.CreateVolumeRequestContent
-<<<<<<< HEAD
 	Lifecycle Lifecycle `json:"lifecycle,omitempty"`
-
-	ModifiedStatus ModifiedStatus `json:"modified_status,omitempty" bundle:"internal"`
-	URL            string         `json:"url,omitempty" bundle:"internal"`
-=======
->>>>>>> dfc36b95
 }
 
 func (v *Volume) UnmarshalJSON(b []byte) error {
