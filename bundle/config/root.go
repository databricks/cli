--- conflicted
+++ resolved
@@ -342,11 +342,7 @@
 		"resources",
 		"sync",
 		"permissions",
-<<<<<<< HEAD
-		"variables",
 		"transform",
-=======
->>>>>>> 869576e1
 	} {
 		if root, err = mergeField(root, target, f); err != nil {
 			return err
@@ -380,9 +376,6 @@
 	// Merge `run_as`. This field must be overwritten if set, not merged.
 	if v := target.Get("run_as"); v.Kind() != dyn.KindInvalid {
 		root, err = dyn.Set(root, "run_as", v)
-		if err != nil {
-			return err
-		}
 	}
 
 	// Merge `transform.tags`. This field must be overwritten if set, not merged.
