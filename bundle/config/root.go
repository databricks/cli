package config

import (
	"bytes"
	"context"
	"fmt"
	"os"
	"strings"

	"github.com/databricks/cli/bundle/config/resources"
	"github.com/databricks/cli/bundle/config/variable"
	"github.com/databricks/cli/libs/diag"
	"github.com/databricks/cli/libs/dyn"
	"github.com/databricks/cli/libs/dyn/convert"
	"github.com/databricks/cli/libs/dyn/merge"
	"github.com/databricks/cli/libs/dyn/yamlloader"
	"github.com/databricks/cli/libs/log"
	"github.com/databricks/databricks-sdk-go/service/jobs"
)

type Root struct {
	value dyn.Value
	depth int

	// Contains user defined variables
	Variables map[string]*variable.Variable `json:"variables,omitempty"`

	// Bundle contains details about this bundle, such as its name,
	// version of the spec (TODO), default cluster, default warehouse, etc.
	Bundle Bundle `json:"bundle,omitempty"`

	// Include specifies a list of patterns of file names to load and
	// merge into the this configuration. Only includes defined in the root
	// `databricks.yml` are processed. Defaults to an empty list.
	Include []string `json:"include,omitempty"`

	// Workspace contains details about the workspace to connect to
	// and paths in the workspace tree to use for this bundle.
	Workspace Workspace `json:"workspace,omitempty"`

	// Artifacts contains a description of all code artifacts in this bundle.
	Artifacts Artifacts `json:"artifacts,omitempty"`

	// Resources contains a description of all Databricks resources
	// to deploy in this bundle (e.g. jobs, pipelines, etc.).
	Resources Resources `json:"resources,omitempty"`

	// Targets can be used to differentiate settings and resources between
	// bundle deployment targets (e.g. development, staging, production).
	// If not specified, the code below initializes this field with a
	// single default-initialized target called "default".
	Targets map[string]*Target `json:"targets,omitempty"`

	// DEPRECATED. Left for backward compatibility with Targets
	Environments map[string]*Target `json:"environments,omitempty" bundle:"deprecated"`

	// Sync section specifies options for files synchronization
	Sync Sync `json:"sync,omitempty"`

	// RunAs section allows to define an execution identity for jobs and pipelines runs
	RunAs *jobs.JobRunAs `json:"run_as,omitempty"`

	Experimental *Experimental `json:"experimental,omitempty"`

	// Permissions section allows to define permissions which will be
	// applied to all resources defined in bundle
	Permissions []resources.Permission `json:"permissions,omitempty"`
}

// Load loads the bundle configuration file at the specified path.
func Load(path string) (*Root, diag.Diagnostics) {
	raw, err := os.ReadFile(path)
	if err != nil {
		return nil, diag.FromErr(err)
	}

	return LoadFromBytes(path, raw)
}

func LoadFromBytes(path string, raw []byte) (*Root, diag.Diagnostics) {
	r := Root{}

	// Load configuration tree from YAML.
	v, err := yamlloader.LoadYAML(path, bytes.NewBuffer(raw))
	if err != nil {
		return nil, diag.Errorf("failed to load %s: %v", path, err)
	}

	// Rewrite configuration tree where necessary.
	v, err = rewriteShorthands(v)
	if err != nil {
		return nil, diag.Errorf("failed to rewrite %s: %v", path, err)
	}

	// Normalize dynamic configuration tree according to configuration type.
	v, diags := convert.Normalize(r, v)

	// Convert normalized configuration tree to typed configuration.
	err = r.updateWithDynamicValue(v)
	if err != nil {
		return nil, diag.Errorf("failed to load %s: %v", path, err)
	}
	return &r, diags
}

func (r *Root) initializeDynamicValue() error {
	// Many test cases initialize a config as a Go struct literal.
	// The value will be invalid and we need to populate it from the typed configuration.
	if r.value.IsValid() {
		return nil
	}

	nv, err := convert.FromTyped(r, dyn.NilValue)
	if err != nil {
		return err
	}

	r.value = nv
	return nil
}

func (r *Root) updateWithDynamicValue(nv dyn.Value) error {
	// Hack: restore state; it may be cleared by [ToTyped] if
	// the configuration equals nil (happens in tests).
	depth := r.depth

	defer func() {
		r.depth = depth
	}()

	// Convert normalized configuration tree to typed configuration.
	err := convert.ToTyped(r, nv)
	if err != nil {
		return err
	}

	// Assign the normalized configuration tree.
	r.value = nv

	// At the moment the check has to be done as part of updateWithDynamicValue
	// because otherwise ConfigureConfigFilePath will fail with a panic.
	// In the future, we should move this check to a separate mutator in initialise phase.
	err = r.Resources.VerifyAllResourcesDefined()
	if err != nil {
		return err
	}

	// Assign config file paths after converting to typed configuration.
	r.ConfigureConfigFilePath()
	return nil
}

// Mutate applies a transformation to the dynamic configuration value of a Root object.
//
// Parameters:
// - fn: A function that mutates a dyn.Value object
//
// Example usage, setting bundle.deployment.lock.enabled to false:
//
//	err := b.Config.Mutate(func(v dyn.Value) (dyn.Value, error) {
//	    return dyn.Map(v, "bundle.deployment.lock", func(_ dyn.Path, v dyn.Value) (dyn.Value, error) {
//	        return dyn.Set(v, "enabled", dyn.V(false))
//	    })
//	})
func (r *Root) Mutate(fn func(dyn.Value) (dyn.Value, error)) error {
	err := r.initializeDynamicValue()
	if err != nil {
		return err
	}
	nv, err := fn(r.value)
	if err != nil {
		return err
	}
	err = r.updateWithDynamicValue(nv)
	if err != nil {
		return err
	}
	return nil
}

func (r *Root) MarkMutatorEntry(ctx context.Context) error {
	err := r.initializeDynamicValue()
	if err != nil {
		return err
	}

	r.depth++

	// If we are entering a mutator at depth 1, we need to convert
	// the dynamic configuration tree to typed configuration.
	if r.depth == 1 {
		// Always run ToTyped upon entering a mutator.
		// Convert normalized configuration tree to typed configuration.
		err := r.updateWithDynamicValue(r.value)
		if err != nil {
			log.Warnf(ctx, "unable to convert dynamic configuration to typed configuration: %v", err)
			return err
		}

	} else {
		nv, err := convert.FromTyped(r, r.value)
		if err != nil {
			log.Warnf(ctx, "unable to convert typed configuration to dynamic configuration: %v", err)
			return err
		}

		// Re-run ToTyped to ensure that no state is piggybacked
		err = r.updateWithDynamicValue(nv)
		if err != nil {
			log.Warnf(ctx, "unable to convert dynamic configuration to typed configuration: %v", err)
			return err
		}
	}

	return nil
}

func (r *Root) MarkMutatorExit(ctx context.Context) error {
	r.depth--

	// If we are exiting a mutator at depth 0, we need to convert
	// the typed configuration to a dynamic configuration tree.
	if r.depth == 0 {
		nv, err := convert.FromTyped(r, r.value)
		if err != nil {
			log.Warnf(ctx, "unable to convert typed configuration to dynamic configuration: %v", err)
			return err
		}

		// Re-run ToTyped to ensure that no state is piggybacked
		err = r.updateWithDynamicValue(nv)
		if err != nil {
			log.Warnf(ctx, "unable to convert dynamic configuration to typed configuration: %v", err)
			return err
		}
	}

	return nil
}

// SetConfigFilePath configures the path that its configuration
// was loaded from in configuration leafs that require it.
func (r *Root) ConfigureConfigFilePath() {
	r.Resources.ConfigureConfigFilePath()
	if r.Artifacts != nil {
		r.Artifacts.ConfigureConfigFilePath()
	}
}

// Initializes variables using values passed from the command line flag
// Input has to be a string of the form `foo=bar`. In this case the variable with
// name `foo` is assigned the value `bar`
func (r *Root) InitializeVariables(vars []string) error {
	for _, variable := range vars {
		parsedVariable := strings.SplitN(variable, "=", 2)
		if len(parsedVariable) != 2 {
			return fmt.Errorf("unexpected flag value for variable assignment: %s", variable)
		}
		name := parsedVariable[0]
		val := parsedVariable[1]

		if _, ok := r.Variables[name]; !ok {
			return fmt.Errorf("variable %s has not been defined", name)
		}

		if r.Variables[name].IsComplex() {
			return fmt.Errorf("setting variables of complex type via --var flag is not supported: %s", name)
		}

		err := r.Variables[name].Set(val)
		if err != nil {
			return fmt.Errorf("failed to assign %s to %s: %s", val, name, err)
		}
	}
	return nil
}

func (r *Root) Merge(other *Root) error {
	// Merge dynamic configuration values.
	return r.Mutate(func(root dyn.Value) (dyn.Value, error) {
		return merge.Merge(root, other.value)
	})
}

func mergeField(rv, ov dyn.Value, name string) (dyn.Value, error) {
	path := dyn.NewPath(dyn.Key(name))
	reference, _ := dyn.GetByPath(rv, path)
	override, _ := dyn.GetByPath(ov, path)

	// Merge the override into the reference.
	var out dyn.Value
	var err error
	if reference.IsValid() && override.IsValid() {
		out, err = merge.Merge(reference, override)
		if err != nil {
			return dyn.InvalidValue, err
		}
	} else if reference.IsValid() {
		out = reference
	} else if override.IsValid() {
		out = override
	} else {
		return rv, nil
	}

	return dyn.SetByPath(rv, path, out)
}

func (r *Root) MergeTargetOverrides(name string) error {
	root := r.value
	target, err := dyn.GetByPath(root, dyn.NewPath(dyn.Key("targets"), dyn.Key(name)))
	if err != nil {
		return err
	}

	// Confirm validity of variable overrides.
	err = validateVariableOverrides(root, target)
	if err != nil {
		return err
	}

	// Merge fields that can be merged 1:1.
	for _, f := range []string{
		"bundle",
		"workspace",
		"artifacts",
		"resources",
		"sync",
		"permissions",
	} {
		if root, err = mergeField(root, target, f); err != nil {
			return err
		}
	}

	// Merge `variables`. This field must be overwritten if set, not merged.
	if v := target.Get("variables"); v.Kind() != dyn.KindInvalid {
		_, err = dyn.Map(v, ".", dyn.Foreach(func(p dyn.Path, variable dyn.Value) (dyn.Value, error) {
			varPath := dyn.MustPathFromString("variables").Append(p...)

			vDefault := variable.Get("default")
			if vDefault.Kind() != dyn.KindInvalid {
				defaultPath := varPath.Append(dyn.Key("default"))
				root, err = dyn.SetByPath(root, defaultPath, vDefault)
			}

			vLookup := variable.Get("lookup")
			if vLookup.Kind() != dyn.KindInvalid {
				lookupPath := varPath.Append(dyn.Key("lookup"))
				root, err = dyn.SetByPath(root, lookupPath, vLookup)
			}

			return root, err
		}))
		if err != nil {
			return err
		}
	}

	// Merge `run_as`. This field must be overwritten if set, not merged.
	if v := target.Get("run_as"); v.Kind() != dyn.KindInvalid {
		root, err = dyn.Set(root, "run_as", v)
		if err != nil {
			return err
		}
	}

	// Below, we're setting fields on the bundle key, so make sure it exists.
	if root.Get("bundle").Kind() == dyn.KindInvalid {
		root, err = dyn.Set(root, "bundle", dyn.V(map[string]dyn.Value{}))
		if err != nil {
			return err
		}
	}

	// Merge `mode`. This field must be overwritten if set, not merged.
	if v := target.Get("mode"); v.Kind() != dyn.KindInvalid {
		root, err = dyn.SetByPath(root, dyn.NewPath(dyn.Key("bundle"), dyn.Key("mode")), v)
		if err != nil {
			return err
		}
	}

	// Merge `compute_id`. This field must be overwritten if set, not merged.
	if v := target.Get("compute_id"); v.Kind() != dyn.KindInvalid {
		root, err = dyn.SetByPath(root, dyn.NewPath(dyn.Key("bundle"), dyn.Key("compute_id")), v)
		if err != nil {
			return err
		}
	}

	// Merge `git`.
	if v := target.Get("git"); v.Kind() != dyn.KindInvalid {
		ref, err := dyn.GetByPath(root, dyn.NewPath(dyn.Key("bundle"), dyn.Key("git")))
		if err != nil {
			ref = dyn.V(map[string]dyn.Value{})
		}

		// Merge the override into the reference.
		out, err := merge.Merge(ref, v)
		if err != nil {
			return err
		}

		// If the branch was overridden, we need to clear the inferred flag.
		if branch := v.Get("branch"); branch.Kind() != dyn.KindInvalid {
			out, err = dyn.SetByPath(out, dyn.NewPath(dyn.Key("inferred")), dyn.V(false))
			if err != nil {
				return err
			}
		}

		// Set the merged value.
		root, err = dyn.SetByPath(root, dyn.NewPath(dyn.Key("bundle"), dyn.Key("git")), out)
		if err != nil {
			return err
		}
	}

	// Convert normalized configuration tree to typed configuration.
	return r.updateWithDynamicValue(root)
}

// rewriteShorthands performs lightweight rewriting of the configuration
// tree where we allow users to write a shorthand and must rewrite to the full form.
func rewriteShorthands(v dyn.Value) (dyn.Value, error) {
	if v.Kind() != dyn.KindMap {
		return v, nil
	}

	// For each target, rewrite the variables block.
	return dyn.Map(v, "targets", dyn.Foreach(func(_ dyn.Path, target dyn.Value) (dyn.Value, error) {
		// Confirm it has a variables block.
		if target.Get("variables").Kind() == dyn.KindInvalid {
			return target, nil
		}

		// For each variable, normalize its contents if it is a single string.
		return dyn.Map(target, "variables", dyn.Foreach(func(p dyn.Path, variable dyn.Value) (dyn.Value, error) {
			switch variable.Kind() {

			case dyn.KindString, dyn.KindBool, dyn.KindFloat, dyn.KindInt:
				// Rewrite the variable to a map with a single key called "default".
				// This conforms to the variable type. Normalization back to the typed
				// configuration will convert this to a string if necessary.
				return dyn.NewValue(map[string]dyn.Value{
					"default": variable,
				}, variable.Locations()), nil

			case dyn.KindMap, dyn.KindSequence:
				// Check if the original definition of variable has a type field.
				typeV, err := dyn.GetByPath(v, p.Append(dyn.Key("type")))
				if err != nil {
					return variable, nil
				}

				if typeV.MustString() == "complex" {
					return dyn.NewValue(map[string]dyn.Value{
						"type":    typeV,
						"default": variable,
					}, variable.Locations()), nil
				}

				return variable, nil

			default:
				return variable, nil
			}
		}))
	}))
}

// validateVariableOverrides checks that all variables specified
// in the target override are also defined in the root.
func validateVariableOverrides(root, target dyn.Value) (err error) {
	var rv map[string]variable.Variable
	var tv map[string]variable.Variable

	// Collect variables from the root.
	if v := root.Get("variables"); v.Kind() != dyn.KindInvalid {
		err = convert.ToTyped(&rv, v)
		if err != nil {
			return fmt.Errorf("unable to collect variables from root: %w", err)
		}
	}

	// Collect variables from the target.
	if v := target.Get("variables"); v.Kind() != dyn.KindInvalid {
		err = convert.ToTyped(&tv, v)
		if err != nil {
			return fmt.Errorf("unable to collect variables from target: %w", err)
		}
	}

	// Check that all variables in the target exist in the root.
	for k := range tv {
		if _, ok := rv[k]; !ok {
			return fmt.Errorf("variable %s is not defined but is assigned a value", k)
		}
	}

	return nil
}

// Best effort to get the location of configuration value at the specified path.
// This function is useful to annotate error messages with the location, because
// we don't want to fail with a different error message if we cannot retrieve the location.
func (r Root) GetLocation(path string) dyn.Location {
	v, err := dyn.Get(r.value, path)
	if err != nil {
		return dyn.Location{}
	}
	return v.Location()
}

<<<<<<< HEAD
=======
// Get all locations of the configuration value at the specified path. We need both
// this function and it's singular version (GetLocation) because some diagnostics just need
// the primary location and some need all locations associated with a configuration value.
>>>>>>> b9aade4b
func (r Root) GetLocations(path string) []dyn.Location {
	v, err := dyn.Get(r.value, path)
	if err != nil {
		return []dyn.Location{}
	}
	return v.Locations()
}

// Value returns the dynamic configuration value of the root object. This value
// is the source of truth and is kept in sync with values in the typed configuration.
func (r Root) Value() dyn.Value {
	return r.value
}<|MERGE_RESOLUTION|>--- conflicted
+++ resolved
@@ -513,12 +513,9 @@
 	return v.Location()
 }
 
-<<<<<<< HEAD
-=======
 // Get all locations of the configuration value at the specified path. We need both
 // this function and it's singular version (GetLocation) because some diagnostics just need
 // the primary location and some need all locations associated with a configuration value.
->>>>>>> b9aade4b
 func (r Root) GetLocations(path string) []dyn.Location {
 	v, err := dyn.Get(r.value, path)
 	if err != nil {
