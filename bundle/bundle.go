--- conflicted
+++ resolved
@@ -14,7 +14,6 @@
 	"sync"
 
 	"github.com/databricks/cli/bundle/config"
-	"github.com/databricks/cli/bundle/deployment"
 	"github.com/databricks/cli/bundle/env"
 	"github.com/databricks/cli/bundle/metadata"
 	"github.com/databricks/cli/folders"
@@ -39,11 +38,7 @@
 	//
 	// After deploy, a file containing the metadata (metadata.json) can be found
 	// in the WSFS location containing the bundle state.
-<<<<<<< HEAD
-	Metadata deployment.Metadata
-=======
 	Metadata metadata.Metadata
->>>>>>> 5a8cd0c5
 
 	// Store a pointer to the workspace client.
 	// It can be initialized on demand after loading the configuration.
