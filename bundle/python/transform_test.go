package python

import (
	"context"
	"strings"
	"testing"

	"github.com/databricks/cli/bundle"
	"github.com/databricks/cli/bundle/config"
	"github.com/databricks/cli/bundle/config/resources"
	"github.com/databricks/databricks-sdk-go/service/jobs"
	"github.com/stretchr/testify/require"
)

type testCase struct {
	Actual   []string
	Expected string
}

type testCaseNamed struct {
	Actual   map[string]string
	Expected string
}

var paramsTestCases []testCase = []testCase{
	{[]string{}, `"python"`},
	{[]string{"a"}, `"python", "a"`},
	{[]string{"a", "b"}, `"python", "a", "b"`},
	{[]string{"123!@#$%^&*()-="}, `"python", "123!@#$%^&*()-="`},
	{[]string{`{"a": 1}`}, `"python", "{\"a\": 1}"`},
}

var paramsTestCasesNamed []testCaseNamed = []testCaseNamed{
	{map[string]string{}, `"python"`},
	{map[string]string{"a": "1"}, `"python", "a=1"`},
	{map[string]string{"a": "'1'"}, `"python", "a='1'"`},
	{map[string]string{"a": `"1"`}, `"python", "a=\"1\""`},
	{map[string]string{"a": "1", "b": "2"}, `"python", "a=1", "b=2"`},
	{map[string]string{"data": `{"a": 1}`}, `"python", "data={\"a\": 1}"`},
}

func TestGenerateParameters(t *testing.T) {
	trampoline := pythonTrampoline{}
	for _, c := range paramsTestCases {
		task := &jobs.PythonWheelTask{Parameters: c.Actual}
		result, err := trampoline.generateParameters(task)
		require.NoError(t, err)
		require.Equal(t, c.Expected, result)
	}
}

func TestGenerateNamedParameters(t *testing.T) {
	trampoline := pythonTrampoline{}
	for _, c := range paramsTestCasesNamed {
		task := &jobs.PythonWheelTask{NamedParameters: c.Actual}
		result, err := trampoline.generateParameters(task)
		require.NoError(t, err)

		// parameters order can be undetermenistic, so just check that they exist as expected
		require.ElementsMatch(t, strings.Split(c.Expected, ","), strings.Split(result, ","))
	}
}

func TestGenerateBoth(t *testing.T) {
	trampoline := pythonTrampoline{}
	task := &jobs.PythonWheelTask{NamedParameters: map[string]string{"a": "1"}, Parameters: []string{"b"}}
	_, err := trampoline.generateParameters(task)
	require.Error(t, err)
	require.ErrorContains(t, err, "not allowed to pass both paramaters and named_parameters")
}

<<<<<<< HEAD
func TestNoPanicWithNoPythonWheelTasks(t *testing.T) {
	tmpDir := t.TempDir()
	b := &bundle.Bundle{
		Config: config.Root{
			Path: tmpDir,
			Bundle: config.Bundle{
				Target: "development",
			},
			Resources: config.Resources{
				Jobs: map[string]*resources.Job{
					"test": {
						Paths: resources.Paths{
							ConfigFilePath: tmpDir,
						},
						JobSettings: &jobs.JobSettings{
							Tasks: []jobs.Task{
								{
									TaskKey:      "notebook_task",
									NotebookTask: &jobs.NotebookTask{}},
							},
						},
					},
				},
			},
		},
	}
	trampoline := TransformWheelTask()
	err := bundle.Apply(context.Background(), b, trampoline)
	require.NoError(t, err)
=======
func TestTransformFiltersWheelTasksOnly(t *testing.T) {
	trampoline := pythonTrampoline{}
	bundle := &bundle.Bundle{
		Config: config.Root{
			Resources: config.Resources{
				Jobs: map[string]*resources.Job{
					"job1": {
						JobSettings: &jobs.JobSettings{
							Tasks: []jobs.Task{
								{
									TaskKey:         "key1",
									PythonWheelTask: &jobs.PythonWheelTask{},
								},
								{
									TaskKey:      "key2",
									NotebookTask: &jobs.NotebookTask{},
								},
							},
						},
					},
				},
			},
		},
	}

	tasks := trampoline.GetTasks(bundle)
	require.Len(t, tasks, 1)
	require.Equal(t, "job1", tasks[0].JobKey)
	require.Equal(t, "key1", tasks[0].Task.TaskKey)
	require.NotNil(t, tasks[0].Task.PythonWheelTask)
>>>>>>> ca2f1dc0
}<|MERGE_RESOLUTION|>--- conflicted
+++ resolved
@@ -69,37 +69,6 @@
 	require.ErrorContains(t, err, "not allowed to pass both paramaters and named_parameters")
 }
 
-<<<<<<< HEAD
-func TestNoPanicWithNoPythonWheelTasks(t *testing.T) {
-	tmpDir := t.TempDir()
-	b := &bundle.Bundle{
-		Config: config.Root{
-			Path: tmpDir,
-			Bundle: config.Bundle{
-				Target: "development",
-			},
-			Resources: config.Resources{
-				Jobs: map[string]*resources.Job{
-					"test": {
-						Paths: resources.Paths{
-							ConfigFilePath: tmpDir,
-						},
-						JobSettings: &jobs.JobSettings{
-							Tasks: []jobs.Task{
-								{
-									TaskKey:      "notebook_task",
-									NotebookTask: &jobs.NotebookTask{}},
-							},
-						},
-					},
-				},
-			},
-		},
-	}
-	trampoline := TransformWheelTask()
-	err := bundle.Apply(context.Background(), b, trampoline)
-	require.NoError(t, err)
-=======
 func TestTransformFiltersWheelTasksOnly(t *testing.T) {
 	trampoline := pythonTrampoline{}
 	bundle := &bundle.Bundle{
@@ -130,5 +99,35 @@
 	require.Equal(t, "job1", tasks[0].JobKey)
 	require.Equal(t, "key1", tasks[0].Task.TaskKey)
 	require.NotNil(t, tasks[0].Task.PythonWheelTask)
->>>>>>> ca2f1dc0
+}
+
+func TestNoPanicWithNoPythonWheelTasks(t *testing.T) {
+	tmpDir := t.TempDir()
+	b := &bundle.Bundle{
+		Config: config.Root{
+			Path: tmpDir,
+			Bundle: config.Bundle{
+				Target: "development",
+			},
+			Resources: config.Resources{
+				Jobs: map[string]*resources.Job{
+					"test": {
+						Paths: resources.Paths{
+							ConfigFilePath: tmpDir,
+						},
+						JobSettings: &jobs.JobSettings{
+							Tasks: []jobs.Task{
+								{
+									TaskKey:      "notebook_task",
+									NotebookTask: &jobs.NotebookTask{}},
+							},
+						},
+					},
+				},
+			},
+		},
+	}
+	trampoline := TransformWheelTask()
+	err := bundle.Apply(context.Background(), b, trampoline)
+	require.NoError(t, err)
 }