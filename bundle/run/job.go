package run

import (
	"context"
	"fmt"
	"strconv"
	"time"

	"github.com/databricks/cli/bundle"
	"github.com/databricks/cli/bundle/config/resources"
	"github.com/databricks/cli/bundle/run/output"
	"github.com/databricks/cli/bundle/run/progress"
	"github.com/databricks/cli/libs/cmdio"
	"github.com/databricks/cli/libs/log"
	"github.com/databricks/databricks-sdk-go/service/jobs"
	"github.com/fatih/color"
	flag "github.com/spf13/pflag"
)

// JobOptions defines options for running a job.
type JobOptions struct {
	dbtCommands       []string
	jarParams         []string
	notebookParams    map[string]string
	pipelineParams    map[string]string
	pythonNamedParams map[string]string
	pythonParams      []string
	sparkSubmitParams []string
	sqlParams         map[string]string
}

func (o *JobOptions) Define(fs *flag.FlagSet) {
	fs.StringSliceVar(&o.dbtCommands, "dbt-commands", nil, "A list of commands to execute for jobs with DBT tasks.")
	fs.StringSliceVar(&o.jarParams, "jar-params", nil, "A list of parameters for jobs with Spark JAR tasks.")
	fs.StringToStringVar(&o.notebookParams, "notebook-params", nil, "A map from keys to values for jobs with notebook tasks.")
	fs.StringToStringVar(&o.pipelineParams, "pipeline-params", nil, "A map from keys to values for jobs with pipeline tasks.")
	fs.StringToStringVar(&o.pythonNamedParams, "python-named-params", nil, "A map from keys to values for jobs with Python wheel tasks.")
	fs.StringSliceVar(&o.pythonParams, "python-params", nil, "A list of parameters for jobs with Python tasks.")
	fs.StringSliceVar(&o.sparkSubmitParams, "spark-submit-params", nil, "A list of parameters for jobs with Spark submit tasks.")
	fs.StringToStringVar(&o.sqlParams, "sql-params", nil, "A map from keys to values for jobs with SQL tasks.")
}

func (o *JobOptions) validatePipelineParams() (*jobs.PipelineParams, error) {
	if len(o.pipelineParams) == 0 {
		return nil, nil
	}

	var defaultErr = fmt.Errorf("job run argument --pipeline-params only supports `full_refresh=<bool>`")
	v, ok := o.pipelineParams["full_refresh"]
	if !ok {
		return nil, defaultErr
	}

	b, err := strconv.ParseBool(v)
	if err != nil {
		return nil, defaultErr
	}

	pipelineParams := &jobs.PipelineParams{
		FullRefresh: b,
	}

	return pipelineParams, nil
}

func (o *JobOptions) toPayload(jobID int64) (*jobs.RunNow, error) {
	pipelineParams, err := o.validatePipelineParams()
	if err != nil {
		return nil, err
	}

	payload := &jobs.RunNow{
		JobId: jobID,

		DbtCommands:       o.dbtCommands,
		JarParams:         o.jarParams,
		NotebookParams:    o.notebookParams,
		PipelineParams:    pipelineParams,
		PythonNamedParams: o.pythonNamedParams,
		PythonParams:      o.pythonParams,
		SparkSubmitParams: o.sparkSubmitParams,
		SqlParams:         o.sqlParams,
	}

	return payload, nil
}

// Default timeout for waiting for a job run to complete.
var jobRunTimeout time.Duration = 2 * time.Hour

type jobRunner struct {
	key

	bundle *bundle.Bundle
	job    *resources.Job
}

func isFailed(task jobs.RunTask) bool {
	return task.State.LifeCycleState == jobs.RunLifeCycleStateInternalError ||
		(task.State.LifeCycleState == jobs.RunLifeCycleStateTerminated &&
			task.State.ResultState == jobs.RunResultStateFailed)
}

func isSuccess(task jobs.RunTask) bool {
	return task.State.LifeCycleState == jobs.RunLifeCycleStateTerminated &&
		task.State.ResultState == jobs.RunResultStateSuccess
}

func (r *jobRunner) logFailedTasks(ctx context.Context, runId int64) {
	w := r.bundle.WorkspaceClient()
	red := color.New(color.FgRed).SprintFunc()
	green := color.New(color.FgGreen).SprintFunc()
	yellow := color.New(color.FgYellow).SprintFunc()
	run, err := w.Jobs.GetRun(ctx, jobs.GetRunRequest{
		RunId: runId,
	})
	if err != nil {
		log.Errorf(ctx, "failed to log job run. Error: %s", err)
		return
	}
	if run.State.ResultState == jobs.RunResultStateSuccess {
		return
	}
	for _, task := range run.Tasks {
		if isSuccess(task) {
			log.Infof(ctx, "task %s completed successfully", green(task.TaskKey))
		} else if isFailed(task) {
			taskInfo, err := w.Jobs.GetRunOutput(ctx, jobs.GetRunOutputRequest{
				RunId: task.RunId,
			})
			if err != nil {
				log.Errorf(ctx, "task %s failed. Unable to fetch error trace: %s", red(task.TaskKey), err)
				continue
			}
			if progressLogger, ok := cmdio.FromContext(ctx); ok {
				progressLogger.Log(progress.NewTaskErrorEvent(task.TaskKey, taskInfo.Error, taskInfo.ErrorTrace))
			}
			log.Errorf(ctx, "Task %s failed!\nError:\n%s\nTrace:\n%s",
				red(task.TaskKey), taskInfo.Error, taskInfo.ErrorTrace)
		} else {
			log.Infof(ctx, "task %s is in state %s",
				yellow(task.TaskKey), task.State.LifeCycleState)
		}
	}
}

func pullRunIdCallback(runId *int64) func(info *jobs.Run) {
	return func(i *jobs.Run) {
		if *runId == 0 {
			*runId = i.RunId
		}
	}
}

func logDebugCallback(ctx context.Context, runId *int64) func(info *jobs.Run) {
	var prevState *jobs.RunState
	return func(i *jobs.Run) {
		state := i.State
		if state == nil {
			return
		}

		// Log the job run URL as soon as it is available.
		if prevState == nil {
			log.Infof(ctx, "Run available at %s", i.RunPageUrl)
		}
		if prevState == nil || prevState.LifeCycleState != state.LifeCycleState {
			log.Infof(ctx, "Run status: %s", i.State.LifeCycleState)
			prevState = state
		}
	}
}

func logProgressCallback(ctx context.Context, progressLogger *cmdio.Logger) func(info *jobs.Run) {
	var prevState *jobs.RunState
	return func(i *jobs.Run) {
		state := i.State
		if state == nil {
			return
		}

		if prevState == nil {
			progressLogger.Log(progress.NewJobRunUrlEvent(i.RunPageUrl))
		}

		if prevState != nil && prevState.LifeCycleState == state.LifeCycleState &&
			prevState.ResultState == state.ResultState {
			return
		} else {
			prevState = state
		}

		event := &progress.JobProgressEvent{
			Timestamp: time.Now(),
			JobId:     i.JobId,
			RunId:     i.RunId,
			RunName:   i.RunName,
			State:     *i.State,
		}

		// log progress events to stderr
		progressLogger.Log(event)

		// log progress events in using the default logger
		log.Infof(ctx, event.String())
	}
}

func (r *jobRunner) Run(ctx context.Context, opts *Options) (output.RunOutput, error) {
	jobID, err := strconv.ParseInt(r.job.ID, 10, 64)
	if err != nil {
		return nil, fmt.Errorf("job ID is not an integer: %s", r.job.ID)
	}

	runId := new(int64)

	// construct request payload from cmd line flags args
	req, err := opts.Job.toPayload(jobID)
	if err != nil {
		return nil, err
	}

	// Include resource key in logger.
	ctx = log.NewContext(ctx, log.GetLogger(ctx).With("resource", r.Key()))

	w := r.bundle.WorkspaceClient()

	// gets the run id from inside Jobs.RunNowAndWait
	pullRunId := pullRunIdCallback(runId)

	// callback to log status updates to the universal log destination.
	// Called on every poll request
	logDebug := logDebugCallback(ctx, runId)

	// callback to log progress events. Called on every poll request
	progressLogger, ok := cmdio.FromContext(ctx)
	if !ok {
		return nil, fmt.Errorf("no progress logger found")
	}
	logProgress := logProgressCallback(ctx, progressLogger)

<<<<<<< HEAD
	if opts.NoWait {
		run, err := w.Jobs.RunNow(ctx, *req)
		if err != nil {
			return nil, err
		}
		details, err := w.Jobs.GetRun(ctx, jobs.GetRunRequest{
			RunId: run.RunId,
		})
		progressLogger.Log(progress.NewJobRunUrlEvent(details.RunPageUrl))
		return nil, err
	}

	run, err := w.Jobs.RunNowAndWait(ctx, *req,
		retries.Timeout[jobs.Run](jobRunTimeout), pullRunId, logDebug, logProgress)
=======
	waiter, err := w.Jobs.RunNow(ctx, *req)
	if err != nil {
		return nil, fmt.Errorf("cannot start job")
	}
	run, err := waiter.OnProgress(func(r *jobs.Run) {
		pullRunId(r)
		logDebug(r)
		logProgress(r)
	}).GetWithTimeout(jobRunTimeout)
>>>>>>> bb32067a
	if err != nil && runId != nil {
		r.logFailedTasks(ctx, *runId)
	}
	if err != nil {
		return nil, err
	}
	if run.State.LifeCycleState == jobs.RunLifeCycleStateSkipped {
		log.Infof(ctx, "Run was skipped!")
		return nil, fmt.Errorf("run skipped: %s", run.State.StateMessage)
	}

	switch run.State.ResultState {
	// The run was canceled at user request.
	case jobs.RunResultStateCanceled:
		log.Infof(ctx, "Run was cancelled!")
		return nil, fmt.Errorf("run canceled: %s", run.State.StateMessage)

	// The task completed with an error.
	case jobs.RunResultStateFailed:
		log.Infof(ctx, "Run has failed!")
		return nil, fmt.Errorf("run failed: %s", run.State.StateMessage)

	// The task completed successfully.
	case jobs.RunResultStateSuccess:
		log.Infof(ctx, "Run has completed successfully!")
		return output.GetJobOutput(ctx, r.bundle.WorkspaceClient(), *runId)

	// The run was stopped after reaching the timeout.
	case jobs.RunResultStateTimedout:
		log.Infof(ctx, "Run has timed out!")
		return nil, fmt.Errorf("run timed out: %s", run.State.StateMessage)
	}

	return nil, err
}<|MERGE_RESOLUTION|>--- conflicted
+++ resolved
@@ -239,32 +239,24 @@
 	}
 	logProgress := logProgressCallback(ctx, progressLogger)
 
-<<<<<<< HEAD
+	waiter, err := w.Jobs.RunNow(ctx, *req)
+	if err != nil {
+		return nil, fmt.Errorf("cannot start job")
+	}
+
 	if opts.NoWait {
-		run, err := w.Jobs.RunNow(ctx, *req)
-		if err != nil {
-			return nil, err
-		}
 		details, err := w.Jobs.GetRun(ctx, jobs.GetRunRequest{
-			RunId: run.RunId,
+			RunId: waiter.RunId,
 		})
 		progressLogger.Log(progress.NewJobRunUrlEvent(details.RunPageUrl))
 		return nil, err
 	}
 
-	run, err := w.Jobs.RunNowAndWait(ctx, *req,
-		retries.Timeout[jobs.Run](jobRunTimeout), pullRunId, logDebug, logProgress)
-=======
-	waiter, err := w.Jobs.RunNow(ctx, *req)
-	if err != nil {
-		return nil, fmt.Errorf("cannot start job")
-	}
 	run, err := waiter.OnProgress(func(r *jobs.Run) {
 		pullRunId(r)
 		logDebug(r)
 		logProgress(r)
 	}).GetWithTimeout(jobRunTimeout)
->>>>>>> bb32067a
 	if err != nil && runId != nil {
 		r.logFailedTasks(ctx, *runId)
 	}
