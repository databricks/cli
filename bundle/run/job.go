package run

import (
	"context"
	"fmt"
	"strconv"
	"time"

	"github.com/databricks/bricks/bundle"
	"github.com/databricks/bricks/bundle/config/resources"
	"github.com/databricks/bricks/libs/log"
	"github.com/databricks/bricks/libs/progress"
	"github.com/databricks/databricks-sdk-go/retries"
	"github.com/databricks/databricks-sdk-go/service/jobs"
	"github.com/fatih/color"
	flag "github.com/spf13/pflag"
)

// JobOptions defines options for running a job.
type JobOptions struct {
	dbtCommands       []string
	jarParams         []string
	notebookParams    map[string]string
	pipelineParams    map[string]string
	pythonNamedParams map[string]string
	pythonParams      []string
	sparkSubmitParams []string
	sqlParams         map[string]string
}

func (o *JobOptions) Define(fs *flag.FlagSet) {
	fs.StringSliceVar(&o.dbtCommands, "dbt-commands", nil, "A list of commands to execute for jobs with DBT tasks.")
	fs.StringSliceVar(&o.jarParams, "jar-params", nil, "A list of parameters for jobs with Spark JAR tasks.")
	fs.StringToStringVar(&o.notebookParams, "notebook-params", nil, "A map from keys to values for jobs with notebook tasks.")
	fs.StringToStringVar(&o.pipelineParams, "pipeline-params", nil, "A map from keys to values for jobs with pipeline tasks.")
	fs.StringToStringVar(&o.pythonNamedParams, "python-named-params", nil, "A map from keys to values for jobs with Python wheel tasks.")
	fs.StringSliceVar(&o.pythonParams, "python-params", nil, "A list of parameters for jobs with Python tasks.")
	fs.StringSliceVar(&o.sparkSubmitParams, "spark-submit-params", nil, "A list of parameters for jobs with Spark submit tasks.")
	fs.StringToStringVar(&o.sqlParams, "sql-params", nil, "A map from keys to values for jobs with SQL tasks.")
}

func (o *JobOptions) validatePipelineParams() (*jobs.PipelineParams, error) {
	if len(o.pipelineParams) == 0 {
		return nil, nil
	}

	var defaultErr = fmt.Errorf("job run argument --pipeline-params only supports `full_refresh=<bool>`")
	v, ok := o.pipelineParams["full_refresh"]
	if !ok {
		return nil, defaultErr
	}

	b, err := strconv.ParseBool(v)
	if err != nil {
		return nil, defaultErr
	}

	pipelineParams := &jobs.PipelineParams{
		FullRefresh: b,
	}

	return pipelineParams, nil
}

func (o *JobOptions) toPayload(jobID int64) (*jobs.RunNow, error) {
	pipelineParams, err := o.validatePipelineParams()
	if err != nil {
		return nil, err
	}

	payload := &jobs.RunNow{
		JobId: jobID,

		DbtCommands:       o.dbtCommands,
		JarParams:         o.jarParams,
		NotebookParams:    o.notebookParams,
		PipelineParams:    pipelineParams,
		PythonNamedParams: o.pythonNamedParams,
		PythonParams:      o.pythonParams,
		SparkSubmitParams: o.sparkSubmitParams,
		SqlParams:         o.sqlParams,
	}

	return payload, nil
}

// Default timeout for waiting for a job run to complete.
var jobRunTimeout time.Duration = 2 * time.Hour

type jobRunner struct {
	key

	bundle *bundle.Bundle
	job    *resources.Job
}

func isFailed(task jobs.RunTask) bool {
	return task.State.LifeCycleState == jobs.RunLifeCycleStateInternalError ||
		(task.State.LifeCycleState == jobs.RunLifeCycleStateTerminated &&
			task.State.ResultState == jobs.RunResultStateFailed)
}

func isSuccess(task jobs.RunTask) bool {
	return task.State.LifeCycleState == jobs.RunLifeCycleStateTerminated &&
		task.State.ResultState == jobs.RunResultStateSuccess
}

func (r *jobRunner) logFailedTasks(ctx context.Context, runId int64) {
	w := r.bundle.WorkspaceClient()
	red := color.New(color.FgRed).SprintFunc()
	green := color.New(color.FgGreen).SprintFunc()
	yellow := color.New(color.FgYellow).SprintFunc()
	run, err := w.Jobs.GetRun(ctx, jobs.GetRun{
		RunId: runId,
	})
	if err != nil {
		log.Errorf(ctx, "failed to log job run. Error: %s", err)
		return
	}
	if run.State.ResultState == jobs.RunResultStateSuccess {
		return
	}
	for _, task := range run.Tasks {
		if isSuccess(task) {
			log.Infof(ctx, "task %s completed successfully", green(task.TaskKey))
		} else if isFailed(task) {
			taskInfo, err := w.Jobs.GetRunOutput(ctx, jobs.GetRunOutput{
				RunId: task.RunId,
			})
			if err != nil {
				log.Errorf(ctx, "task %s failed. Unable to fetch error trace: %s", red(task.TaskKey), err)
				continue
			}
			log.Errorf(ctx, "Task %s failed!\nError:\n%s\nTrace:\n%s",
				red(task.TaskKey), taskInfo.Error, taskInfo.ErrorTrace)
		} else {
			log.Infof(ctx, "task %s is in state %s",
				yellow(task.TaskKey), task.State.LifeCycleState)
		}
	}
}

<<<<<<< HEAD
=======
func pullRunIdCallback(runId *int64) func(info *retries.Info[jobs.Run]) {
	return func(info *retries.Info[jobs.Run]) {
		i := info.Info
		if i == nil {
			return
		}

		if *runId == 0 {
			*runId = i.RunId
		}
	}
}

>>>>>>> 8fd3dccc
func logDebugCallback(ctx context.Context, runId *int64) func(info *retries.Info[jobs.Run]) {
	var prevState *jobs.RunState
	return func(info *retries.Info[jobs.Run]) {
		i := info.Info
		if i == nil {
			return
		}

		state := i.State
		if state == nil {
			return
		}

		// Log the job run URL as soon as it is available.
		if prevState == nil {
			log.Infof(ctx, "Run available at %s", info.Info.RunPageUrl)
		}
		if prevState == nil || prevState.LifeCycleState != state.LifeCycleState {
			log.Infof(ctx, "Run status: %s", info.Info.State.LifeCycleState)
			prevState = state
		}
<<<<<<< HEAD
		if *runId == 0 {
			*runId = i.RunId
=======
	}
}

func logProgressCallback(ctx context.Context, progressLogger *progress.Logger) func(info *retries.Info[jobs.Run]) {
	var prevState *jobs.RunState
	return func(info *retries.Info[jobs.Run]) {
		i := info.Info
		if i == nil {
			return
		}

		state := i.State
		if state == nil {
			return
		}

		if prevState != nil && prevState.LifeCycleState == state.LifeCycleState &&
			prevState.ResultState == state.ResultState {
			return
		} else {
			prevState = state
		}

		event := &JobProgressEvent{
			Timestamp:  time.Now(),
			JobId:      i.JobId,
			RunId:      i.RunId,
			RunName:    i.RunName,
			State:      *i.State,
			RunPageURL: i.RunPageUrl,
>>>>>>> 8fd3dccc
		}

		// log progress events to stderr
		progressLogger.Log(event)

		// log progress events in using the default logger
		log.Infof(ctx, event.String())
	}
}

<<<<<<< HEAD
func logProgressCallback(ctx context.Context, progressLogger *progress.Logger) func(info *retries.Info[jobs.Run]) {
	var prevState *jobs.RunState
	return func(info *retries.Info[jobs.Run]) {
		i := info.Info
		if i == nil {
			return
		}

		state := i.State
		if state == nil {
			return
		}

		if prevState != nil && prevState.LifeCycleState == state.LifeCycleState &&
			prevState.ResultState == state.ResultState {
			return
		} else {
			prevState = state
		}

		event := &JobProgressEvent{
			Timestamp:  time.Now(),
			JobId:      i.JobId,
			RunId:      i.RunId,
			RunName:    i.RunName,
			State:      *i.State,
			RunPageURL: i.RunPageUrl,
		}

		// log progress events to stderr
		progressLogger.Log(event)

		// log progress events in using the default logger
		log.Infof(ctx, event.String())
	}
}

=======
>>>>>>> 8fd3dccc
func (r *jobRunner) Run(ctx context.Context, opts *Options) (RunOutput, error) {
	jobID, err := strconv.ParseInt(r.job.ID, 10, 64)
	if err != nil {
		return nil, fmt.Errorf("job ID is not an integer: %s", r.job.ID)
	}

	runId := new(int64)

	// construct request payload from cmd line flags args
	req, err := opts.Job.toPayload(jobID)
	if err != nil {
		return nil, err
	}

	// Include resource key in logger.
	ctx = log.NewContext(ctx, log.GetLogger(ctx).With("resource", r.Key()))

	w := r.bundle.WorkspaceClient()

<<<<<<< HEAD
=======
	// gets the run id from inside Jobs.RunNowAndWait
	pullRunId := pullRunIdCallback(runId)

>>>>>>> 8fd3dccc
	// callback to log status updates to the universal log destination.
	// Called on every poll request
	logDebug := logDebugCallback(ctx, runId)

	// callback to log progress events. Called on every poll request
	progressLogger, ok := progress.FromContext(ctx)
	if !ok {
		return nil, fmt.Errorf("no progress logger found")
	}
	logProgress := logProgressCallback(ctx, progressLogger)

<<<<<<< HEAD
	run, err := w.Jobs.RunNowAndWait(ctx, *req, retries.Timeout[jobs.Run](jobRunTimeout), logDebug, logProgress)
=======
	run, err := w.Jobs.RunNowAndWait(ctx, *req,
		retries.Timeout[jobs.Run](jobRunTimeout), pullRunId, logDebug, logProgress)
>>>>>>> 8fd3dccc
	if err != nil && runId != nil {
		r.logFailedTasks(ctx, *runId)
	}
	if err != nil {
		return nil, err
	}
	if run.State.LifeCycleState == jobs.RunLifeCycleStateSkipped {
		log.Infof(ctx, "Run was skipped!")
		return nil, fmt.Errorf("run skipped: %s", run.State.StateMessage)
	}

	switch run.State.ResultState {
	// The run was canceled at user request.
	case jobs.RunResultStateCanceled:
		log.Infof(ctx, "Run was cancelled!")
		return nil, fmt.Errorf("run canceled: %s", run.State.StateMessage)

	// The task completed with an error.
	case jobs.RunResultStateFailed:
		log.Infof(ctx, "Run has failed!")
		return nil, fmt.Errorf("run failed: %s", run.State.StateMessage)

	// The task completed successfully.
	case jobs.RunResultStateSuccess:
		log.Infof(ctx, "Run has completed successfully!")
		return getJobOutput(ctx, r.bundle.WorkspaceClient(), *runId)

	// The run was stopped after reaching the timeout.
	case jobs.RunResultStateTimedout:
		log.Infof(ctx, "Run has timed out!")
		return nil, fmt.Errorf("run timed out: %s", run.State.StateMessage)
	}

	return nil, err
}<|MERGE_RESOLUTION|>--- conflicted
+++ resolved
@@ -140,8 +140,6 @@
 	}
 }
 
-<<<<<<< HEAD
-=======
 func pullRunIdCallback(runId *int64) func(info *retries.Info[jobs.Run]) {
 	return func(info *retries.Info[jobs.Run]) {
 		i := info.Info
@@ -155,7 +153,6 @@
 	}
 }
 
->>>>>>> 8fd3dccc
 func logDebugCallback(ctx context.Context, runId *int64) func(info *retries.Info[jobs.Run]) {
 	var prevState *jobs.RunState
 	return func(info *retries.Info[jobs.Run]) {
@@ -177,10 +174,6 @@
 			log.Infof(ctx, "Run status: %s", info.Info.State.LifeCycleState)
 			prevState = state
 		}
-<<<<<<< HEAD
-		if *runId == 0 {
-			*runId = i.RunId
-=======
 	}
 }
 
@@ -211,7 +204,6 @@
 			RunName:    i.RunName,
 			State:      *i.State,
 			RunPageURL: i.RunPageUrl,
->>>>>>> 8fd3dccc
 		}
 
 		// log progress events to stderr
@@ -222,46 +214,6 @@
 	}
 }
 
-<<<<<<< HEAD
-func logProgressCallback(ctx context.Context, progressLogger *progress.Logger) func(info *retries.Info[jobs.Run]) {
-	var prevState *jobs.RunState
-	return func(info *retries.Info[jobs.Run]) {
-		i := info.Info
-		if i == nil {
-			return
-		}
-
-		state := i.State
-		if state == nil {
-			return
-		}
-
-		if prevState != nil && prevState.LifeCycleState == state.LifeCycleState &&
-			prevState.ResultState == state.ResultState {
-			return
-		} else {
-			prevState = state
-		}
-
-		event := &JobProgressEvent{
-			Timestamp:  time.Now(),
-			JobId:      i.JobId,
-			RunId:      i.RunId,
-			RunName:    i.RunName,
-			State:      *i.State,
-			RunPageURL: i.RunPageUrl,
-		}
-
-		// log progress events to stderr
-		progressLogger.Log(event)
-
-		// log progress events in using the default logger
-		log.Infof(ctx, event.String())
-	}
-}
-
-=======
->>>>>>> 8fd3dccc
 func (r *jobRunner) Run(ctx context.Context, opts *Options) (RunOutput, error) {
 	jobID, err := strconv.ParseInt(r.job.ID, 10, 64)
 	if err != nil {
@@ -281,12 +233,9 @@
 
 	w := r.bundle.WorkspaceClient()
 
-<<<<<<< HEAD
-=======
 	// gets the run id from inside Jobs.RunNowAndWait
 	pullRunId := pullRunIdCallback(runId)
 
->>>>>>> 8fd3dccc
 	// callback to log status updates to the universal log destination.
 	// Called on every poll request
 	logDebug := logDebugCallback(ctx, runId)
@@ -298,12 +247,8 @@
 	}
 	logProgress := logProgressCallback(ctx, progressLogger)
 
-<<<<<<< HEAD
-	run, err := w.Jobs.RunNowAndWait(ctx, *req, retries.Timeout[jobs.Run](jobRunTimeout), logDebug, logProgress)
-=======
 	run, err := w.Jobs.RunNowAndWait(ctx, *req,
 		retries.Timeout[jobs.Run](jobRunTimeout), pullRunId, logDebug, logProgress)
->>>>>>> 8fd3dccc
 	if err != nil && runId != nil {
 		r.logFailedTasks(ctx, *runId)
 	}
