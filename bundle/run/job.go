--- conflicted
+++ resolved
@@ -194,18 +194,17 @@
 	switch run.State.ResultState {
 	// The run was canceled at user request.
 	case jobs.RunResultStateCanceled:
-<<<<<<< HEAD
-		log.Printf("%s Run was cancelled!", prefix)
+		log.Infof(ctx, "Run was cancelled!")
 		return nil, fmt.Errorf("run canceled: %s", run.State.StateMessage)
 
 	// The task completed with an error.
 	case jobs.RunResultStateFailed:
-		log.Printf("%s Run has failed!", prefix)
+		log.Infof(ctx, "Run has failed!")
 		return nil, fmt.Errorf("run failed: %s", run.State.StateMessage)
 
 	// The task completed successfully.
 	case jobs.RunResultStateSuccess:
-		log.Printf("%s Run has completed successfully!", prefix)
+		log.Infof(ctx, "Run has completed successfully!")
 		jobOutput, err := r.GetJobOutput(ctx, *runId)
 		if err != nil {
 			return nil, err
@@ -214,27 +213,8 @@
 
 	// The run was stopped after reaching the timeout.
 	case jobs.RunResultStateTimedout:
-		log.Printf("%s Run has timed out!", prefix)
+		log.Infof(ctx, "Run has timed out!")
 		return nil, fmt.Errorf("run timed out: %s", run.State.StateMessage)
-=======
-		log.Infof(ctx, "Run was cancelled!")
-		return fmt.Errorf("run canceled: %s", run.State.StateMessage)
-
-	// The task completed with an error.
-	case jobs.RunResultStateFailed:
-		log.Infof(ctx, "Run has failed!")
-		return fmt.Errorf("run failed: %s", run.State.StateMessage)
-
-	// The task completed successfully.
-	case jobs.RunResultStateSuccess:
-		log.Infof(ctx, "Run has completed successfully!")
-		return nil
-
-	// The run was stopped after reaching the timeout.
-	case jobs.RunResultStateTimedout:
-		log.Infof(ctx, "Run has timed out!")
-		return fmt.Errorf("run timed out: %s", run.State.StateMessage)
->>>>>>> ae09eb02
 	}
 
 	return nil, err
