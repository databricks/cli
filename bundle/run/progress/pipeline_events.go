--- conflicted
+++ resolved
@@ -18,15 +18,10 @@
 	}
 }
 
-<<<<<<< HEAD
 func (event *PipelineUpdateUrlEvent) String() string {
 	return fmt.Sprintf("The pipeline update can be found at %s\n", event.Url)
-=======
-func (event *UpdateUrlEvent) String() string {
-	return fmt.Sprintf("The update can be found at %s\n", event.Url)
 }
 
 func (event *UpdateUrlEvent) IsInplaceSupported() bool {
 	return false
->>>>>>> 85889dff
 }