{
  "description": "Root of the bundle config",
  "properties": {
    "artifacts": {
      "description": "A description of all code artifacts in this bundle.",
      "additionalproperties": {
        "description": "",
        "properties": {
          "build": {
            "description": ""
          },
          "executable": {
            "description": ""
          },
          "files": {
            "description": "",
            "items": {
              "description": "",
              "properties": {
                "source": {
                  "description": ""
                }
              }
            }
          },
          "path": {
            "description": ""
          },
          "type": {
            "description": ""
          }
        }
      }
    },
    "bundle": {
      "description": "The details for this bundle.",
      "properties": {
        "compute_id": {
          "description": ""
        },
        "deployment": {
          "description": "",
          "properties": {
            "fail_on_active_runs": {
              "description": ""
            }
          }
        },
        "git": {
          "description": "",
          "properties": {
            "branch": {
              "description": ""
            },
            "origin_url": {
              "description": ""
            }
          }
        },
        "name": {
          "description": "The name of the bundle."
        }
      }
    },
    "experimental": {
      "description": "",
      "properties": {
        "python_wheel_wrapper": {
          "description": ""
        },
        "scripts": {
          "description": "",
          "additionalproperties": {
            "description": ""
          }
        }
      }
    },
    "include": {
      "description": "A list of glob patterns of files to load and merge into the this configuration. Defaults to no files being included.",
      "items": {
        "description": ""
      }
    },
    "permissions": {
      "description": "",
      "items": {
        "description": "",
        "properties": {
          "group_name": {
            "description": ""
          },
          "level": {
            "description": ""
          },
          "service_principal_name": {
            "description": ""
          },
          "user_name": {
            "description": ""
          }
        }
      }
    },
    "resources": {
      "description": "Collection of Databricks resources to deploy.",
      "properties": {
        "experiments": {
          "description": "List of MLflow experiments",
          "additionalproperties": {
            "description": "",
            "properties": {
              "artifact_location": {
                "description": "Location where artifacts for the experiment are stored."
              },
              "creation_time": {
                "description": "Creation time"
              },
              "experiment_id": {
                "description": "Unique identifier for the experiment."
              },
              "last_update_time": {
                "description": "Last update time"
              },
              "lifecycle_stage": {
                "description": "Current life cycle stage of the experiment: \"active\" or \"deleted\".\nDeleted experiments are not returned by APIs."
              },
              "name": {
                "description": "Human readable name that identifies the experiment."
              },
              "permissions": {
                "description": "",
                "items": {
                  "description": "",
                  "properties": {
                    "group_name": {
                      "description": ""
                    },
                    "level": {
                      "description": ""
                    },
                    "service_principal_name": {
                      "description": ""
                    },
                    "user_name": {
                      "description": ""
                    }
                  }
                }
              },
              "tags": {
                "description": "Tags: Additional metadata key-value pairs.",
                "items": {
                  "description": "",
                  "properties": {
                    "key": {
                      "description": "The tag key."
                    },
                    "value": {
                      "description": "The tag value."
                    }
                  }
                }
              }
            }
          }
        },
        "jobs": {
          "description": "List of Databricks jobs",
          "additionalproperties": {
            "description": "",
            "properties": {
              "compute": {
                "description": "A list of compute requirements that can be referenced by tasks of this job.",
                "items": {
                  "description": "",
                  "properties": {
                    "compute_key": {
                      "description": "A unique name for the compute requirement. This field is required and must be unique within the job.\n`JobTaskSettings` may refer to this field to determine the compute requirements for the task execution."
                    },
                    "spec": {
                      "description": "",
                      "properties": {
                        "kind": {
                          "description": "The kind of compute described by this compute specification."
                        }
                      }
                    }
                  }
                }
              },
              "continuous": {
                "description": "An optional continuous property for this job. The continuous property will ensure that there is always one run executing. Only one of `schedule` and `continuous` can be used.",
                "properties": {
                  "pause_status": {
                    "description": "Whether this trigger is paused or not."
                  }
                }
              },
              "deployment": {
                "description": "Deployment information for jobs managed by external sources.",
                "properties": {
                  "kind": {
                    "description": "The kind of deployment that manages the job.\n\n* `BUNDLE`: The job is managed by Databricks Asset Bundle.\n"
                  },
                  "metadata_file_path": {
                    "description": "Path of the file that contains deployment metadata."
                  }
                }
              },
              "description": {
                "description": "An optional description for the job. The maximum length is 1024 characters in UTF-8 encoding."
              },
              "edit_mode": {
                "description": "Edit mode of the job.\n\n* `UI_LOCKED`: The job is in a locked UI state and cannot be modified.\n* `EDITABLE`: The job is in an editable state and can be modified.\n"
              },
              "email_notifications": {
                "description": "An optional set of email addresses that is notified when runs of this job begin or complete as well as when this job is deleted.",
                "properties": {
                  "no_alert_for_skipped_runs": {
                    "description": "If true, do not send email to recipients specified in `on_failure` if the run is skipped."
                  },
                  "on_duration_warning_threshold_exceeded": {
                    "description": "A list of email addresses to be notified when the duration of a run exceeds the threshold specified for the `RUN_DURATION_SECONDS` metric in the `health` field. If no rule for the `RUN_DURATION_SECONDS` metric is specified in the `health` field for the job, notifications are not sent.",
                    "items": {
                      "description": ""
                    }
                  },
                  "on_failure": {
                    "description": "A list of email addresses to be notified when a run unsuccessfully completes. A run is considered to have completed unsuccessfully if it ends with an `INTERNAL_ERROR` `life_cycle_state` or a `FAILED`, or `TIMED_OUT` result_state. If this is not specified on job creation, reset, or update the list is empty, and notifications are not sent.",
                    "items": {
                      "description": ""
                    }
                  },
                  "on_start": {
                    "description": "A list of email addresses to be notified when a run begins. If not specified on job creation, reset, or update, the list is empty, and notifications are not sent.",
                    "items": {
                      "description": ""
                    }
                  },
                  "on_success": {
                    "description": "A list of email addresses to be notified when a run successfully completes. A run is considered to have completed successfully if it ends with a `TERMINATED` `life_cycle_state` and a `SUCCESS` result_state. If not specified on job creation, reset, or update, the list is empty, and notifications are not sent.",
                    "items": {
                      "description": ""
                    }
                  }
                }
              },
              "format": {
                "description": "Used to tell what is the format of the job. This field is ignored in Create/Update/Reset calls. When using the Jobs API 2.1 this value is always set to `\"MULTI_TASK\"`."
              },
              "git_source": {
                "description": "An optional specification for a remote Git repository containing the source code used by tasks. Version-controlled source code is supported by notebook, dbt, Python script, and SQL File tasks.\n\nIf `git_source` is set, these tasks retrieve the file from the remote repository by default. However, this behavior can be overridden by setting `source` to `WORKSPACE` on the task.\n\nNote: dbt and SQL File tasks support only version-controlled sources. If dbt or SQL File tasks are used, `git_source` must be defined on the job.",
                "properties": {
                  "git_branch": {
                    "description": "Name of the branch to be checked out and used by this job. This field cannot be specified in conjunction with git_tag or git_commit."
                  },
                  "git_commit": {
                    "description": "Commit to be checked out and used by this job. This field cannot be specified in conjunction with git_branch or git_tag."
                  },
                  "git_provider": {
                    "description": "Unique identifier of the service used to host the Git repository. The value is case insensitive."
                  },
                  "git_snapshot": {
                    "description": "",
                    "properties": {
                      "used_commit": {
                        "description": "Commit that was used to execute the run. If git_branch was specified, this points to the HEAD of the branch at the time of the run; if git_tag was specified, this points to the commit the tag points to."
                      }
                    }
                  },
                  "git_tag": {
                    "description": "Name of the tag to be checked out and used by this job. This field cannot be specified in conjunction with git_branch or git_commit."
                  },
                  "git_url": {
                    "description": "URL of the repository to be cloned by this job."
                  },
                  "job_source": {
                    "description": "The source of the job specification in the remote repository when the job is source controlled.",
                    "properties": {
                      "dirty_state": {
                        "description": "Dirty state indicates the job is not fully synced with the job specification in the remote repository.\n\nPossible values are:\n* `NOT_SYNCED`: The job is not yet synced with the remote job specification. Import the remote job specification from UI to make the job fully synced.\n* `DISCONNECTED`: The job is temporary disconnected from the remote job specification and is allowed for live edit. Import the remote job specification again from UI to make the job fully synced.\n"
                      },
                      "import_from_git_branch": {
                        "description": "Name of the branch which the job is imported from."
                      },
                      "job_config_path": {
                        "description": "Path of the job YAML file that contains the job specification."
                      }
                    }
                  }
                }
              },
              "health": {
                "description": "",
                "properties": {
                  "rules": {
                    "description": "",
                    "items": {
                      "description": "",
                      "properties": {
                        "metric": {
                          "description": ""
                        },
                        "op": {
                          "description": ""
                        },
                        "value": {
                          "description": "Specifies the threshold value that the health metric should obey to satisfy the health rule."
                        }
                      }
                    }
                  }
                }
              },
              "job_clusters": {
                "description": "A list of job cluster specifications that can be shared and reused by tasks of this job. Libraries cannot be declared in a shared job cluster. You must declare dependent libraries in task settings.",
                "items": {
                  "description": "",
                  "properties": {
                    "job_cluster_key": {
                      "description": "A unique name for the job cluster. This field is required and must be unique within the job.\n`JobTaskSettings` may refer to this field to determine which cluster to launch for the task execution."
                    },
                    "new_cluster": {
                      "description": "If new_cluster, a description of a cluster that is created for each task.",
                      "properties": {
                        "apply_policy_default_values": {
                          "description": ""
                        },
                        "autoscale": {
                          "description": "Parameters needed in order to automatically scale clusters up and down based on load.\nNote: autoscaling works best with DB runtime versions 3.0 or later.",
                          "properties": {
                            "max_workers": {
                              "description": "The maximum number of workers to which the cluster can scale up when overloaded.\nNote that `max_workers` must be strictly greater than `min_workers`."
                            },
                            "min_workers": {
                              "description": "The minimum number of workers to which the cluster can scale down when underutilized.\nIt is also the initial number of workers the cluster will have after creation."
                            }
                          }
                        },
                        "autotermination_minutes": {
                          "description": "Automatically terminates the cluster after it is inactive for this time in minutes. If not set,\nthis cluster will not be automatically terminated. If specified, the threshold must be between\n10 and 10000 minutes.\nUsers can also set this value to 0 to explicitly disable automatic termination."
                        },
                        "aws_attributes": {
                          "description": "Attributes related to clusters running on Amazon Web Services.\nIf not specified at cluster creation, a set of default values will be used.",
                          "properties": {
                            "availability": {
                              "description": ""
                            },
                            "ebs_volume_count": {
                              "description": "The number of volumes launched for each instance. Users can choose up to 10 volumes.\nThis feature is only enabled for supported node types. Legacy node types cannot specify\ncustom EBS volumes.\nFor node types with no instance store, at least one EBS volume needs to be specified;\notherwise, cluster creation will fail.\n\nThese EBS volumes will be mounted at `/ebs0`, `/ebs1`, and etc.\nInstance store volumes will be mounted at `/local_disk0`, `/local_disk1`, and etc.\n\nIf EBS volumes are attached, Databricks will configure Spark to use only the EBS volumes for\nscratch storage because heterogenously sized scratch devices can lead to inefficient disk\nutilization. If no EBS volumes are attached, Databricks will configure Spark to use instance\nstore volumes.\n\nPlease note that if EBS volumes are specified, then the Spark configuration `spark.local.dir`\nwill be overridden."
                            },
                            "ebs_volume_iops": {
                              "description": "\u003cneeds content added\u003e"
                            },
                            "ebs_volume_size": {
                              "description": "The size of each EBS volume (in GiB) launched for each instance. For general purpose\nSSD, this value must be within the range 100 - 4096. For throughput optimized HDD,\nthis value must be within the range 500 - 4096."
                            },
                            "ebs_volume_throughput": {
                              "description": "\u003cneeds content added\u003e"
                            },
                            "ebs_volume_type": {
                              "description": ""
                            },
                            "first_on_demand": {
                              "description": "The first `first_on_demand` nodes of the cluster will be placed on on-demand instances.\nIf this value is greater than 0, the cluster driver node in particular will be placed on an\non-demand instance. If this value is greater than or equal to the current cluster size, all\nnodes will be placed on on-demand instances. If this value is less than the current cluster\nsize, `first_on_demand` nodes will be placed on on-demand instances and the remainder will\nbe placed on `availability` instances. Note that this value does not affect\ncluster size and cannot currently be mutated over the lifetime of a cluster."
                            },
                            "instance_profile_arn": {
                              "description": "Nodes for this cluster will only be placed on AWS instances with this instance profile. If\nommitted, nodes will be placed on instances without an IAM instance profile. The instance\nprofile must have previously been added to the Databricks environment by an account\nadministrator.\n\nThis feature may only be available to certain customer plans.\n\nIf this field is ommitted, we will pull in the default from the conf if it exists."
                            },
                            "spot_bid_price_percent": {
                              "description": "The bid price for AWS spot instances, as a percentage of the corresponding instance type's\non-demand price.\nFor example, if this field is set to 50, and the cluster needs a new `r3.xlarge` spot\ninstance, then the bid price is half of the price of\non-demand `r3.xlarge` instances. Similarly, if this field is set to 200, the bid price is twice\nthe price of on-demand `r3.xlarge` instances. If not specified, the default value is 100.\nWhen spot instances are requested for this cluster, only spot instances whose bid price\npercentage matches this field will be considered.\nNote that, for safety, we enforce this field to be no more than 10000.\n\nThe default value and documentation here should be kept consistent with\nCommonConf.defaultSpotBidPricePercent and CommonConf.maxSpotBidPricePercent."
                            },
                            "zone_id": {
                              "description": "Identifier for the availability zone/datacenter in which the cluster resides.\nThis string will be of a form like \"us-west-2a\". The provided availability\nzone must be in the same region as the Databricks deployment. For example, \"us-west-2a\"\nis not a valid zone id if the Databricks deployment resides in the \"us-east-1\" region.\nThis is an optional field at cluster creation, and if not specified, a default zone will be used.\nIf the zone specified is \"auto\", will try to place cluster in a zone with high availability,\nand will retry placement in a different AZ if there is not enough capacity.\nThe list of available zones as well as the default value can be found by using the\n`List Zones` method."
                            }
                          }
                        },
                        "azure_attributes": {
                          "description": "Attributes related to clusters running on Microsoft Azure.\nIf not specified at cluster creation, a set of default values will be used.",
                          "properties": {
                            "availability": {
                              "description": ""
                            },
                            "first_on_demand": {
                              "description": "The first `first_on_demand` nodes of the cluster will be placed on on-demand instances.\nThis value should be greater than 0, to make sure the cluster driver node is placed on an\non-demand instance. If this value is greater than or equal to the current cluster size, all\nnodes will be placed on on-demand instances. If this value is less than the current cluster\nsize, `first_on_demand` nodes will be placed on on-demand instances and the remainder will\nbe placed on `availability` instances. Note that this value does not affect\ncluster size and cannot currently be mutated over the lifetime of a cluster."
                            },
                            "log_analytics_info": {
                              "description": "Defines values necessary to configure and run Azure Log Analytics agent",
                              "properties": {
                                "log_analytics_primary_key": {
                                  "description": "\u003cneeds content added\u003e"
                                },
                                "log_analytics_workspace_id": {
                                  "description": "\u003cneeds content added\u003e"
                                }
                              }
                            },
                            "spot_bid_max_price": {
                              "description": "The max bid price to be used for Azure spot instances.\nThe Max price for the bid cannot be higher than the on-demand price of the instance.\nIf not specified, the default value is -1, which specifies that the instance cannot be evicted\non the basis of price, and only on the basis of availability. Further, the value should \u003e 0 or -1."
                            }
                          }
                        },
                        "cluster_log_conf": {
                          "description": "The configuration for delivering spark logs to a long-term storage destination.\nTwo kinds of destinations (dbfs and s3) are supported. Only one destination can be specified\nfor one cluster. If the conf is given, the logs will be delivered to the destination every\n`5 mins`. The destination of driver logs is `$destination/$clusterId/driver`, while\nthe destination of executor logs is `$destination/$clusterId/executor`.",
                          "properties": {
                            "dbfs": {
                              "description": "destination needs to be provided. e.g.\n`{ \"dbfs\" : { \"destination\" : \"dbfs:/home/cluster_log\" } }`",
                              "properties": {
                                "destination": {
                                  "description": "dbfs destination, e.g. `dbfs:/my/path`"
                                }
                              }
                            },
                            "s3": {
                              "description": "destination and either the region or endpoint need to be provided. e.g.\n`{ \"s3\": { \"destination\" : \"s3://cluster_log_bucket/prefix\", \"region\" : \"us-west-2\" } }`\nCluster iam role is used to access s3, please make sure the cluster iam role in\n`instance_profile_arn` has permission to write data to the s3 destination.",
                              "properties": {
                                "canned_acl": {
                                  "description": "(Optional) Set canned access control list for the logs, e.g. `bucket-owner-full-control`.\nIf `canned_cal` is set, please make sure the cluster iam role has `s3:PutObjectAcl` permission on\nthe destination bucket and prefix. The full list of possible canned acl can be found at\nhttp://docs.aws.amazon.com/AmazonS3/latest/dev/acl-overview.html#canned-acl.\nPlease also note that by default only the object owner gets full controls. If you are using cross account\nrole for writing data, you may want to set `bucket-owner-full-control` to make bucket owner able to\nread the logs."
                                },
                                "destination": {
                                  "description": "S3 destination, e.g. `s3://my-bucket/some-prefix` Note that logs will be delivered using\ncluster iam role, please make sure you set cluster iam role and the role has write access to the\ndestination. Please also note that you cannot use AWS keys to deliver logs."
                                },
                                "enable_encryption": {
                                  "description": "(Optional) Flag to enable server side encryption, `false` by default."
                                },
                                "encryption_type": {
                                  "description": "(Optional) The encryption type, it could be `sse-s3` or `sse-kms`. It will be used only when\nencryption is enabled and the default type is `sse-s3`."
                                },
                                "endpoint": {
                                  "description": "S3 endpoint, e.g. `https://s3-us-west-2.amazonaws.com`. Either region or endpoint needs to be set.\nIf both are set, endpoint will be used."
                                },
                                "kms_key": {
                                  "description": "(Optional) Kms key which will be used if encryption is enabled and encryption type is set to `sse-kms`."
                                },
                                "region": {
                                  "description": "S3 region, e.g. `us-west-2`. Either region or endpoint needs to be set. If both are set,\nendpoint will be used."
                                }
                              }
                            }
                          }
                        },
                        "cluster_name": {
                          "description": "Cluster name requested by the user. This doesn't have to be unique.\nIf not specified at creation, the cluster name will be an empty string.\n"
                        },
                        "cluster_source": {
                          "description": ""
                        },
                        "custom_tags": {
                          "description": "Additional tags for cluster resources. Databricks will tag all cluster resources (e.g., AWS\ninstances and EBS volumes) with these tags in addition to `default_tags`. Notes:\n\n- Currently, Databricks allows at most 45 custom tags\n\n- Clusters can only reuse cloud resources if the resources' tags are a subset of the cluster tags",
                          "additionalproperties": {
                            "description": ""
                          }
                        },
                        "data_security_mode": {
                          "description": ""
                        },
                        "docker_image": {
                          "description": "",
                          "properties": {
                            "basic_auth": {
                              "description": "",
                              "properties": {
                                "password": {
                                  "description": "Password of the user"
                                },
                                "username": {
                                  "description": "Name of the user"
                                }
                              }
                            },
                            "url": {
                              "description": "URL of the docker image."
                            }
                          }
                        },
                        "driver_instance_pool_id": {
                          "description": "The optional ID of the instance pool for the driver of the cluster belongs.\nThe pool cluster uses the instance pool with id (instance_pool_id) if the driver pool is not\nassigned."
                        },
                        "driver_node_type_id": {
                          "description": "The node type of the Spark driver. Note that this field is optional;\nif unset, the driver node type will be set as the same value\nas `node_type_id` defined above.\n"
                        },
                        "enable_elastic_disk": {
                          "description": "Autoscaling Local Storage: when enabled, this cluster will dynamically acquire additional disk\nspace when its Spark workers are running low on disk space. This feature requires specific AWS\npermissions to function correctly - refer to the User Guide for more details."
                        },
                        "enable_local_disk_encryption": {
                          "description": "Whether to enable LUKS on cluster VMs' local disks"
                        },
                        "gcp_attributes": {
                          "description": "Attributes related to clusters running on Google Cloud Platform.\nIf not specified at cluster creation, a set of default values will be used.",
                          "properties": {
                            "availability": {
                              "description": ""
                            },
                            "boot_disk_size": {
                              "description": "boot disk size in GB"
                            },
                            "google_service_account": {
                              "description": "If provided, the cluster will impersonate the google service account when accessing\ngcloud services (like GCS). The google service account\nmust have previously been added to the Databricks environment by an account\nadministrator."
                            },
                            "local_ssd_count": {
                              "description": "If provided, each node (workers and driver) in the cluster will have this number of local SSDs attached. Each local SSD is 375GB in size. Refer to [GCP documentation](https://cloud.google.com/compute/docs/disks/local-ssd#choose_number_local_ssds) for the supported number of local SSDs for each instance type."
                            },
                            "use_preemptible_executors": {
                              "description": "This field determines whether the spark executors will be scheduled to run on preemptible VMs (when set to true) versus standard compute engine VMs (when set to false; default).\nNote: Soon to be deprecated, use the availability field instead."
                            },
                            "zone_id": {
                              "description": "Identifier for the availability zone in which the cluster resides.\nThis can be one of the following:\n- \"HA\" =\u003e High availability, spread nodes across availability zones for a Databricks deployment region [default]\n- \"AUTO\" =\u003e Databricks picks an availability zone to schedule the cluster on.\n- A GCP availability zone =\u003e Pick One of the available zones for (machine type + region) from https://cloud.google.com/compute/docs/regions-zones."
                            }
                          }
                        },
                        "init_scripts": {
                          "description": "The configuration for storing init scripts. Any number of destinations can be specified. The scripts are executed sequentially in the order provided. If `cluster_log_conf` is specified, init script logs are sent to `\u003cdestination\u003e/\u003ccluster-ID\u003e/init_scripts`.",
                          "items": {
                            "description": "",
                            "properties": {
                              "abfss": {
                                "description": "destination needs to be provided. e.g.\n`{ \"abfss\" : { \"destination\" : \"abfss://\u003ccontainer-name\u003e@\u003cstorage-account-name\u003e.dfs.core.windows.net/\u003cdirectory-name\u003e\" } }",
                                "properties": {
                                  "destination": {
                                    "description": "abfss destination, e.g. `abfss://\u003ccontainer-name\u003e@\u003cstorage-account-name\u003e.dfs.core.windows.net/\u003cdirectory-name\u003e`."
                                  }
                                }
                              },
                              "dbfs": {
                                "description": "destination needs to be provided. e.g.\n`{ \"dbfs\" : { \"destination\" : \"dbfs:/home/cluster_log\" } }`",
                                "properties": {
                                  "destination": {
                                    "description": "dbfs destination, e.g. `dbfs:/my/path`"
                                  }
                                }
                              },
                              "file": {
                                "description": "destination needs to be provided. e.g.\n`{ \"file\" : { \"destination\" : \"file:/my/local/file.sh\" } }`",
                                "properties": {
                                  "destination": {
                                    "description": "local file destination, e.g. `file:/my/local/file.sh`"
                                  }
                                }
                              },
                              "gcs": {
                                "description": "destination needs to be provided. e.g.\n`{ \"gcs\": { \"destination\": \"gs://my-bucket/file.sh\" } }`",
                                "properties": {
                                  "destination": {
                                    "description": "GCS destination/URI, e.g. `gs://my-bucket/some-prefix`"
                                  }
                                }
                              },
                              "s3": {
                                "description": "destination and either the region or endpoint need to be provided. e.g.\n`{ \"s3\": { \"destination\" : \"s3://cluster_log_bucket/prefix\", \"region\" : \"us-west-2\" } }`\nCluster iam role is used to access s3, please make sure the cluster iam role in\n`instance_profile_arn` has permission to write data to the s3 destination.",
                                "properties": {
                                  "canned_acl": {
                                    "description": "(Optional) Set canned access control list for the logs, e.g. `bucket-owner-full-control`.\nIf `canned_cal` is set, please make sure the cluster iam role has `s3:PutObjectAcl` permission on\nthe destination bucket and prefix. The full list of possible canned acl can be found at\nhttp://docs.aws.amazon.com/AmazonS3/latest/dev/acl-overview.html#canned-acl.\nPlease also note that by default only the object owner gets full controls. If you are using cross account\nrole for writing data, you may want to set `bucket-owner-full-control` to make bucket owner able to\nread the logs."
                                  },
                                  "destination": {
                                    "description": "S3 destination, e.g. `s3://my-bucket/some-prefix` Note that logs will be delivered using\ncluster iam role, please make sure you set cluster iam role and the role has write access to the\ndestination. Please also note that you cannot use AWS keys to deliver logs."
                                  },
                                  "enable_encryption": {
                                    "description": "(Optional) Flag to enable server side encryption, `false` by default."
                                  },
                                  "encryption_type": {
                                    "description": "(Optional) The encryption type, it could be `sse-s3` or `sse-kms`. It will be used only when\nencryption is enabled and the default type is `sse-s3`."
                                  },
                                  "endpoint": {
                                    "description": "S3 endpoint, e.g. `https://s3-us-west-2.amazonaws.com`. Either region or endpoint needs to be set.\nIf both are set, endpoint will be used."
                                  },
                                  "kms_key": {
                                    "description": "(Optional) Kms key which will be used if encryption is enabled and encryption type is set to `sse-kms`."
                                  },
                                  "region": {
                                    "description": "S3 region, e.g. `us-west-2`. Either region or endpoint needs to be set. If both are set,\nendpoint will be used."
                                  }
                                }
                              },
                              "volumes": {
                                "description": "destination needs to be provided. e.g.\n`{ \"volumes\" : { \"destination\" : \"/Volumes/my-init.sh\" } }`",
                                "properties": {
                                  "destination": {
                                    "description": "Unity Catalog Volumes file destination, e.g. `/Volumes/my-init.sh`"
                                  }
                                }
                              },
                              "workspace": {
                                "description": "destination needs to be provided. e.g.\n`{ \"workspace\" : { \"destination\" : \"/Users/user1@databricks.com/my-init.sh\" } }`",
                                "properties": {
                                  "destination": {
                                    "description": "workspace files destination, e.g. `/Users/user1@databricks.com/my-init.sh`"
                                  }
                                }
                              }
                            }
                          }
                        },
                        "instance_pool_id": {
                          "description": "The optional ID of the instance pool to which the cluster belongs."
                        },
                        "node_type_id": {
                          "description": "This field encodes, through a single value, the resources available to each of\nthe Spark nodes in this cluster. For example, the Spark nodes can be provisioned\nand optimized for memory or compute intensive workloads. A list of available node\ntypes can be retrieved by using the :method:clusters/listNodeTypes API call.\n"
                        },
                        "num_workers": {
                          "description": "Number of worker nodes that this cluster should have. A cluster has one Spark Driver\nand `num_workers` Executors for a total of `num_workers` + 1 Spark nodes.\n\nNote: When reading the properties of a cluster, this field reflects the desired number\nof workers rather than the actual current number of workers. For instance, if a cluster\nis resized from 5 to 10 workers, this field will immediately be updated to reflect\nthe target size of 10 workers, whereas the workers listed in `spark_info` will gradually\nincrease from 5 to 10 as the new nodes are provisioned."
                        },
                        "policy_id": {
                          "description": "The ID of the cluster policy used to create the cluster if applicable."
                        },
                        "runtime_engine": {
                          "description": ""
                        },
                        "single_user_name": {
                          "description": "Single user name if data_security_mode is `SINGLE_USER`"
                        },
                        "spark_conf": {
                          "description": "An object containing a set of optional, user-specified Spark configuration key-value pairs.\nUsers can also pass in a string of extra JVM options to the driver and the executors via\n`spark.driver.extraJavaOptions` and `spark.executor.extraJavaOptions` respectively.\n",
                          "additionalproperties": {
                            "description": ""
                          }
                        },
                        "spark_env_vars": {
                          "description": "An object containing a set of optional, user-specified environment variable key-value pairs.\nPlease note that key-value pair of the form (X,Y) will be exported as is (i.e.,\n`export X='Y'`) while launching the driver and workers.\n\nIn order to specify an additional set of `SPARK_DAEMON_JAVA_OPTS`, we recommend appending\nthem to `$SPARK_DAEMON_JAVA_OPTS` as shown in the example below. This ensures that all\ndefault databricks managed environmental variables are included as well.\n\nExample Spark environment variables:\n`{\"SPARK_WORKER_MEMORY\": \"28000m\", \"SPARK_LOCAL_DIRS\": \"/local_disk0\"}` or\n`{\"SPARK_DAEMON_JAVA_OPTS\": \"$SPARK_DAEMON_JAVA_OPTS -Dspark.shuffle.service.enabled=true\"}`",
                          "additionalproperties": {
                            "description": ""
                          }
                        },
                        "spark_version": {
                          "description": "The Spark version of the cluster, e.g. `3.3.x-scala2.11`.\nA list of available Spark versions can be retrieved by using\nthe :method:clusters/sparkVersions API call.\n"
                        },
                        "ssh_public_keys": {
                          "description": "SSH public key contents that will be added to each Spark node in this cluster. The\ncorresponding private keys can be used to login with the user name `ubuntu` on port `2200`.\nUp to 10 keys can be specified.",
                          "items": {
                            "description": ""
                          }
                        },
                        "workload_type": {
                          "description": "",
                          "properties": {
                            "clients": {
                              "description": " defined what type of clients can use the cluster. E.g. Notebooks, Jobs",
                              "properties": {
                                "jobs": {
                                  "description": "With jobs set, the cluster can be used for jobs"
                                },
                                "notebooks": {
                                  "description": "With notebooks set, this cluster can be used for notebooks"
                                }
                              }
                            }
                          }
                        }
                      }
                    }
                  }
                }
              },
              "max_concurrent_runs": {
                "description": "An optional maximum allowed number of concurrent runs of the job.\n\nSet this value if you want to be able to execute multiple runs of the same job concurrently. This is useful for example if you trigger your job on a frequent schedule and want to allow consecutive runs to overlap with each other, or if you want to trigger multiple runs which differ by their input parameters.\n\nThis setting affects only new runs. For example, suppose the job’s concurrency is 4 and there are 4 concurrent active runs. Then setting the concurrency to 3 won’t kill any of the active runs. However, from then on, new runs are skipped unless there are fewer than 3 active runs.\n\nThis value cannot exceed 1000. Setting this value to `0` causes all new runs to be skipped."
              },
              "name": {
                "description": "An optional name for the job. The maximum length is 4096 bytes in UTF-8 encoding."
              },
              "notification_settings": {
                "description": "Optional notification settings that are used when sending notifications to each of the `email_notifications` and `webhook_notifications` for this job.",
                "properties": {
                  "no_alert_for_canceled_runs": {
                    "description": "If true, do not send notifications to recipients specified in `on_failure` if the run is canceled."
                  },
                  "no_alert_for_skipped_runs": {
                    "description": "If true, do not send notifications to recipients specified in `on_failure` if the run is skipped."
                  }
                }
              },
              "parameters": {
                "description": "Job-level parameter definitions",
                "items": {
                  "description": "",
                  "properties": {
                    "default": {
                      "description": "Default value of the parameter."
                    },
                    "name": {
                      "description": "The name of the defined parameter. May only contain alphanumeric characters, `_`, `-`, and `.`"
                    }
                  }
                }
              },
              "permissions": {
                "description": "",
                "items": {
                  "description": "",
                  "properties": {
                    "group_name": {
                      "description": ""
                    },
                    "level": {
                      "description": ""
                    },
                    "service_principal_name": {
                      "description": ""
                    },
                    "user_name": {
                      "description": ""
                    }
                  }
                }
              },
              "queue": {
                "description": "The queue settings of the job.",
                "properties": {
                  "enabled": {
                    "description": "If true, enable queueing for the job. This is a required field."
                  }
                }
              },
              "run_as": {
                "description": "",
                "properties": {
                  "service_principal_name": {
                    "description": "Application ID of an active service principal. Setting this field requires the `servicePrincipal/user` role."
                  },
                  "user_name": {
                    "description": "The email of an active workspace user. Non-admin users can only set this field to their own email."
                  }
                }
              },
              "schedule": {
                "description": "An optional periodic schedule for this job. The default behavior is that the job only runs when triggered by clicking “Run Now” in the Jobs UI or sending an API request to `runNow`.",
                "properties": {
                  "pause_status": {
                    "description": "Whether this trigger is paused or not."
                  },
                  "quartz_cron_expression": {
                    "description": "A Cron expression using Quartz syntax that describes the schedule for a job.\nSee [Cron Trigger](http://www.quartz-scheduler.org/documentation/quartz-2.3.0/tutorials/crontrigger.html)\nfor details. This field is required.\"\n"
                  },
                  "timezone_id": {
                    "description": "A Java timezone ID. The schedule for a job is resolved with respect to this timezone.\nSee [Java TimeZone](https://docs.oracle.com/javase/7/docs/api/java/util/TimeZone.html) for details.\nThis field is required.\n"
                  }
                }
              },
              "tags": {
                "description": "A map of tags associated with the job. These are forwarded to the cluster as cluster tags for jobs clusters, and are subject to the same limitations as cluster tags. A maximum of 25 tags can be added to the job.",
                "additionalproperties": {
                  "description": ""
                }
              },
              "tasks": {
                "description": "A list of task specifications to be executed by this job.",
                "items": {
                  "description": "",
                  "properties": {
                    "compute_key": {
                      "description": "The key of the compute requirement, specified in `job.settings.compute`, to use for execution of this task."
                    },
                    "condition_task": {
                      "description": "If condition_task, specifies a condition with an outcome that can be used to control the execution of other tasks. Does not require a cluster to execute and does not support retries or notifications.",
                      "properties": {
                        "left": {
                          "description": "The left operand of the condition task. Can be either a string value or a job state or parameter reference."
                        },
                        "op": {
                          "description": "* `EQUAL_TO`, `NOT_EQUAL` operators perform string comparison of their operands. This means that `“12.0” == “12”` will evaluate to `false`.\n* `GREATER_THAN`, `GREATER_THAN_OR_EQUAL`, `LESS_THAN`, `LESS_THAN_OR_EQUAL` operators perform numeric comparison of their operands. `“12.0” \u003e= “12”` will evaluate to `true`, `“10.0” \u003e= “12”` will evaluate to `false`.\n\nThe boolean comparison to task values can be implemented with operators `EQUAL_TO`, `NOT_EQUAL`. If a task value was set to a boolean value, it will be serialized to `“true”` or `“false”` for the comparison.\n"
                        },
                        "right": {
                          "description": "The right operand of the condition task. Can be either a string value or a job state or parameter reference."
                        }
                      }
                    },
                    "dbt_task": {
                      "description": "If dbt_task, indicates that this must execute a dbt task. It requires both Databricks SQL and the ability to use a serverless or a pro SQL warehouse.",
                      "properties": {
                        "catalog": {
                          "description": "Optional name of the catalog to use. The value is the top level in the 3-level namespace of Unity Catalog (catalog / schema / relation). The catalog value can only be specified if a warehouse_id is specified. Requires dbt-databricks \u003e= 1.1.1."
                        },
                        "commands": {
                          "description": "A list of dbt commands to execute. All commands must start with `dbt`. This parameter must not be empty. A maximum of up to 10 commands can be provided.",
                          "items": {
                            "description": ""
                          }
                        },
                        "profiles_directory": {
                          "description": "Optional (relative) path to the profiles directory. Can only be specified if no warehouse_id is specified. If no warehouse_id is specified and this folder is unset, the root directory is used."
                        },
                        "project_directory": {
                          "description": "Path to the project directory. Optional for Git sourced tasks, in which case if no value is provided, the root of the Git repository is used."
                        },
                        "schema": {
                          "description": "Optional schema to write to. This parameter is only used when a warehouse_id is also provided. If not provided, the `default` schema is used."
                        },
                        "source": {
                          "description": "Optional location type of the notebook. When set to `WORKSPACE`, the notebook will be retrieved\nfrom the local \u003cDatabricks\u003e workspace. When set to `GIT`, the notebook will be retrieved from a Git repository\ndefined in `git_source`. If the value is empty, the task will use `GIT` if `git_source` is defined and `WORKSPACE` otherwise.\n\n* `WORKSPACE`: Notebook is located in \u003cDatabricks\u003e workspace.\n* `GIT`: Notebook is located in cloud Git provider.\n"
                        },
                        "warehouse_id": {
                          "description": "ID of the SQL warehouse to connect to. If provided, we automatically generate and provide the profile and connection details to dbt. It can be overridden on a per-command basis by using the `--profiles-dir` command line argument."
                        }
                      }
                    },
                    "depends_on": {
                      "description": "An optional array of objects specifying the dependency graph of the task. All tasks specified in this field must complete before executing this task. The task will run only if the `run_if` condition is true.\nThe key is `task_key`, and the value is the name assigned to the dependent task.\n",
                      "items": {
                        "description": "",
                        "properties": {
                          "outcome": {
                            "description": "Can only be specified on condition task dependencies. The outcome of the dependent task that must be met for this task to run."
                          },
                          "task_key": {
                            "description": "The name of the task this task depends on."
                          }
                        }
                      }
                    },
                    "description": {
                      "description": "An optional description for this task."
                    },
                    "email_notifications": {
                      "description": "An optional set of email addresses that is notified when runs of this task begin or complete as well as when this task is deleted. The default behavior is to not send any emails.",
                      "properties": {
                        "on_duration_warning_threshold_exceeded": {
                          "description": "A list of email addresses to be notified when the duration of a run exceeds the threshold specified for the `RUN_DURATION_SECONDS` metric in the `health` field. If no rule for the `RUN_DURATION_SECONDS` metric is specified in the `health` field for the job, notifications are not sent.",
                          "items": {
                            "description": ""
                          }
                        },
                        "on_failure": {
                          "description": "A list of email addresses to be notified when a run unsuccessfully completes. A run is considered to have completed unsuccessfully if it ends with an `INTERNAL_ERROR` `life_cycle_state` or a `FAILED`, or `TIMED_OUT` result_state. If this is not specified on job creation, reset, or update the list is empty, and notifications are not sent.",
                          "items": {
                            "description": ""
                          }
                        },
                        "on_start": {
                          "description": "A list of email addresses to be notified when a run begins. If not specified on job creation, reset, or update, the list is empty, and notifications are not sent.",
                          "items": {
                            "description": ""
                          }
                        },
                        "on_success": {
                          "description": "A list of email addresses to be notified when a run successfully completes. A run is considered to have completed successfully if it ends with a `TERMINATED` `life_cycle_state` and a `SUCCESS` result_state. If not specified on job creation, reset, or update, the list is empty, and notifications are not sent.",
                          "items": {
                            "description": ""
                          }
                        }
                      }
                    },
                    "existing_cluster_id": {
                      "description": "If existing_cluster_id, the ID of an existing cluster that is used for all runs of this task. Only all-purpose clusters are supported. When running tasks on an existing cluster, you may need to manually restart the cluster if it stops responding. We suggest running jobs on new clusters for greater reliability."
                    },
                    "for_each_task": null,
                    "health": {
                      "description": "",
                      "properties": {
                        "rules": {
                          "description": "",
                          "items": {
                            "description": "",
                            "properties": {
                              "metric": {
                                "description": ""
                              },
                              "op": {
                                "description": ""
                              },
                              "value": {
                                "description": "Specifies the threshold value that the health metric should obey to satisfy the health rule."
                              }
                            }
                          }
                        }
                      }
                    },
                    "job_cluster_key": {
                      "description": "If job_cluster_key, this task is executed reusing the cluster specified in `job.settings.job_clusters`."
                    },
                    "libraries": {
                      "description": "An optional list of libraries to be installed on the cluster that executes the task. The default value is an empty list.",
                      "items": {
                        "description": "",
                        "properties": {
                          "cran": {
                            "description": "Specification of a CRAN library to be installed as part of the library",
                            "properties": {
                              "package": {
                                "description": "The name of the CRAN package to install."
                              },
                              "repo": {
                                "description": "The repository where the package can be found. If not specified, the default CRAN repo is used."
                              }
                            }
                          },
                          "egg": {
                            "description": "URI of the egg to be installed. Currently only DBFS and S3 URIs are supported.\nFor example: `{ \"egg\": \"dbfs:/my/egg\" }` or\n`{ \"egg\": \"s3://my-bucket/egg\" }`.\nIf S3 is used, please make sure the cluster has read access on the library. You may need to\nlaunch the cluster with an IAM role to access the S3 URI."
                          },
                          "jar": {
                            "description": "URI of the jar to be installed. Currently only DBFS and S3 URIs are supported.\nFor example: `{ \"jar\": \"dbfs:/mnt/databricks/library.jar\" }` or\n`{ \"jar\": \"s3://my-bucket/library.jar\" }`.\nIf S3 is used, please make sure the cluster has read access on the library. You may need to\nlaunch the cluster with an IAM role to access the S3 URI."
                          },
                          "maven": {
                            "description": "Specification of a maven library to be installed. For example:\n`{ \"coordinates\": \"org.jsoup:jsoup:1.7.2\" }`",
                            "properties": {
                              "coordinates": {
                                "description": "Gradle-style maven coordinates. For example: \"org.jsoup:jsoup:1.7.2\"."
                              },
                              "exclusions": {
                                "description": "List of dependences to exclude. For example: `[\"slf4j:slf4j\", \"*:hadoop-client\"]`.\n\nMaven dependency exclusions:\nhttps://maven.apache.org/guides/introduction/introduction-to-optional-and-excludes-dependencies.html.",
                                "items": {
                                  "description": ""
                                }
                              },
                              "repo": {
                                "description": "Maven repo to install the Maven package from. If omitted, both Maven Central Repository\nand Spark Packages are searched."
                              }
                            }
                          },
                          "pypi": {
                            "description": "Specification of a PyPi library to be installed. For example:\n`{ \"package\": \"simplejson\" }`",
                            "properties": {
                              "package": {
                                "description": "The name of the pypi package to install. An optional exact version specification is also\nsupported. Examples: \"simplejson\" and \"simplejson==3.8.0\"."
                              },
                              "repo": {
                                "description": "The repository where the package can be found. If not specified, the default pip index is\nused."
                              }
                            }
                          },
                          "whl": {
                            "description": "URI of the wheel to be installed.\nFor example: `{ \"whl\": \"dbfs:/my/whl\" }` or `{ \"whl\": \"s3://my-bucket/whl\" }`.\nIf S3 is used, please make sure the cluster has read access on the library. You may need to\nlaunch the cluster with an IAM role to access the S3 URI."
                          }
                        }
                      }
                    },
                    "max_retries": {
                      "description": "An optional maximum number of times to retry an unsuccessful run. A run is considered to be unsuccessful if it completes with the `FAILED` result_state or `INTERNAL_ERROR` `life_cycle_state`. The value `-1` means to retry indefinitely and the value `0` means to never retry."
                    },
                    "min_retry_interval_millis": {
                      "description": "An optional minimal interval in milliseconds between the start of the failed run and the subsequent retry run. The default behavior is that unsuccessful runs are immediately retried."
                    },
                    "new_cluster": {
                      "description": "If new_cluster, a description of a cluster that is created for each task.",
                      "properties": {
                        "apply_policy_default_values": {
                          "description": ""
                        },
                        "autoscale": {
                          "description": "Parameters needed in order to automatically scale clusters up and down based on load.\nNote: autoscaling works best with DB runtime versions 3.0 or later.",
                          "properties": {
                            "max_workers": {
                              "description": "The maximum number of workers to which the cluster can scale up when overloaded.\nNote that `max_workers` must be strictly greater than `min_workers`."
                            },
                            "min_workers": {
                              "description": "The minimum number of workers to which the cluster can scale down when underutilized.\nIt is also the initial number of workers the cluster will have after creation."
                            }
                          }
                        },
                        "autotermination_minutes": {
                          "description": "Automatically terminates the cluster after it is inactive for this time in minutes. If not set,\nthis cluster will not be automatically terminated. If specified, the threshold must be between\n10 and 10000 minutes.\nUsers can also set this value to 0 to explicitly disable automatic termination."
                        },
                        "aws_attributes": {
                          "description": "Attributes related to clusters running on Amazon Web Services.\nIf not specified at cluster creation, a set of default values will be used.",
                          "properties": {
                            "availability": {
                              "description": ""
                            },
                            "ebs_volume_count": {
                              "description": "The number of volumes launched for each instance. Users can choose up to 10 volumes.\nThis feature is only enabled for supported node types. Legacy node types cannot specify\ncustom EBS volumes.\nFor node types with no instance store, at least one EBS volume needs to be specified;\notherwise, cluster creation will fail.\n\nThese EBS volumes will be mounted at `/ebs0`, `/ebs1`, and etc.\nInstance store volumes will be mounted at `/local_disk0`, `/local_disk1`, and etc.\n\nIf EBS volumes are attached, Databricks will configure Spark to use only the EBS volumes for\nscratch storage because heterogenously sized scratch devices can lead to inefficient disk\nutilization. If no EBS volumes are attached, Databricks will configure Spark to use instance\nstore volumes.\n\nPlease note that if EBS volumes are specified, then the Spark configuration `spark.local.dir`\nwill be overridden."
                            },
                            "ebs_volume_iops": {
                              "description": "\u003cneeds content added\u003e"
                            },
                            "ebs_volume_size": {
                              "description": "The size of each EBS volume (in GiB) launched for each instance. For general purpose\nSSD, this value must be within the range 100 - 4096. For throughput optimized HDD,\nthis value must be within the range 500 - 4096."
                            },
                            "ebs_volume_throughput": {
                              "description": "\u003cneeds content added\u003e"
                            },
                            "ebs_volume_type": {
                              "description": ""
                            },
                            "first_on_demand": {
                              "description": "The first `first_on_demand` nodes of the cluster will be placed on on-demand instances.\nIf this value is greater than 0, the cluster driver node in particular will be placed on an\non-demand instance. If this value is greater than or equal to the current cluster size, all\nnodes will be placed on on-demand instances. If this value is less than the current cluster\nsize, `first_on_demand` nodes will be placed on on-demand instances and the remainder will\nbe placed on `availability` instances. Note that this value does not affect\ncluster size and cannot currently be mutated over the lifetime of a cluster."
                            },
                            "instance_profile_arn": {
                              "description": "Nodes for this cluster will only be placed on AWS instances with this instance profile. If\nommitted, nodes will be placed on instances without an IAM instance profile. The instance\nprofile must have previously been added to the Databricks environment by an account\nadministrator.\n\nThis feature may only be available to certain customer plans.\n\nIf this field is ommitted, we will pull in the default from the conf if it exists."
                            },
                            "spot_bid_price_percent": {
                              "description": "The bid price for AWS spot instances, as a percentage of the corresponding instance type's\non-demand price.\nFor example, if this field is set to 50, and the cluster needs a new `r3.xlarge` spot\ninstance, then the bid price is half of the price of\non-demand `r3.xlarge` instances. Similarly, if this field is set to 200, the bid price is twice\nthe price of on-demand `r3.xlarge` instances. If not specified, the default value is 100.\nWhen spot instances are requested for this cluster, only spot instances whose bid price\npercentage matches this field will be considered.\nNote that, for safety, we enforce this field to be no more than 10000.\n\nThe default value and documentation here should be kept consistent with\nCommonConf.defaultSpotBidPricePercent and CommonConf.maxSpotBidPricePercent."
                            },
                            "zone_id": {
                              "description": "Identifier for the availability zone/datacenter in which the cluster resides.\nThis string will be of a form like \"us-west-2a\". The provided availability\nzone must be in the same region as the Databricks deployment. For example, \"us-west-2a\"\nis not a valid zone id if the Databricks deployment resides in the \"us-east-1\" region.\nThis is an optional field at cluster creation, and if not specified, a default zone will be used.\nIf the zone specified is \"auto\", will try to place cluster in a zone with high availability,\nand will retry placement in a different AZ if there is not enough capacity.\nThe list of available zones as well as the default value can be found by using the\n`List Zones` method."
                            }
                          }
                        },
                        "azure_attributes": {
                          "description": "Attributes related to clusters running on Microsoft Azure.\nIf not specified at cluster creation, a set of default values will be used.",
                          "properties": {
                            "availability": {
                              "description": ""
                            },
                            "first_on_demand": {
                              "description": "The first `first_on_demand` nodes of the cluster will be placed on on-demand instances.\nThis value should be greater than 0, to make sure the cluster driver node is placed on an\non-demand instance. If this value is greater than or equal to the current cluster size, all\nnodes will be placed on on-demand instances. If this value is less than the current cluster\nsize, `first_on_demand` nodes will be placed on on-demand instances and the remainder will\nbe placed on `availability` instances. Note that this value does not affect\ncluster size and cannot currently be mutated over the lifetime of a cluster."
                            },
                            "log_analytics_info": {
                              "description": "Defines values necessary to configure and run Azure Log Analytics agent",
                              "properties": {
                                "log_analytics_primary_key": {
                                  "description": "\u003cneeds content added\u003e"
                                },
                                "log_analytics_workspace_id": {
                                  "description": "\u003cneeds content added\u003e"
                                }
                              }
                            },
                            "spot_bid_max_price": {
                              "description": "The max bid price to be used for Azure spot instances.\nThe Max price for the bid cannot be higher than the on-demand price of the instance.\nIf not specified, the default value is -1, which specifies that the instance cannot be evicted\non the basis of price, and only on the basis of availability. Further, the value should \u003e 0 or -1."
                            }
                          }
                        },
                        "cluster_log_conf": {
                          "description": "The configuration for delivering spark logs to a long-term storage destination.\nTwo kinds of destinations (dbfs and s3) are supported. Only one destination can be specified\nfor one cluster. If the conf is given, the logs will be delivered to the destination every\n`5 mins`. The destination of driver logs is `$destination/$clusterId/driver`, while\nthe destination of executor logs is `$destination/$clusterId/executor`.",
                          "properties": {
                            "dbfs": {
                              "description": "destination needs to be provided. e.g.\n`{ \"dbfs\" : { \"destination\" : \"dbfs:/home/cluster_log\" } }`",
                              "properties": {
                                "destination": {
                                  "description": "dbfs destination, e.g. `dbfs:/my/path`"
                                }
                              }
                            },
                            "s3": {
                              "description": "destination and either the region or endpoint need to be provided. e.g.\n`{ \"s3\": { \"destination\" : \"s3://cluster_log_bucket/prefix\", \"region\" : \"us-west-2\" } }`\nCluster iam role is used to access s3, please make sure the cluster iam role in\n`instance_profile_arn` has permission to write data to the s3 destination.",
                              "properties": {
                                "canned_acl": {
                                  "description": "(Optional) Set canned access control list for the logs, e.g. `bucket-owner-full-control`.\nIf `canned_cal` is set, please make sure the cluster iam role has `s3:PutObjectAcl` permission on\nthe destination bucket and prefix. The full list of possible canned acl can be found at\nhttp://docs.aws.amazon.com/AmazonS3/latest/dev/acl-overview.html#canned-acl.\nPlease also note that by default only the object owner gets full controls. If you are using cross account\nrole for writing data, you may want to set `bucket-owner-full-control` to make bucket owner able to\nread the logs."
                                },
                                "destination": {
                                  "description": "S3 destination, e.g. `s3://my-bucket/some-prefix` Note that logs will be delivered using\ncluster iam role, please make sure you set cluster iam role and the role has write access to the\ndestination. Please also note that you cannot use AWS keys to deliver logs."
                                },
                                "enable_encryption": {
                                  "description": "(Optional) Flag to enable server side encryption, `false` by default."
                                },
                                "encryption_type": {
                                  "description": "(Optional) The encryption type, it could be `sse-s3` or `sse-kms`. It will be used only when\nencryption is enabled and the default type is `sse-s3`."
                                },
                                "endpoint": {
                                  "description": "S3 endpoint, e.g. `https://s3-us-west-2.amazonaws.com`. Either region or endpoint needs to be set.\nIf both are set, endpoint will be used."
                                },
                                "kms_key": {
                                  "description": "(Optional) Kms key which will be used if encryption is enabled and encryption type is set to `sse-kms`."
                                },
                                "region": {
                                  "description": "S3 region, e.g. `us-west-2`. Either region or endpoint needs to be set. If both are set,\nendpoint will be used."
                                }
                              }
                            }
                          }
                        },
                        "cluster_name": {
                          "description": "Cluster name requested by the user. This doesn't have to be unique.\nIf not specified at creation, the cluster name will be an empty string.\n"
                        },
                        "cluster_source": {
                          "description": ""
                        },
                        "custom_tags": {
                          "description": "Additional tags for cluster resources. Databricks will tag all cluster resources (e.g., AWS\ninstances and EBS volumes) with these tags in addition to `default_tags`. Notes:\n\n- Currently, Databricks allows at most 45 custom tags\n\n- Clusters can only reuse cloud resources if the resources' tags are a subset of the cluster tags",
                          "additionalproperties": {
                            "description": ""
                          }
                        },
                        "data_security_mode": {
                          "description": ""
                        },
                        "docker_image": {
                          "description": "",
                          "properties": {
                            "basic_auth": {
                              "description": "",
                              "properties": {
                                "password": {
                                  "description": "Password of the user"
                                },
                                "username": {
                                  "description": "Name of the user"
                                }
                              }
                            },
                            "url": {
                              "description": "URL of the docker image."
                            }
                          }
                        },
                        "driver_instance_pool_id": {
                          "description": "The optional ID of the instance pool for the driver of the cluster belongs.\nThe pool cluster uses the instance pool with id (instance_pool_id) if the driver pool is not\nassigned."
                        },
                        "driver_node_type_id": {
                          "description": "The node type of the Spark driver. Note that this field is optional;\nif unset, the driver node type will be set as the same value\nas `node_type_id` defined above.\n"
                        },
                        "enable_elastic_disk": {
                          "description": "Autoscaling Local Storage: when enabled, this cluster will dynamically acquire additional disk\nspace when its Spark workers are running low on disk space. This feature requires specific AWS\npermissions to function correctly - refer to the User Guide for more details."
                        },
                        "enable_local_disk_encryption": {
                          "description": "Whether to enable LUKS on cluster VMs' local disks"
                        },
                        "gcp_attributes": {
                          "description": "Attributes related to clusters running on Google Cloud Platform.\nIf not specified at cluster creation, a set of default values will be used.",
                          "properties": {
                            "availability": {
                              "description": ""
                            },
                            "boot_disk_size": {
                              "description": "boot disk size in GB"
                            },
                            "google_service_account": {
                              "description": "If provided, the cluster will impersonate the google service account when accessing\ngcloud services (like GCS). The google service account\nmust have previously been added to the Databricks environment by an account\nadministrator."
                            },
                            "local_ssd_count": {
                              "description": "If provided, each node (workers and driver) in the cluster will have this number of local SSDs attached. Each local SSD is 375GB in size. Refer to [GCP documentation](https://cloud.google.com/compute/docs/disks/local-ssd#choose_number_local_ssds) for the supported number of local SSDs for each instance type."
                            },
                            "use_preemptible_executors": {
                              "description": "This field determines whether the spark executors will be scheduled to run on preemptible VMs (when set to true) versus standard compute engine VMs (when set to false; default).\nNote: Soon to be deprecated, use the availability field instead."
                            },
                            "zone_id": {
                              "description": "Identifier for the availability zone in which the cluster resides.\nThis can be one of the following:\n- \"HA\" =\u003e High availability, spread nodes across availability zones for a Databricks deployment region [default]\n- \"AUTO\" =\u003e Databricks picks an availability zone to schedule the cluster on.\n- A GCP availability zone =\u003e Pick One of the available zones for (machine type + region) from https://cloud.google.com/compute/docs/regions-zones."
                            }
                          }
                        },
                        "init_scripts": {
                          "description": "The configuration for storing init scripts. Any number of destinations can be specified. The scripts are executed sequentially in the order provided. If `cluster_log_conf` is specified, init script logs are sent to `\u003cdestination\u003e/\u003ccluster-ID\u003e/init_scripts`.",
                          "items": {
                            "description": "",
                            "properties": {
                              "abfss": {
                                "description": "destination needs to be provided. e.g.\n`{ \"abfss\" : { \"destination\" : \"abfss://\u003ccontainer-name\u003e@\u003cstorage-account-name\u003e.dfs.core.windows.net/\u003cdirectory-name\u003e\" } }",
                                "properties": {
                                  "destination": {
                                    "description": "abfss destination, e.g. `abfss://\u003ccontainer-name\u003e@\u003cstorage-account-name\u003e.dfs.core.windows.net/\u003cdirectory-name\u003e`."
                                  }
                                }
                              },
                              "dbfs": {
                                "description": "destination needs to be provided. e.g.\n`{ \"dbfs\" : { \"destination\" : \"dbfs:/home/cluster_log\" } }`",
                                "properties": {
                                  "destination": {
                                    "description": "dbfs destination, e.g. `dbfs:/my/path`"
                                  }
                                }
                              },
                              "file": {
                                "description": "destination needs to be provided. e.g.\n`{ \"file\" : { \"destination\" : \"file:/my/local/file.sh\" } }`",
                                "properties": {
                                  "destination": {
                                    "description": "local file destination, e.g. `file:/my/local/file.sh`"
                                  }
                                }
                              },
                              "gcs": {
                                "description": "destination needs to be provided. e.g.\n`{ \"gcs\": { \"destination\": \"gs://my-bucket/file.sh\" } }`",
                                "properties": {
                                  "destination": {
                                    "description": "GCS destination/URI, e.g. `gs://my-bucket/some-prefix`"
                                  }
                                }
                              },
                              "s3": {
                                "description": "destination and either the region or endpoint need to be provided. e.g.\n`{ \"s3\": { \"destination\" : \"s3://cluster_log_bucket/prefix\", \"region\" : \"us-west-2\" } }`\nCluster iam role is used to access s3, please make sure the cluster iam role in\n`instance_profile_arn` has permission to write data to the s3 destination.",
                                "properties": {
                                  "canned_acl": {
                                    "description": "(Optional) Set canned access control list for the logs, e.g. `bucket-owner-full-control`.\nIf `canned_cal` is set, please make sure the cluster iam role has `s3:PutObjectAcl` permission on\nthe destination bucket and prefix. The full list of possible canned acl can be found at\nhttp://docs.aws.amazon.com/AmazonS3/latest/dev/acl-overview.html#canned-acl.\nPlease also note that by default only the object owner gets full controls. If you are using cross account\nrole for writing data, you may want to set `bucket-owner-full-control` to make bucket owner able to\nread the logs."
                                  },
                                  "destination": {
                                    "description": "S3 destination, e.g. `s3://my-bucket/some-prefix` Note that logs will be delivered using\ncluster iam role, please make sure you set cluster iam role and the role has write access to the\ndestination. Please also note that you cannot use AWS keys to deliver logs."
                                  },
                                  "enable_encryption": {
                                    "description": "(Optional) Flag to enable server side encryption, `false` by default."
                                  },
                                  "encryption_type": {
                                    "description": "(Optional) The encryption type, it could be `sse-s3` or `sse-kms`. It will be used only when\nencryption is enabled and the default type is `sse-s3`."
                                  },
                                  "endpoint": {
                                    "description": "S3 endpoint, e.g. `https://s3-us-west-2.amazonaws.com`. Either region or endpoint needs to be set.\nIf both are set, endpoint will be used."
                                  },
                                  "kms_key": {
                                    "description": "(Optional) Kms key which will be used if encryption is enabled and encryption type is set to `sse-kms`."
                                  },
                                  "region": {
                                    "description": "S3 region, e.g. `us-west-2`. Either region or endpoint needs to be set. If both are set,\nendpoint will be used."
                                  }
                                }
                              },
                              "volumes": {
                                "description": "destination needs to be provided. e.g.\n`{ \"volumes\" : { \"destination\" : \"/Volumes/my-init.sh\" } }`",
                                "properties": {
                                  "destination": {
                                    "description": "Unity Catalog Volumes file destination, e.g. `/Volumes/my-init.sh`"
                                  }
                                }
                              },
                              "workspace": {
                                "description": "destination needs to be provided. e.g.\n`{ \"workspace\" : { \"destination\" : \"/Users/user1@databricks.com/my-init.sh\" } }`",
                                "properties": {
                                  "destination": {
                                    "description": "workspace files destination, e.g. `/Users/user1@databricks.com/my-init.sh`"
                                  }
                                }
                              }
                            }
                          }
                        },
                        "instance_pool_id": {
                          "description": "The optional ID of the instance pool to which the cluster belongs."
                        },
                        "node_type_id": {
                          "description": "This field encodes, through a single value, the resources available to each of\nthe Spark nodes in this cluster. For example, the Spark nodes can be provisioned\nand optimized for memory or compute intensive workloads. A list of available node\ntypes can be retrieved by using the :method:clusters/listNodeTypes API call.\n"
                        },
                        "num_workers": {
                          "description": "Number of worker nodes that this cluster should have. A cluster has one Spark Driver\nand `num_workers` Executors for a total of `num_workers` + 1 Spark nodes.\n\nNote: When reading the properties of a cluster, this field reflects the desired number\nof workers rather than the actual current number of workers. For instance, if a cluster\nis resized from 5 to 10 workers, this field will immediately be updated to reflect\nthe target size of 10 workers, whereas the workers listed in `spark_info` will gradually\nincrease from 5 to 10 as the new nodes are provisioned."
                        },
                        "policy_id": {
                          "description": "The ID of the cluster policy used to create the cluster if applicable."
                        },
                        "runtime_engine": {
                          "description": ""
                        },
                        "single_user_name": {
                          "description": "Single user name if data_security_mode is `SINGLE_USER`"
                        },
                        "spark_conf": {
                          "description": "An object containing a set of optional, user-specified Spark configuration key-value pairs.\nUsers can also pass in a string of extra JVM options to the driver and the executors via\n`spark.driver.extraJavaOptions` and `spark.executor.extraJavaOptions` respectively.\n",
                          "additionalproperties": {
                            "description": ""
                          }
                        },
                        "spark_env_vars": {
                          "description": "An object containing a set of optional, user-specified environment variable key-value pairs.\nPlease note that key-value pair of the form (X,Y) will be exported as is (i.e.,\n`export X='Y'`) while launching the driver and workers.\n\nIn order to specify an additional set of `SPARK_DAEMON_JAVA_OPTS`, we recommend appending\nthem to `$SPARK_DAEMON_JAVA_OPTS` as shown in the example below. This ensures that all\ndefault databricks managed environmental variables are included as well.\n\nExample Spark environment variables:\n`{\"SPARK_WORKER_MEMORY\": \"28000m\", \"SPARK_LOCAL_DIRS\": \"/local_disk0\"}` or\n`{\"SPARK_DAEMON_JAVA_OPTS\": \"$SPARK_DAEMON_JAVA_OPTS -Dspark.shuffle.service.enabled=true\"}`",
                          "additionalproperties": {
                            "description": ""
                          }
                        },
                        "spark_version": {
                          "description": "The Spark version of the cluster, e.g. `3.3.x-scala2.11`.\nA list of available Spark versions can be retrieved by using\nthe :method:clusters/sparkVersions API call.\n"
                        },
                        "ssh_public_keys": {
                          "description": "SSH public key contents that will be added to each Spark node in this cluster. The\ncorresponding private keys can be used to login with the user name `ubuntu` on port `2200`.\nUp to 10 keys can be specified.",
                          "items": {
                            "description": ""
                          }
                        },
                        "workload_type": {
                          "description": "",
                          "properties": {
                            "clients": {
                              "description": " defined what type of clients can use the cluster. E.g. Notebooks, Jobs",
                              "properties": {
                                "jobs": {
                                  "description": "With jobs set, the cluster can be used for jobs"
                                },
                                "notebooks": {
                                  "description": "With notebooks set, this cluster can be used for notebooks"
                                }
                              }
                            }
                          }
                        }
                      }
                    },
                    "notebook_task": {
                      "description": "If notebook_task, indicates that this task must run a notebook. This field may not be specified in conjunction with spark_jar_task.",
                      "properties": {
                        "base_parameters": {
                          "description": "Base parameters to be used for each run of this job. If the run is initiated by a call to\n:method:jobs/runNow with parameters specified, the two parameters maps are merged. If the same key is specified in\n`base_parameters` and in `run-now`, the value from `run-now` is used.\n\nUse [task parameter variables](https://docs.databricks.com/workflows/jobs/parameter-value-references.html) such as `{{job.id}}` to pass context about job runs.\n\nIf the notebook takes a parameter that is not specified in the job’s `base_parameters` or the `run-now` override parameters,\nthe default value from the notebook is used.\n\nRetrieve these parameters in a notebook using [dbutils.widgets.get](https://docs.databricks.com/dev-tools/databricks-utils.html#dbutils-widgets).\n\nThe JSON representation of this field cannot exceed 1MB.\n",
                          "additionalproperties": {
                            "description": ""
                          }
                        },
                        "notebook_path": {
                          "description": "The path of the notebook to be run in the Databricks workspace or remote repository.\nFor notebooks stored in the Databricks workspace, the path must be absolute and begin with a slash.\nFor notebooks stored in a remote repository, the path must be relative. This field is required.\n"
                        },
                        "source": {
                          "description": "Optional location type of the Python file. When set to `WORKSPACE` or not specified, the file will be retrieved\nfrom the local \u003cDatabricks\u003e workspace or cloud location (if the `python_file` has a URI format). When set to `GIT`,\nthe Python file will be retrieved from a Git repository defined in `git_source`.\n\n* `WORKSPACE`: The Python file is located in a \u003cDatabricks\u003e workspace or at a cloud filesystem URI.\n* `GIT`: The Python file is located in a remote Git repository.\n"
                        }
                      }
                    },
                    "notification_settings": {
                      "description": "Optional notification settings that are used when sending notifications to each of the `email_notifications` and `webhook_notifications` for this task.",
                      "properties": {
                        "alert_on_last_attempt": {
                          "description": "If true, do not send notifications to recipients specified in `on_start` for the retried runs and do not send notifications to recipients specified in `on_failure` until the last retry of the run."
                        },
                        "no_alert_for_canceled_runs": {
                          "description": "If true, do not send notifications to recipients specified in `on_failure` if the run is canceled."
                        },
                        "no_alert_for_skipped_runs": {
                          "description": "If true, do not send notifications to recipients specified in `on_failure` if the run is skipped."
                        }
                      }
                    },
                    "pipeline_task": {
                      "description": "If pipeline_task, indicates that this task must execute a Pipeline.",
                      "properties": {
                        "full_refresh": {
                          "description": "If true, a full refresh will be triggered on the delta live table."
                        },
                        "pipeline_id": {
                          "description": "The full name of the pipeline task to execute."
                        }
                      }
                    },
                    "python_wheel_task": {
                      "description": "If python_wheel_task, indicates that this job must execute a PythonWheel.",
                      "properties": {
                        "entry_point": {
                          "description": "Named entry point to use, if it does not exist in the metadata of the package it executes the function from the package directly using `$packageName.$entryPoint()`"
                        },
                        "named_parameters": {
                          "description": "Command-line parameters passed to Python wheel task in the form of `[\"--name=task\", \"--data=dbfs:/path/to/data.json\"]`. Leave it empty if `parameters` is not null.",
                          "additionalproperties": {
                            "description": ""
                          }
                        },
                        "package_name": {
                          "description": "Name of the package to execute"
                        },
                        "parameters": {
                          "description": "Command-line parameters passed to Python wheel task. Leave it empty if `named_parameters` is not null.",
                          "items": {
                            "description": ""
                          }
                        }
                      }
                    },
                    "retry_on_timeout": {
                      "description": "An optional policy to specify whether to retry a task when it times out."
                    },
                    "run_if": {
                      "description": "An optional value specifying the condition determining whether the task is run once its dependencies have been completed.\n\n* `ALL_SUCCESS`: All dependencies have executed and succeeded\n* `AT_LEAST_ONE_SUCCESS`: At least one dependency has succeeded\n* `NONE_FAILED`: None of the dependencies have failed and at least one was executed\n* `ALL_DONE`: All dependencies have been completed\n* `AT_LEAST_ONE_FAILED`: At least one dependency failed\n* `ALL_FAILED`: ALl dependencies have failed\n"
                    },
                    "run_job_task": {
                      "description": "If run_job_task, indicates that this task must execute another job.",
                      "properties": {
                        "job_id": {
                          "description": "ID of the job to trigger."
                        },
                        "job_parameters": {
                          "description": "Job-level parameters used to trigger the job.",
                          "additionalproperties": {
                            "description": ""
                          }
                        }
                      }
                    },
                    "spark_jar_task": {
                      "description": "If spark_jar_task, indicates that this task must run a JAR.",
                      "properties": {
                        "jar_uri": {
                          "description": "Deprecated since 04/2016. Provide a `jar` through the `libraries` field instead. For an example, see :method:jobs/create.\n"
                        },
                        "main_class_name": {
                          "description": "The full name of the class containing the main method to be executed. This class must be contained in a JAR provided as a library.\n\nThe code must use `SparkContext.getOrCreate` to obtain a Spark context; otherwise, runs of the job fail."
                        },
                        "parameters": {
                          "description": "Parameters passed to the main method.\n\nUse [task parameter variables](https://docs.databricks.com/workflows/jobs/parameter-value-references.html) such as `{{job.id}}` to pass context about job runs.\n",
                          "items": {
                            "description": ""
                          }
                        }
                      }
                    },
                    "spark_python_task": {
                      "description": "If spark_python_task, indicates that this task must run a Python file.",
                      "properties": {
                        "parameters": {
                          "description": "Command line parameters passed to the Python file.\n\nUse [task parameter variables](https://docs.databricks.com/workflows/jobs/parameter-value-references.html) such as `{{job.id}}` to pass context about job runs.\n",
                          "items": {
                            "description": ""
                          }
                        },
                        "python_file": {
                          "description": "The Python file to be executed. Cloud file URIs (such as dbfs:/, s3:/, adls:/, gcs:/) and workspace paths are supported. For python files stored in the Databricks workspace, the path must be absolute and begin with `/`. For files stored in a remote repository, the path must be relative. This field is required."
                        },
                        "source": {
                          "description": "Optional location type of the Python file. When set to `WORKSPACE` or not specified, the file will be retrieved\nfrom the local \u003cDatabricks\u003e workspace or cloud location (if the `python_file` has a URI format). When set to `GIT`,\nthe Python file will be retrieved from a Git repository defined in `git_source`.\n\n* `WORKSPACE`: The Python file is located in a \u003cDatabricks\u003e workspace or at a cloud filesystem URI.\n* `GIT`: The Python file is located in a remote Git repository.\n"
                        }
                      }
                    },
                    "spark_submit_task": {
                      "description": "If `spark_submit_task`, indicates that this task must be launched by the spark submit script. This task can run only on new clusters.\n\nIn the `new_cluster` specification, `libraries` and `spark_conf` are not supported. Instead, use `--jars` and `--py-files` to add Java and Python libraries and `--conf` to set the Spark configurations. \n\n`master`, `deploy-mode`, and `executor-cores` are automatically configured by Databricks; you _cannot_ specify them in parameters.\n\nBy default, the Spark submit job uses all available memory (excluding reserved memory for Databricks services). You can set `--driver-memory`, and `--executor-memory` to a smaller value to leave some room for off-heap usage.\n\nThe `--jars`, `--py-files`, `--files` arguments support DBFS and S3 paths.\n",
                      "properties": {
                        "parameters": {
                          "description": "Command-line parameters passed to spark submit.\n\nUse [task parameter variables](https://docs.databricks.com/workflows/jobs/parameter-value-references.html) such as `{{job.id}}` to pass context about job runs.\n",
                          "items": {
                            "description": ""
                          }
                        }
                      }
                    },
                    "sql_task": {
                      "description": "If sql_task, indicates that this job must execute a SQL task.",
                      "properties": {
                        "alert": {
                          "description": "If alert, indicates that this job must refresh a SQL alert.",
                          "properties": {
                            "alert_id": {
                              "description": "The canonical identifier of the SQL alert."
                            },
                            "pause_subscriptions": {
                              "description": "If true, the alert notifications are not sent to subscribers."
                            },
                            "subscriptions": {
                              "description": "If specified, alert notifications are sent to subscribers.",
                              "items": {
                                "description": "",
                                "properties": {
                                  "destination_id": {
                                    "description": "The canonical identifier of the destination to receive email notification. This parameter is mutually exclusive with user_name. You cannot set both destination_id and user_name for subscription notifications."
                                  },
                                  "user_name": {
                                    "description": "The user name to receive the subscription email. This parameter is mutually exclusive with destination_id. You cannot set both destination_id and user_name for subscription notifications."
                                  }
                                }
                              }
                            }
                          }
                        },
                        "dashboard": {
                          "description": "If dashboard, indicates that this job must refresh a SQL dashboard.",
                          "properties": {
                            "custom_subject": {
                              "description": "Subject of the email sent to subscribers of this task."
                            },
                            "dashboard_id": {
                              "description": "The canonical identifier of the SQL dashboard."
                            },
                            "pause_subscriptions": {
                              "description": "If true, the dashboard snapshot is not taken, and emails are not sent to subscribers."
                            },
                            "subscriptions": {
                              "description": "If specified, dashboard snapshots are sent to subscriptions.",
                              "items": {
                                "description": "",
                                "properties": {
                                  "destination_id": {
                                    "description": "The canonical identifier of the destination to receive email notification. This parameter is mutually exclusive with user_name. You cannot set both destination_id and user_name for subscription notifications."
                                  },
                                  "user_name": {
                                    "description": "The user name to receive the subscription email. This parameter is mutually exclusive with destination_id. You cannot set both destination_id and user_name for subscription notifications."
                                  }
                                }
                              }
                            }
                          }
                        },
                        "file": {
                          "description": "If file, indicates that this job runs a SQL file in a remote Git repository. Only one SQL statement is supported in a file. Multiple SQL statements separated by semicolons (;) are not permitted.",
                          "properties": {
                            "path": {
                              "description": "Path of the SQL file. Must be relative if the source is a remote Git repository and absolute for workspace paths."
                            },
                            "source": {
                              "description": "Optional location type of the notebook. When set to `WORKSPACE`, the notebook will be retrieved\nfrom the local \u003cDatabricks\u003e workspace. When set to `GIT`, the notebook will be retrieved from a Git repository\ndefined in `git_source`. If the value is empty, the task will use `GIT` if `git_source` is defined and `WORKSPACE` otherwise.\n\n* `WORKSPACE`: Notebook is located in \u003cDatabricks\u003e workspace.\n* `GIT`: Notebook is located in cloud Git provider.\n"
                            }
                          }
                        },
                        "parameters": {
                          "description": "Parameters to be used for each run of this job. The SQL alert task does not support custom parameters.",
                          "additionalproperties": {
                            "description": ""
                          }
                        },
                        "query": {
                          "description": "If query, indicates that this job must execute a SQL query.",
                          "properties": {
                            "query_id": {
                              "description": "The canonical identifier of the SQL query."
                            }
                          }
                        },
                        "warehouse_id": {
                          "description": "The canonical identifier of the SQL warehouse. Recommended to use with serverless or pro SQL warehouses. Classic SQL warehouses are only supported for SQL alert, dashboard and query tasks and are limited to scheduled single-task jobs."
                        }
                      }
                    },
                    "task_key": {
                      "description": "A unique name for the task. This field is used to refer to this task from other tasks.\nThis field is required and must be unique within its parent job.\nOn Update or Reset, this field is used to reference the tasks to be updated or reset."
                    },
                    "timeout_seconds": {
                      "description": "An optional timeout applied to each run of this job task. A value of `0` means no timeout."
                    },
                    "webhook_notifications": {
                      "description": "A collection of system notification IDs to notify when runs of this job begin or complete.",
                      "properties": {
                        "on_duration_warning_threshold_exceeded": {
                          "description": "An optional list of system notification IDs to call when the duration of a run exceeds the threshold specified for the `RUN_DURATION_SECONDS` metric in the `health` field. A maximum of 3 destinations can be specified for the `on_duration_warning_threshold_exceeded` property.",
                          "items": {
                            "description": "",
                            "properties": {
                              "id": {
                                "description": ""
                              }
                            }
                          }
                        },
                        "on_failure": {
                          "description": "An optional list of system notification IDs to call when the run fails. A maximum of 3 destinations can be specified for the `on_failure` property.",
                          "items": {
                            "description": "",
                            "properties": {
                              "id": {
                                "description": ""
                              }
                            }
                          }
                        },
                        "on_start": {
                          "description": "An optional list of system notification IDs to call when the run starts. A maximum of 3 destinations can be specified for the `on_start` property.",
                          "items": {
                            "description": "",
                            "properties": {
                              "id": {
                                "description": ""
                              }
                            }
                          }
                        },
                        "on_success": {
                          "description": "An optional list of system notification IDs to call when the run completes successfully. A maximum of 3 destinations can be specified for the `on_success` property.",
                          "items": {
                            "description": "",
                            "properties": {
                              "id": {
                                "description": ""
                              }
                            }
                          }
                        }
                      }
                    }
                  }
                }
              },
              "timeout_seconds": {
                "description": "An optional timeout applied to each run of this job. A value of `0` means no timeout."
              },
              "trigger": {
                "description": "A configuration to trigger a run when certain conditions are met. The default behavior is that the job runs only when triggered by clicking “Run Now” in the Jobs UI or sending an API request to `runNow`.",
                "properties": {
                  "file_arrival": {
                    "description": "File arrival trigger settings.",
                    "properties": {
                      "min_time_between_triggers_seconds": {
                        "description": "If set, the trigger starts a run only after the specified amount of time passed since\nthe last time the trigger fired. The minimum allowed value is 60 seconds\n"
                      },
                      "url": {
                        "description": "The storage location to monitor for file arrivals. The value must point to the root or a subpath of an external location URL or the root or subpath of a Unity Catalog volume."
                      },
                      "wait_after_last_change_seconds": {
                        "description": "If set, the trigger starts a run only after no file activity has occurred for the specified amount of time.\nThis makes it possible to wait for a batch of incoming files to arrive before triggering a run. The\nminimum allowed value is 60 seconds.\n"
                      }
                    }
                  },
                  "pause_status": {
                    "description": "Whether this trigger is paused or not."
<<<<<<< HEAD
=======
                  },
                  "table": {
                    "description": "Table trigger settings.",
                    "properties": {
                      "condition": {
                        "description": "The table(s) condition based on which to trigger a job run."
                      },
                      "min_time_between_triggers_seconds": {
                        "description": "If set, the trigger starts a run only after the specified amount of time has passed since\nthe last time the trigger fired. The minimum allowed value is 60 seconds.\n"
                      },
                      "table_names": {
                        "description": "A list of Delta tables to monitor for changes. The table name must be in the format `catalog_name.schema_name.table_name`.",
                        "items": {
                          "description": ""
                        }
                      },
                      "wait_after_last_change_seconds": {
                        "description": "If set, the trigger starts a run only after no table updates have occurred for the specified time\nand can be used to wait for a series of table updates before triggering a run. The\nminimum allowed value is 60 seconds.\n"
                      }
                    }
>>>>>>> f70ec359
                  }
                }
              },
              "webhook_notifications": {
                "description": "A collection of system notification IDs to notify when runs of this job begin or complete.",
                "properties": {
                  "on_duration_warning_threshold_exceeded": {
                    "description": "An optional list of system notification IDs to call when the duration of a run exceeds the threshold specified for the `RUN_DURATION_SECONDS` metric in the `health` field. A maximum of 3 destinations can be specified for the `on_duration_warning_threshold_exceeded` property.",
                    "items": {
                      "description": "",
                      "properties": {
                        "id": {
                          "description": ""
                        }
                      }
                    }
                  },
                  "on_failure": {
                    "description": "An optional list of system notification IDs to call when the run fails. A maximum of 3 destinations can be specified for the `on_failure` property.",
                    "items": {
                      "description": "",
                      "properties": {
                        "id": {
                          "description": ""
                        }
                      }
                    }
                  },
                  "on_start": {
                    "description": "An optional list of system notification IDs to call when the run starts. A maximum of 3 destinations can be specified for the `on_start` property.",
                    "items": {
                      "description": "",
                      "properties": {
                        "id": {
                          "description": ""
                        }
                      }
                    }
                  },
                  "on_success": {
                    "description": "An optional list of system notification IDs to call when the run completes successfully. A maximum of 3 destinations can be specified for the `on_success` property.",
                    "items": {
                      "description": "",
                      "properties": {
                        "id": {
                          "description": ""
                        }
                      }
                    }
                  }
                }
              }
            }
          }
        },
        "model_serving_endpoints": {
          "description": "List of Model Serving Endpoints",
          "additionalproperties": {
            "description": "",
            "properties": {
              "config": {
                "description": "The core config of the serving endpoint.",
                "properties": {
                  "auto_capture_config": {
                    "description": "Configuration for Inference Tables which automatically logs requests and responses to Unity Catalog.",
                    "properties": {
                      "catalog_name": {
                        "description": "The name of the catalog in Unity Catalog. NOTE: On update, you cannot change the catalog name if it was already set."
                      },
                      "enabled": {
                        "description": "If inference tables are enabled or not. NOTE: If you have already disabled payload logging once, you cannot enable again."
                      },
                      "schema_name": {
                        "description": "The name of the schema in Unity Catalog. NOTE: On update, you cannot change the schema name if it was already set."
                      },
                      "table_name_prefix": {
                        "description": "The prefix of the table in Unity Catalog. NOTE: On update, you cannot change the prefix name if it was already set."
                      }
                    }
                  },
                  "served_entities": {
                    "description": "A list of served entities for the endpoint to serve. A serving endpoint can have up to 10 served entities.",
                    "items": {
                      "description": "",
                      "properties": {
                        "entity_name": {
                          "description": "The name of the entity to be served. The entity may be a model in the Databricks Model Registry, a model in the Unity Catalog (UC),\nor a function of type FEATURE_SPEC in the UC. If it is a UC object, the full name of the object should be given in the form of\n__catalog_name__.__schema_name__.__model_name__.\n"
                        },
                        "entity_version": {
                          "description": "The version of the model in Databricks Model Registry to be served or empty if the entity is a FEATURE_SPEC."
                        },
                        "environment_vars": {
                          "description": "An object containing a set of optional, user-specified environment variable key-value pairs used for serving this entity.\nNote: this is an experimental feature and subject to change. \nExample entity environment variables that refer to Databricks secrets: `{\"OPENAI_API_KEY\": \"{{secrets/my_scope/my_key}}\", \"DATABRICKS_TOKEN\": \"{{secrets/my_scope2/my_key2}}\"}`",
                          "additionalproperties": {
                            "description": ""
                          }
                        },
                        "external_model": {
                          "description": "The external model to be served. NOTE: Only one of external_model and (entity_name, entity_version, workload_size, workload_type, and scale_to_zero_enabled)\ncan be specified with the latter set being used for custom model serving for a Databricks registered model. When an external_model is present, the served\nentities list can only have one served_entity object. For an existing endpoint with external_model, it can not be updated to an endpoint without external_model.\nIf the endpoint is created without external_model, users cannot update it to add external_model later.\n",
                          "properties": {
                            "config": {
                              "description": "The config for the external model, which must match the provider.",
                              "properties": {
                                "ai21labs_config": {
                                  "description": "AI21Labs Config",
                                  "properties": {
                                    "ai21labs_api_key": {
                                      "description": "The Databricks secret key reference for an AI21Labs API key."
                                    }
                                  }
                                },
                                "anthropic_config": {
                                  "description": "Anthropic Config",
                                  "properties": {
                                    "anthropic_api_key": {
                                      "description": "The Databricks secret key reference for an Anthropic API key."
                                    }
                                  }
                                },
                                "aws_bedrock_config": {
                                  "description": "AWS Bedrock Config",
                                  "properties": {
                                    "aws_access_key_id": {
                                      "description": "The Databricks secret key reference for an AWS Access Key ID with permissions to interact with Bedrock services."
                                    },
                                    "aws_region": {
                                      "description": "The AWS region to use. Bedrock has to be enabled there."
                                    },
                                    "aws_secret_access_key": {
                                      "description": "The Databricks secret key reference for an AWS Secret Access Key paired with the access key ID, with permissions to interact with Bedrock services."
                                    },
                                    "bedrock_provider": {
                                      "description": "The underlying provider in AWS Bedrock. Supported values (case insensitive) include: Anthropic, Cohere, AI21Labs, Amazon."
                                    }
                                  }
                                },
                                "cohere_config": {
                                  "description": "Cohere Config",
                                  "properties": {
                                    "cohere_api_key": {
                                      "description": "The Databricks secret key reference for a Cohere API key."
                                    }
                                  }
                                },
                                "databricks_model_serving_config": {
                                  "description": "Databricks Model Serving Config",
                                  "properties": {
                                    "databricks_api_token": {
                                      "description": "The Databricks secret key reference for a Databricks API token that corresponds to a user or service\nprincipal with Can Query access to the model serving endpoint pointed to by this external model.\n"
                                    },
                                    "databricks_workspace_url": {
                                      "description": "The URL of the Databricks workspace containing the model serving endpoint pointed to by this external model.\n"
                                    }
                                  }
                                },
                                "openai_config": {
                                  "description": "OpenAI Config",
                                  "properties": {
                                    "openai_api_base": {
                                      "description": "This is the base URL for the OpenAI API (default: \"https://api.openai.com/v1\").\nFor Azure OpenAI, this field is required, and is the base URL for the Azure OpenAI API service\nprovided by Azure.\n"
                                    },
                                    "openai_api_key": {
                                      "description": "The Databricks secret key reference for an OpenAI or Azure OpenAI API key."
                                    },
                                    "openai_api_type": {
                                      "description": "This is an optional field to specify the type of OpenAI API to use.\nFor Azure OpenAI, this field is required, and adjust this parameter to represent the preferred security\naccess validation protocol. For access token validation, use azure. For authentication using Azure Active\nDirectory (Azure AD) use, azuread.\n"
                                    },
                                    "openai_api_version": {
                                      "description": "This is an optional field to specify the OpenAI API version.\nFor Azure OpenAI, this field is required, and is the version of the Azure OpenAI service to\nutilize, specified by a date.\n"
                                    },
                                    "openai_deployment_name": {
                                      "description": "This field is only required for Azure OpenAI and is the name of the deployment resource for the\nAzure OpenAI service.\n"
                                    },
                                    "openai_organization": {
                                      "description": "This is an optional field to specify the organization in OpenAI or Azure OpenAI.\n"
                                    }
                                  }
                                },
                                "palm_config": {
                                  "description": "PaLM Config",
                                  "properties": {
                                    "palm_api_key": {
                                      "description": "The Databricks secret key reference for a PaLM API key."
                                    }
                                  }
                                }
                              }
                            },
                            "name": {
                              "description": "The name of the external model."
                            },
                            "provider": {
                              "description": "The name of the provider for the external model. Currently, the supported providers are 'ai21labs', 'anthropic',\n'aws-bedrock', 'cohere', 'databricks-model-serving', 'openai', and 'palm'.\",\n"
                            },
                            "task": {
                              "description": "The task type of the external model."
                            }
                          }
                        },
                        "instance_profile_arn": {
                          "description": "ARN of the instance profile that the served entity uses to access AWS resources."
                        },
                        "name": {
                          "description": "The name of a served entity. It must be unique across an endpoint. A served entity name can consist of alphanumeric characters, dashes, and underscores.\nIf not specified for an external model, this field defaults to external_model.name, with '.' and ':' replaced with '-', and if not specified for other\nentities, it defaults to \u003centity-name\u003e-\u003centity-version\u003e.\n"
                        },
                        "scale_to_zero_enabled": {
                          "description": "Whether the compute resources for the served entity should scale down to zero."
                        },
                        "workload_size": {
                          "description": "The workload size of the served entity. The workload size corresponds to a range of provisioned concurrency that the compute autoscales between.\nA single unit of provisioned concurrency can process one request at a time.\nValid workload sizes are \"Small\" (4 - 4 provisioned concurrency), \"Medium\" (8 - 16 provisioned concurrency), and \"Large\" (16 - 64 provisioned concurrency).\nIf scale-to-zero is enabled, the lower bound of the provisioned concurrency for each workload size is 0.\n"
                        },
                        "workload_type": {
                          "description": "The workload type of the served entity. The workload type selects which type of compute to use in the endpoint. The default value for this parameter is\n\"CPU\". For deep learning workloads, GPU acceleration is available by selecting workload types like GPU_SMALL and others.\nSee the available [GPU types](https://docs.databricks.com/machine-learning/model-serving/create-manage-serving-endpoints.html#gpu-workload-types).\n"
                        }
                      }
                    }
                  },
                  "served_models": {
                    "description": "(Deprecated, use served_entities instead) A list of served models for the endpoint to serve. A serving endpoint can have up to 10 served models.",
                    "items": {
                      "description": "",
                      "properties": {
                        "environment_vars": {
                          "description": "An object containing a set of optional, user-specified environment variable key-value pairs used for serving this model.\nNote: this is an experimental feature and subject to change. \nExample model environment variables that refer to Databricks secrets: `{\"OPENAI_API_KEY\": \"{{secrets/my_scope/my_key}}\", \"DATABRICKS_TOKEN\": \"{{secrets/my_scope2/my_key2}}\"}`",
                          "additionalproperties": {
                            "description": ""
                          }
                        },
                        "instance_profile_arn": {
                          "description": "ARN of the instance profile that the served model will use to access AWS resources."
                        },
                        "model_name": {
                          "description": "The name of the model in Databricks Model Registry to be served or if the model resides in Unity Catalog, the full name of model, \nin the form of __catalog_name__.__schema_name__.__model_name__.\n"
                        },
                        "model_version": {
                          "description": "The version of the model in Databricks Model Registry or Unity Catalog to be served."
                        },
                        "name": {
                          "description": "The name of a served model. It must be unique across an endpoint. If not specified, this field will default to \u003cmodel-name\u003e-\u003cmodel-version\u003e.\nA served model name can consist of alphanumeric characters, dashes, and underscores.\n"
                        },
                        "scale_to_zero_enabled": {
                          "description": "Whether the compute resources for the served model should scale down to zero."
                        },
                        "workload_size": {
                          "description": "The workload size of the served model. The workload size corresponds to a range of provisioned concurrency that the compute will autoscale between.\nA single unit of provisioned concurrency can process one request at a time.\nValid workload sizes are \"Small\" (4 - 4 provisioned concurrency), \"Medium\" (8 - 16 provisioned concurrency), and \"Large\" (16 - 64 provisioned concurrency).\nIf scale-to-zero is enabled, the lower bound of the provisioned concurrency for each workload size will be 0.\n"
                        },
                        "workload_type": {
                          "description": "The workload type of the served model. The workload type selects which type of compute to use in the endpoint. The default value for this parameter is\n\"CPU\". For deep learning workloads, GPU acceleration is available by selecting workload types like GPU_SMALL and others.\nSee the available [GPU types](https://docs.databricks.com/machine-learning/model-serving/create-manage-serving-endpoints.html#gpu-workload-types).\n"
                        }
                      }
                    }
                  },
                  "traffic_config": {
                    "description": "The traffic config defining how invocations to the serving endpoint should be routed.",
                    "properties": {
                      "routes": {
                        "description": "The list of routes that define traffic to each served entity.",
                        "items": {
                          "description": "",
                          "properties": {
                            "served_model_name": {
                              "description": "The name of the served model this route configures traffic for."
                            },
                            "traffic_percentage": {
                              "description": "The percentage of endpoint traffic to send to this route. It must be an integer between 0 and 100 inclusive."
                            }
                          }
                        }
                      }
                    }
                  }
                }
              },
              "name": {
                "description": "The name of the serving endpoint. This field is required and must be unique across a Databricks workspace.\nAn endpoint name can consist of alphanumeric characters, dashes, and underscores.\n"
              },
              "permissions": {
                "description": "",
                "items": {
                  "description": "",
                  "properties": {
                    "group_name": {
                      "description": ""
                    },
                    "level": {
                      "description": ""
                    },
                    "service_principal_name": {
                      "description": ""
                    },
                    "user_name": {
                      "description": ""
                    }
                  }
                }
              },
              "rate_limits": {
                "description": "Rate limits to be applied to the serving endpoint. NOTE: only external and foundation model endpoints are supported as of now.",
                "items": {
                  "description": "",
                  "properties": {
                    "calls": {
                      "description": "Used to specify how many calls are allowed for a key within the renewal_period."
                    },
                    "key": {
                      "description": "Key field for a serving endpoint rate limit. Currently, only 'user' and 'endpoint' are supported, with 'endpoint' being the default if not specified."
                    },
                    "renewal_period": {
                      "description": "Renewal period field for a serving endpoint rate limit. Currently, only 'minute' is supported."
                    }
                  }
                }
              },
              "tags": {
                "description": "Tags to be attached to the serving endpoint and automatically propagated to billing logs.",
                "items": {
                  "description": "",
                  "properties": {
                    "key": {
                      "description": "Key field for a serving endpoint tag."
                    },
                    "value": {
                      "description": "Optional value field for a serving endpoint tag."
                    }
                  }
                }
              }
            }
          }
        },
        "models": {
          "description": "List of MLflow models",
          "additionalproperties": {
            "description": "",
            "properties": {
              "creation_timestamp": {
                "description": "Timestamp recorded when this `registered_model` was created."
              },
              "description": {
                "description": "Description of this `registered_model`."
              },
              "last_updated_timestamp": {
                "description": "Timestamp recorded when metadata for this `registered_model` was last updated."
              },
              "latest_versions": {
                "description": "Collection of latest model versions for each stage.\nOnly contains models with current `READY` status.",
                "items": {
                  "description": "",
                  "properties": {
                    "creation_timestamp": {
                      "description": "Timestamp recorded when this `model_version` was created."
                    },
                    "current_stage": {
                      "description": "Current stage for this `model_version`."
                    },
                    "description": {
                      "description": "Description of this `model_version`."
                    },
                    "last_updated_timestamp": {
                      "description": "Timestamp recorded when metadata for this `model_version` was last updated."
                    },
                    "name": {
                      "description": "Unique name of the model"
                    },
                    "run_id": {
                      "description": "MLflow run ID used when creating `model_version`, if `source` was generated by an\nexperiment run stored in MLflow tracking server."
                    },
                    "run_link": {
                      "description": "Run Link: Direct link to the run that generated this version"
                    },
                    "source": {
                      "description": "URI indicating the location of the source model artifacts, used when creating `model_version`"
                    },
                    "status": {
                      "description": "Current status of `model_version`"
                    },
                    "status_message": {
                      "description": "Details on current `status`, if it is pending or failed."
                    },
                    "tags": {
                      "description": "Tags: Additional metadata key-value pairs for this `model_version`.",
                      "items": {
                        "description": "",
                        "properties": {
                          "key": {
                            "description": "The tag key."
                          },
                          "value": {
                            "description": "The tag value."
                          }
                        }
                      }
                    },
                    "user_id": {
                      "description": "User that created this `model_version`."
                    },
                    "version": {
                      "description": "Model's version number."
                    }
                  }
                }
              },
              "name": {
                "description": "Unique name for the model."
              },
              "permissions": {
                "description": "",
                "items": {
                  "description": "",
                  "properties": {
                    "group_name": {
                      "description": ""
                    },
                    "level": {
                      "description": ""
                    },
                    "service_principal_name": {
                      "description": ""
                    },
                    "user_name": {
                      "description": ""
                    }
                  }
                }
              },
              "tags": {
                "description": "Tags: Additional metadata key-value pairs for this `registered_model`.",
                "items": {
                  "description": "",
                  "properties": {
                    "key": {
                      "description": "The tag key."
                    },
                    "value": {
                      "description": "The tag value."
                    }
                  }
                }
              },
              "user_id": {
                "description": "User that created this `registered_model`"
              }
            }
          }
        },
        "pipelines": {
          "description": "List of DLT pipelines",
          "additionalproperties": {
            "description": "",
            "properties": {
              "catalog": {
                "description": "A catalog in Unity Catalog to publish data from this pipeline to. If `target` is specified, tables in this pipeline are published to a `target` schema inside `catalog` (for example, `catalog`.`target`.`table`). If `target` is not specified, no data is published to Unity Catalog."
              },
              "channel": {
                "description": "DLT Release Channel that specifies which version to use."
              },
              "clusters": {
                "description": "Cluster settings for this pipeline deployment.",
                "items": {
                  "description": "",
                  "properties": {
                    "apply_policy_default_values": {
                      "description": "Note: This field won't be persisted. Only API users will check this field."
                    },
                    "autoscale": {
                      "description": "Parameters needed in order to automatically scale clusters up and down based on load.\nNote: autoscaling works best with DB runtime versions 3.0 or later.",
                      "properties": {
                        "max_workers": {
                          "description": "The maximum number of workers to which the cluster can scale up when overloaded. `max_workers` must be strictly greater than `min_workers`."
                        },
                        "min_workers": {
                          "description": "The minimum number of workers the cluster can scale down to when underutilized.\nIt is also the initial number of workers the cluster will have after creation."
                        },
                        "mode": {
                          "description": "Databricks Enhanced Autoscaling optimizes cluster utilization by automatically\nallocating cluster resources based on workload volume, with minimal impact to\nthe data processing latency of your pipelines. Enhanced Autoscaling is available\nfor `updates` clusters only. The legacy autoscaling feature is used for `maintenance`\nclusters.\n"
                        }
                      }
                    },
                    "aws_attributes": {
                      "description": "Attributes related to clusters running on Amazon Web Services.\nIf not specified at cluster creation, a set of default values will be used.",
                      "properties": {
                        "availability": {
                          "description": ""
                        },
                        "ebs_volume_count": {
                          "description": "The number of volumes launched for each instance. Users can choose up to 10 volumes.\nThis feature is only enabled for supported node types. Legacy node types cannot specify\ncustom EBS volumes.\nFor node types with no instance store, at least one EBS volume needs to be specified;\notherwise, cluster creation will fail.\n\nThese EBS volumes will be mounted at `/ebs0`, `/ebs1`, and etc.\nInstance store volumes will be mounted at `/local_disk0`, `/local_disk1`, and etc.\n\nIf EBS volumes are attached, Databricks will configure Spark to use only the EBS volumes for\nscratch storage because heterogenously sized scratch devices can lead to inefficient disk\nutilization. If no EBS volumes are attached, Databricks will configure Spark to use instance\nstore volumes.\n\nPlease note that if EBS volumes are specified, then the Spark configuration `spark.local.dir`\nwill be overridden."
                        },
                        "ebs_volume_iops": {
                          "description": "\u003cneeds content added\u003e"
                        },
                        "ebs_volume_size": {
                          "description": "The size of each EBS volume (in GiB) launched for each instance. For general purpose\nSSD, this value must be within the range 100 - 4096. For throughput optimized HDD,\nthis value must be within the range 500 - 4096."
                        },
                        "ebs_volume_throughput": {
                          "description": "\u003cneeds content added\u003e"
                        },
                        "ebs_volume_type": {
                          "description": ""
                        },
                        "first_on_demand": {
                          "description": "The first `first_on_demand` nodes of the cluster will be placed on on-demand instances.\nIf this value is greater than 0, the cluster driver node in particular will be placed on an\non-demand instance. If this value is greater than or equal to the current cluster size, all\nnodes will be placed on on-demand instances. If this value is less than the current cluster\nsize, `first_on_demand` nodes will be placed on on-demand instances and the remainder will\nbe placed on `availability` instances. Note that this value does not affect\ncluster size and cannot currently be mutated over the lifetime of a cluster."
                        },
                        "instance_profile_arn": {
                          "description": "Nodes for this cluster will only be placed on AWS instances with this instance profile. If\nommitted, nodes will be placed on instances without an IAM instance profile. The instance\nprofile must have previously been added to the Databricks environment by an account\nadministrator.\n\nThis feature may only be available to certain customer plans.\n\nIf this field is ommitted, we will pull in the default from the conf if it exists."
                        },
                        "spot_bid_price_percent": {
                          "description": "The bid price for AWS spot instances, as a percentage of the corresponding instance type's\non-demand price.\nFor example, if this field is set to 50, and the cluster needs a new `r3.xlarge` spot\ninstance, then the bid price is half of the price of\non-demand `r3.xlarge` instances. Similarly, if this field is set to 200, the bid price is twice\nthe price of on-demand `r3.xlarge` instances. If not specified, the default value is 100.\nWhen spot instances are requested for this cluster, only spot instances whose bid price\npercentage matches this field will be considered.\nNote that, for safety, we enforce this field to be no more than 10000.\n\nThe default value and documentation here should be kept consistent with\nCommonConf.defaultSpotBidPricePercent and CommonConf.maxSpotBidPricePercent."
                        },
                        "zone_id": {
                          "description": "Identifier for the availability zone/datacenter in which the cluster resides.\nThis string will be of a form like \"us-west-2a\". The provided availability\nzone must be in the same region as the Databricks deployment. For example, \"us-west-2a\"\nis not a valid zone id if the Databricks deployment resides in the \"us-east-1\" region.\nThis is an optional field at cluster creation, and if not specified, a default zone will be used.\nIf the zone specified is \"auto\", will try to place cluster in a zone with high availability,\nand will retry placement in a different AZ if there is not enough capacity.\nThe list of available zones as well as the default value can be found by using the\n`List Zones` method."
                        }
                      }
                    },
                    "azure_attributes": {
                      "description": "Attributes related to clusters running on Microsoft Azure.\nIf not specified at cluster creation, a set of default values will be used.",
                      "properties": {
                        "availability": {
                          "description": ""
                        },
                        "first_on_demand": {
                          "description": "The first `first_on_demand` nodes of the cluster will be placed on on-demand instances.\nThis value should be greater than 0, to make sure the cluster driver node is placed on an\non-demand instance. If this value is greater than or equal to the current cluster size, all\nnodes will be placed on on-demand instances. If this value is less than the current cluster\nsize, `first_on_demand` nodes will be placed on on-demand instances and the remainder will\nbe placed on `availability` instances. Note that this value does not affect\ncluster size and cannot currently be mutated over the lifetime of a cluster."
                        },
                        "log_analytics_info": {
                          "description": "Defines values necessary to configure and run Azure Log Analytics agent",
                          "properties": {
                            "log_analytics_primary_key": {
                              "description": "\u003cneeds content added\u003e"
                            },
                            "log_analytics_workspace_id": {
                              "description": "\u003cneeds content added\u003e"
                            }
                          }
                        },
                        "spot_bid_max_price": {
                          "description": "The max bid price to be used for Azure spot instances.\nThe Max price for the bid cannot be higher than the on-demand price of the instance.\nIf not specified, the default value is -1, which specifies that the instance cannot be evicted\non the basis of price, and only on the basis of availability. Further, the value should \u003e 0 or -1."
                        }
                      }
                    },
                    "cluster_log_conf": {
                      "description": "The configuration for delivering spark logs to a long-term storage destination.\nOnly dbfs destinations are supported. Only one destination can be specified\nfor one cluster. If the conf is given, the logs will be delivered to the destination every\n`5 mins`. The destination of driver logs is `$destination/$clusterId/driver`, while\nthe destination of executor logs is `$destination/$clusterId/executor`.\n",
                      "properties": {
                        "dbfs": {
                          "description": "destination needs to be provided. e.g.\n`{ \"dbfs\" : { \"destination\" : \"dbfs:/home/cluster_log\" } }`",
                          "properties": {
                            "destination": {
                              "description": "dbfs destination, e.g. `dbfs:/my/path`"
                            }
                          }
                        },
                        "s3": {
                          "description": "destination and either the region or endpoint need to be provided. e.g.\n`{ \"s3\": { \"destination\" : \"s3://cluster_log_bucket/prefix\", \"region\" : \"us-west-2\" } }`\nCluster iam role is used to access s3, please make sure the cluster iam role in\n`instance_profile_arn` has permission to write data to the s3 destination.",
                          "properties": {
                            "canned_acl": {
                              "description": "(Optional) Set canned access control list for the logs, e.g. `bucket-owner-full-control`.\nIf `canned_cal` is set, please make sure the cluster iam role has `s3:PutObjectAcl` permission on\nthe destination bucket and prefix. The full list of possible canned acl can be found at\nhttp://docs.aws.amazon.com/AmazonS3/latest/dev/acl-overview.html#canned-acl.\nPlease also note that by default only the object owner gets full controls. If you are using cross account\nrole for writing data, you may want to set `bucket-owner-full-control` to make bucket owner able to\nread the logs."
                            },
                            "destination": {
                              "description": "S3 destination, e.g. `s3://my-bucket/some-prefix` Note that logs will be delivered using\ncluster iam role, please make sure you set cluster iam role and the role has write access to the\ndestination. Please also note that you cannot use AWS keys to deliver logs."
                            },
                            "enable_encryption": {
                              "description": "(Optional) Flag to enable server side encryption, `false` by default."
                            },
                            "encryption_type": {
                              "description": "(Optional) The encryption type, it could be `sse-s3` or `sse-kms`. It will be used only when\nencryption is enabled and the default type is `sse-s3`."
                            },
                            "endpoint": {
                              "description": "S3 endpoint, e.g. `https://s3-us-west-2.amazonaws.com`. Either region or endpoint needs to be set.\nIf both are set, endpoint will be used."
                            },
                            "kms_key": {
                              "description": "(Optional) Kms key which will be used if encryption is enabled and encryption type is set to `sse-kms`."
                            },
                            "region": {
                              "description": "S3 region, e.g. `us-west-2`. Either region or endpoint needs to be set. If both are set,\nendpoint will be used."
                            }
                          }
                        }
                      }
                    },
                    "custom_tags": {
                      "description": "Additional tags for cluster resources. Databricks will tag all cluster resources (e.g., AWS\ninstances and EBS volumes) with these tags in addition to `default_tags`. Notes:\n\n- Currently, Databricks allows at most 45 custom tags\n\n- Clusters can only reuse cloud resources if the resources' tags are a subset of the cluster tags",
                      "additionalproperties": {
                        "description": ""
                      }
                    },
                    "driver_instance_pool_id": {
                      "description": "The optional ID of the instance pool for the driver of the cluster belongs.\nThe pool cluster uses the instance pool with id (instance_pool_id) if the driver pool is not\nassigned."
                    },
                    "driver_node_type_id": {
                      "description": "The node type of the Spark driver.\nNote that this field is optional; if unset, the driver node type will be set as the same value\nas `node_type_id` defined above."
                    },
                    "gcp_attributes": {
                      "description": "Attributes related to clusters running on Google Cloud Platform.\nIf not specified at cluster creation, a set of default values will be used.",
                      "properties": {
                        "availability": {
                          "description": ""
                        },
                        "boot_disk_size": {
                          "description": "boot disk size in GB"
                        },
                        "google_service_account": {
                          "description": "If provided, the cluster will impersonate the google service account when accessing\ngcloud services (like GCS). The google service account\nmust have previously been added to the Databricks environment by an account\nadministrator."
                        },
                        "local_ssd_count": {
                          "description": "If provided, each node (workers and driver) in the cluster will have this number of local SSDs attached. Each local SSD is 375GB in size. Refer to [GCP documentation](https://cloud.google.com/compute/docs/disks/local-ssd#choose_number_local_ssds) for the supported number of local SSDs for each instance type."
                        },
                        "use_preemptible_executors": {
                          "description": "This field determines whether the spark executors will be scheduled to run on preemptible VMs (when set to true) versus standard compute engine VMs (when set to false; default).\nNote: Soon to be deprecated, use the availability field instead."
                        },
                        "zone_id": {
                          "description": "Identifier for the availability zone in which the cluster resides.\nThis can be one of the following:\n- \"HA\" =\u003e High availability, spread nodes across availability zones for a Databricks deployment region [default]\n- \"AUTO\" =\u003e Databricks picks an availability zone to schedule the cluster on.\n- A GCP availability zone =\u003e Pick One of the available zones for (machine type + region) from https://cloud.google.com/compute/docs/regions-zones."
                        }
                      }
                    },
                    "init_scripts": {
                      "description": "The configuration for storing init scripts. Any number of destinations can be specified. The scripts are executed sequentially in the order provided. If `cluster_log_conf` is specified, init script logs are sent to `\u003cdestination\u003e/\u003ccluster-ID\u003e/init_scripts`.",
                      "items": {
                        "description": "",
                        "properties": {
                          "abfss": {
                            "description": "destination needs to be provided. e.g.\n`{ \"abfss\" : { \"destination\" : \"abfss://\u003ccontainer-name\u003e@\u003cstorage-account-name\u003e.dfs.core.windows.net/\u003cdirectory-name\u003e\" } }",
                            "properties": {
                              "destination": {
                                "description": "abfss destination, e.g. `abfss://\u003ccontainer-name\u003e@\u003cstorage-account-name\u003e.dfs.core.windows.net/\u003cdirectory-name\u003e`."
                              }
                            }
                          },
                          "dbfs": {
                            "description": "destination needs to be provided. e.g.\n`{ \"dbfs\" : { \"destination\" : \"dbfs:/home/cluster_log\" } }`",
                            "properties": {
                              "destination": {
                                "description": "dbfs destination, e.g. `dbfs:/my/path`"
                              }
                            }
                          },
                          "file": {
                            "description": "destination needs to be provided. e.g.\n`{ \"file\" : { \"destination\" : \"file:/my/local/file.sh\" } }`",
                            "properties": {
                              "destination": {
                                "description": "local file destination, e.g. `file:/my/local/file.sh`"
                              }
                            }
                          },
                          "gcs": {
                            "description": "destination needs to be provided. e.g.\n`{ \"gcs\": { \"destination\": \"gs://my-bucket/file.sh\" } }`",
                            "properties": {
                              "destination": {
                                "description": "GCS destination/URI, e.g. `gs://my-bucket/some-prefix`"
                              }
                            }
                          },
                          "s3": {
                            "description": "destination and either the region or endpoint need to be provided. e.g.\n`{ \"s3\": { \"destination\" : \"s3://cluster_log_bucket/prefix\", \"region\" : \"us-west-2\" } }`\nCluster iam role is used to access s3, please make sure the cluster iam role in\n`instance_profile_arn` has permission to write data to the s3 destination.",
                            "properties": {
                              "canned_acl": {
                                "description": "(Optional) Set canned access control list for the logs, e.g. `bucket-owner-full-control`.\nIf `canned_cal` is set, please make sure the cluster iam role has `s3:PutObjectAcl` permission on\nthe destination bucket and prefix. The full list of possible canned acl can be found at\nhttp://docs.aws.amazon.com/AmazonS3/latest/dev/acl-overview.html#canned-acl.\nPlease also note that by default only the object owner gets full controls. If you are using cross account\nrole for writing data, you may want to set `bucket-owner-full-control` to make bucket owner able to\nread the logs."
                              },
                              "destination": {
                                "description": "S3 destination, e.g. `s3://my-bucket/some-prefix` Note that logs will be delivered using\ncluster iam role, please make sure you set cluster iam role and the role has write access to the\ndestination. Please also note that you cannot use AWS keys to deliver logs."
                              },
                              "enable_encryption": {
                                "description": "(Optional) Flag to enable server side encryption, `false` by default."
                              },
                              "encryption_type": {
                                "description": "(Optional) The encryption type, it could be `sse-s3` or `sse-kms`. It will be used only when\nencryption is enabled and the default type is `sse-s3`."
                              },
                              "endpoint": {
                                "description": "S3 endpoint, e.g. `https://s3-us-west-2.amazonaws.com`. Either region or endpoint needs to be set.\nIf both are set, endpoint will be used."
                              },
                              "kms_key": {
                                "description": "(Optional) Kms key which will be used if encryption is enabled and encryption type is set to `sse-kms`."
                              },
                              "region": {
                                "description": "S3 region, e.g. `us-west-2`. Either region or endpoint needs to be set. If both are set,\nendpoint will be used."
                              }
                            }
                          },
                          "volumes": {
                            "description": "destination needs to be provided. e.g.\n`{ \"volumes\" : { \"destination\" : \"/Volumes/my-init.sh\" } }`",
                            "properties": {
                              "destination": {
                                "description": "Unity Catalog Volumes file destination, e.g. `/Volumes/my-init.sh`"
                              }
                            }
                          },
                          "workspace": {
                            "description": "destination needs to be provided. e.g.\n`{ \"workspace\" : { \"destination\" : \"/Users/user1@databricks.com/my-init.sh\" } }`",
                            "properties": {
                              "destination": {
                                "description": "workspace files destination, e.g. `/Users/user1@databricks.com/my-init.sh`"
                              }
                            }
                          }
                        }
                      }
                    },
                    "instance_pool_id": {
                      "description": "The optional ID of the instance pool to which the cluster belongs."
                    },
                    "label": {
                      "description": "A label for the cluster specification, either `default` to configure the default cluster, or `maintenance` to configure the maintenance cluster. This field is optional. The default value is `default`."
                    },
                    "node_type_id": {
                      "description": "This field encodes, through a single value, the resources available to each of\nthe Spark nodes in this cluster. For example, the Spark nodes can be provisioned\nand optimized for memory or compute intensive workloads. A list of available node\ntypes can be retrieved by using the :method:clusters/listNodeTypes API call.\n"
                    },
                    "num_workers": {
                      "description": "Number of worker nodes that this cluster should have. A cluster has one Spark Driver\nand `num_workers` Executors for a total of `num_workers` + 1 Spark nodes.\n\nNote: When reading the properties of a cluster, this field reflects the desired number\nof workers rather than the actual current number of workers. For instance, if a cluster\nis resized from 5 to 10 workers, this field will immediately be updated to reflect\nthe target size of 10 workers, whereas the workers listed in `spark_info` will gradually\nincrease from 5 to 10 as the new nodes are provisioned."
                    },
                    "policy_id": {
                      "description": "The ID of the cluster policy used to create the cluster if applicable."
                    },
                    "spark_conf": {
                      "description": "An object containing a set of optional, user-specified Spark configuration key-value pairs.\nSee :method:clusters/create for more details.\n",
                      "additionalproperties": {
                        "description": ""
                      }
                    },
                    "spark_env_vars": {
                      "description": "An object containing a set of optional, user-specified environment variable key-value pairs.\nPlease note that key-value pair of the form (X,Y) will be exported as is (i.e.,\n`export X='Y'`) while launching the driver and workers.\n\nIn order to specify an additional set of `SPARK_DAEMON_JAVA_OPTS`, we recommend appending\nthem to `$SPARK_DAEMON_JAVA_OPTS` as shown in the example below. This ensures that all\ndefault databricks managed environmental variables are included as well.\n\nExample Spark environment variables:\n`{\"SPARK_WORKER_MEMORY\": \"28000m\", \"SPARK_LOCAL_DIRS\": \"/local_disk0\"}` or\n`{\"SPARK_DAEMON_JAVA_OPTS\": \"$SPARK_DAEMON_JAVA_OPTS -Dspark.shuffle.service.enabled=true\"}`",
                      "additionalproperties": {
                        "description": ""
                      }
                    },
                    "ssh_public_keys": {
                      "description": "SSH public key contents that will be added to each Spark node in this cluster. The\ncorresponding private keys can be used to login with the user name `ubuntu` on port `2200`.\nUp to 10 keys can be specified.",
                      "items": {
                        "description": ""
                      }
                    }
                  }
                }
              },
              "configuration": {
                "description": "String-String configuration for this pipeline execution.",
                "additionalproperties": {
                  "description": ""
                }
              },
              "continuous": {
                "description": "Whether the pipeline is continuous or triggered. This replaces `trigger`."
              },
              "development": {
                "description": "Whether the pipeline is in Development mode. Defaults to false."
              },
              "edition": {
                "description": "Pipeline product edition."
              },
              "filters": {
                "description": "Filters on which Pipeline packages to include in the deployed graph.",
                "properties": {
                  "exclude": {
                    "description": "Paths to exclude.",
                    "items": {
                      "description": ""
                    }
                  },
                  "include": {
                    "description": "Paths to include.",
                    "items": {
                      "description": ""
                    }
                  }
                }
              },
              "id": {
                "description": "Unique identifier for this pipeline."
              },
              "libraries": {
                "description": "Libraries or code needed by this deployment.",
                "items": {
                  "description": "",
                  "properties": {
                    "file": {
                      "description": "The path to a file that defines a pipeline and is stored in the Databricks Repos.\n",
                      "properties": {
                        "path": {
                          "description": "The absolute path of the file."
                        }
                      }
                    },
                    "jar": {
                      "description": "URI of the jar to be installed. Currently only DBFS is supported.\n"
                    },
                    "maven": {
                      "description": "Specification of a maven library to be installed.\n",
                      "properties": {
                        "coordinates": {
                          "description": "Gradle-style maven coordinates. For example: \"org.jsoup:jsoup:1.7.2\"."
                        },
                        "exclusions": {
                          "description": "List of dependences to exclude. For example: `[\"slf4j:slf4j\", \"*:hadoop-client\"]`.\n\nMaven dependency exclusions:\nhttps://maven.apache.org/guides/introduction/introduction-to-optional-and-excludes-dependencies.html.",
                          "items": {
                            "description": ""
                          }
                        },
                        "repo": {
                          "description": "Maven repo to install the Maven package from. If omitted, both Maven Central Repository\nand Spark Packages are searched."
                        }
                      }
                    },
                    "notebook": {
                      "description": "The path to a notebook that defines a pipeline and is stored in the \u003cDatabricks\u003e workspace.\n",
                      "properties": {
                        "path": {
                          "description": "The absolute path of the notebook."
                        }
                      }
                    }
                  }
                }
              },
              "name": {
                "description": "Friendly identifier for this pipeline."
              },
              "notifications": {
                "description": "List of notification settings for this pipeline.",
                "items": {
                  "description": "",
                  "properties": {
                    "alerts": {
                      "description": "A list of alerts that trigger the sending of notifications to the configured\ndestinations. The supported alerts are:\n\n* `on-update-success`: A pipeline update completes successfully.\n* `on-update-failure`: Each time a pipeline update fails.\n* `on-update-fatal-failure`: A pipeline update fails with a non-retryable (fatal) error.\n* `on-flow-failure`: A single data flow fails.\n",
                      "items": {
                        "description": ""
                      }
                    },
                    "email_recipients": {
                      "description": "A list of email addresses notified when a configured alert is triggered.\n",
                      "items": {
                        "description": ""
                      }
                    }
                  }
                }
              },
              "permissions": {
                "description": "",
                "items": {
                  "description": "",
                  "properties": {
                    "group_name": {
                      "description": ""
                    },
                    "level": {
                      "description": ""
                    },
                    "service_principal_name": {
                      "description": ""
                    },
                    "user_name": {
                      "description": ""
                    }
                  }
                }
              },
              "photon": {
                "description": "Whether Photon is enabled for this pipeline."
              },
              "serverless": {
                "description": "Whether serverless compute is enabled for this pipeline."
              },
              "storage": {
                "description": "DBFS root directory for storing checkpoints and tables."
              },
              "target": {
                "description": "Target schema (database) to add tables in this pipeline to. If not specified, no data is published to the Hive metastore or Unity Catalog. To publish to Unity Catalog, also specify `catalog`."
              },
              "trigger": {
                "description": "Which pipeline trigger to use. Deprecated: Use `continuous` instead.",
                "properties": {
                  "cron": {
                    "description": "",
                    "properties": {
                      "quartz_cron_schedule": {
                        "description": ""
                      },
                      "timezone_id": {
                        "description": ""
                      }
                    }
                  },
                  "manual": {
                    "description": ""
                  }
                }
              }
            }
          }
        },
        "registered_models": {
          "description": "List of Registered Models",
          "additionalproperties": {
            "description": "",
            "properties": {
              "catalog_name": {
                "description": "The name of the catalog where the schema and the registered model reside"
              },
              "comment": {
                "description": "The comment attached to the registered model"
              },
              "grants": {
                "description": "",
                "items": {
                  "description": "",
                  "properties": {
                    "principal": {
                      "description": ""
                    },
                    "privileges": {
                      "description": "",
                      "items": {
                        "description": ""
                      }
                    }
                  }
                }
              },
              "name": {
                "description": "The name of the registered model"
              },
              "schema_name": {
                "description": "The name of the schema where the registered model resides"
              },
              "storage_location": {
                "description": "The storage location on the cloud under which model version data files are stored"
              }
            }
          }
        }
      }
    },
    "run_as": {
      "description": "",
      "properties": {
        "service_principal_name": {
          "description": ""
        },
        "user_name": {
          "description": ""
        }
      }
    },
    "sync": {
      "description": "",
      "properties": {
        "exclude": {
          "description": "",
          "items": {
            "description": ""
          }
        },
        "include": {
          "description": "",
          "items": {
            "description": ""
          }
        }
      }
    },
    "targets": {
      "description": "",
      "additionalproperties": {
        "description": "",
        "properties": {
          "artifacts": {
            "description": "A description of all code artifacts in this bundle.",
            "additionalproperties": {
              "description": "",
              "properties": {
                "build": {
                  "description": ""
                },
                "executable": {
                  "description": ""
                },
                "files": {
                  "description": "",
                  "items": {
                    "description": "",
                    "properties": {
                      "source": {
                        "description": ""
                      }
                    }
                  }
                },
                "path": {
                  "description": ""
                },
                "type": {
                  "description": ""
                }
              }
            }
          },
          "bundle": {
            "description": "The details for this bundle.",
            "properties": {
              "compute_id": {
                "description": ""
              },
              "deployment": {
                "description": "",
                "properties": {
                  "fail_on_active_runs": {
                    "description": ""
                  }
                }
              },
              "git": {
                "description": "",
                "properties": {
                  "branch": {
                    "description": ""
                  },
                  "origin_url": {
                    "description": ""
                  }
                }
              },
              "name": {
                "description": "The name of the bundle."
              }
            }
          },
          "compute_id": {
            "description": ""
          },
          "default": {
            "description": ""
          },
          "git": {
            "description": "",
            "properties": {
              "branch": {
                "description": ""
              },
              "origin_url": {
                "description": ""
              }
            }
          },
          "mode": {
            "description": ""
          },
          "permissions": {
            "description": "",
            "items": {
              "description": "",
              "properties": {
                "group_name": {
                  "description": ""
                },
                "level": {
                  "description": ""
                },
                "service_principal_name": {
                  "description": ""
                },
                "user_name": {
                  "description": ""
                }
              }
            }
          },
          "resources": {
            "description": "Collection of Databricks resources to deploy.",
            "properties": {
              "experiments": {
                "description": "List of MLflow experiments",
                "additionalproperties": {
                  "description": "",
                  "properties": {
                    "artifact_location": {
                      "description": "Location where artifacts for the experiment are stored."
                    },
                    "creation_time": {
                      "description": "Creation time"
                    },
                    "experiment_id": {
                      "description": "Unique identifier for the experiment."
                    },
                    "last_update_time": {
                      "description": "Last update time"
                    },
                    "lifecycle_stage": {
                      "description": "Current life cycle stage of the experiment: \"active\" or \"deleted\".\nDeleted experiments are not returned by APIs."
                    },
                    "name": {
                      "description": "Human readable name that identifies the experiment."
                    },
                    "permissions": {
                      "description": "",
                      "items": {
                        "description": "",
                        "properties": {
                          "group_name": {
                            "description": ""
                          },
                          "level": {
                            "description": ""
                          },
                          "service_principal_name": {
                            "description": ""
                          },
                          "user_name": {
                            "description": ""
                          }
                        }
                      }
                    },
                    "tags": {
                      "description": "Tags: Additional metadata key-value pairs.",
                      "items": {
                        "description": "",
                        "properties": {
                          "key": {
                            "description": "The tag key."
                          },
                          "value": {
                            "description": "The tag value."
                          }
                        }
                      }
                    }
                  }
                }
              },
              "jobs": {
                "description": "List of Databricks jobs",
                "additionalproperties": {
                  "description": "",
                  "properties": {
                    "compute": {
                      "description": "A list of compute requirements that can be referenced by tasks of this job.",
                      "items": {
                        "description": "",
                        "properties": {
                          "compute_key": {
                            "description": "A unique name for the compute requirement. This field is required and must be unique within the job.\n`JobTaskSettings` may refer to this field to determine the compute requirements for the task execution."
                          },
                          "spec": {
                            "description": "",
                            "properties": {
                              "kind": {
                                "description": "The kind of compute described by this compute specification."
                              }
                            }
                          }
                        }
                      }
                    },
                    "continuous": {
                      "description": "An optional continuous property for this job. The continuous property will ensure that there is always one run executing. Only one of `schedule` and `continuous` can be used.",
                      "properties": {
                        "pause_status": {
                          "description": "Whether this trigger is paused or not."
                        }
                      }
                    },
                    "deployment": {
                      "description": "Deployment information for jobs managed by external sources.",
                      "properties": {
                        "kind": {
                          "description": "The kind of deployment that manages the job.\n\n* `BUNDLE`: The job is managed by Databricks Asset Bundle.\n"
                        },
                        "metadata_file_path": {
                          "description": "Path of the file that contains deployment metadata."
                        }
                      }
                    },
                    "description": {
                      "description": "An optional description for the job. The maximum length is 1024 characters in UTF-8 encoding."
                    },
                    "edit_mode": {
                      "description": "Edit mode of the job.\n\n* `UI_LOCKED`: The job is in a locked UI state and cannot be modified.\n* `EDITABLE`: The job is in an editable state and can be modified.\n"
                    },
                    "email_notifications": {
                      "description": "An optional set of email addresses that is notified when runs of this job begin or complete as well as when this job is deleted.",
                      "properties": {
                        "no_alert_for_skipped_runs": {
                          "description": "If true, do not send email to recipients specified in `on_failure` if the run is skipped."
                        },
                        "on_duration_warning_threshold_exceeded": {
                          "description": "A list of email addresses to be notified when the duration of a run exceeds the threshold specified for the `RUN_DURATION_SECONDS` metric in the `health` field. If no rule for the `RUN_DURATION_SECONDS` metric is specified in the `health` field for the job, notifications are not sent.",
                          "items": {
                            "description": ""
                          }
                        },
                        "on_failure": {
                          "description": "A list of email addresses to be notified when a run unsuccessfully completes. A run is considered to have completed unsuccessfully if it ends with an `INTERNAL_ERROR` `life_cycle_state` or a `FAILED`, or `TIMED_OUT` result_state. If this is not specified on job creation, reset, or update the list is empty, and notifications are not sent.",
                          "items": {
                            "description": ""
                          }
                        },
                        "on_start": {
                          "description": "A list of email addresses to be notified when a run begins. If not specified on job creation, reset, or update, the list is empty, and notifications are not sent.",
                          "items": {
                            "description": ""
                          }
                        },
                        "on_success": {
                          "description": "A list of email addresses to be notified when a run successfully completes. A run is considered to have completed successfully if it ends with a `TERMINATED` `life_cycle_state` and a `SUCCESS` result_state. If not specified on job creation, reset, or update, the list is empty, and notifications are not sent.",
                          "items": {
                            "description": ""
                          }
                        }
                      }
                    },
                    "format": {
                      "description": "Used to tell what is the format of the job. This field is ignored in Create/Update/Reset calls. When using the Jobs API 2.1 this value is always set to `\"MULTI_TASK\"`."
                    },
                    "git_source": {
                      "description": "An optional specification for a remote Git repository containing the source code used by tasks. Version-controlled source code is supported by notebook, dbt, Python script, and SQL File tasks.\n\nIf `git_source` is set, these tasks retrieve the file from the remote repository by default. However, this behavior can be overridden by setting `source` to `WORKSPACE` on the task.\n\nNote: dbt and SQL File tasks support only version-controlled sources. If dbt or SQL File tasks are used, `git_source` must be defined on the job.",
                      "properties": {
                        "git_branch": {
                          "description": "Name of the branch to be checked out and used by this job. This field cannot be specified in conjunction with git_tag or git_commit."
                        },
                        "git_commit": {
                          "description": "Commit to be checked out and used by this job. This field cannot be specified in conjunction with git_branch or git_tag."
                        },
                        "git_provider": {
                          "description": "Unique identifier of the service used to host the Git repository. The value is case insensitive."
                        },
                        "git_snapshot": {
                          "description": "",
                          "properties": {
                            "used_commit": {
                              "description": "Commit that was used to execute the run. If git_branch was specified, this points to the HEAD of the branch at the time of the run; if git_tag was specified, this points to the commit the tag points to."
                            }
                          }
                        },
                        "git_tag": {
                          "description": "Name of the tag to be checked out and used by this job. This field cannot be specified in conjunction with git_branch or git_commit."
                        },
                        "git_url": {
                          "description": "URL of the repository to be cloned by this job."
                        },
                        "job_source": {
                          "description": "The source of the job specification in the remote repository when the job is source controlled.",
                          "properties": {
                            "dirty_state": {
                              "description": "Dirty state indicates the job is not fully synced with the job specification in the remote repository.\n\nPossible values are:\n* `NOT_SYNCED`: The job is not yet synced with the remote job specification. Import the remote job specification from UI to make the job fully synced.\n* `DISCONNECTED`: The job is temporary disconnected from the remote job specification and is allowed for live edit. Import the remote job specification again from UI to make the job fully synced.\n"
                            },
                            "import_from_git_branch": {
                              "description": "Name of the branch which the job is imported from."
                            },
                            "job_config_path": {
                              "description": "Path of the job YAML file that contains the job specification."
                            }
                          }
                        }
                      }
                    },
                    "health": {
                      "description": "",
                      "properties": {
                        "rules": {
                          "description": "",
                          "items": {
                            "description": "",
                            "properties": {
                              "metric": {
                                "description": ""
                              },
                              "op": {
                                "description": ""
                              },
                              "value": {
                                "description": "Specifies the threshold value that the health metric should obey to satisfy the health rule."
                              }
                            }
                          }
                        }
                      }
                    },
                    "job_clusters": {
                      "description": "A list of job cluster specifications that can be shared and reused by tasks of this job. Libraries cannot be declared in a shared job cluster. You must declare dependent libraries in task settings.",
                      "items": {
                        "description": "",
                        "properties": {
                          "job_cluster_key": {
                            "description": "A unique name for the job cluster. This field is required and must be unique within the job.\n`JobTaskSettings` may refer to this field to determine which cluster to launch for the task execution."
                          },
                          "new_cluster": {
                            "description": "If new_cluster, a description of a cluster that is created for each task.",
                            "properties": {
                              "apply_policy_default_values": {
                                "description": ""
                              },
                              "autoscale": {
                                "description": "Parameters needed in order to automatically scale clusters up and down based on load.\nNote: autoscaling works best with DB runtime versions 3.0 or later.",
                                "properties": {
                                  "max_workers": {
                                    "description": "The maximum number of workers to which the cluster can scale up when overloaded.\nNote that `max_workers` must be strictly greater than `min_workers`."
                                  },
                                  "min_workers": {
                                    "description": "The minimum number of workers to which the cluster can scale down when underutilized.\nIt is also the initial number of workers the cluster will have after creation."
                                  }
                                }
                              },
                              "autotermination_minutes": {
                                "description": "Automatically terminates the cluster after it is inactive for this time in minutes. If not set,\nthis cluster will not be automatically terminated. If specified, the threshold must be between\n10 and 10000 minutes.\nUsers can also set this value to 0 to explicitly disable automatic termination."
                              },
                              "aws_attributes": {
                                "description": "Attributes related to clusters running on Amazon Web Services.\nIf not specified at cluster creation, a set of default values will be used.",
                                "properties": {
                                  "availability": {
                                    "description": ""
                                  },
                                  "ebs_volume_count": {
                                    "description": "The number of volumes launched for each instance. Users can choose up to 10 volumes.\nThis feature is only enabled for supported node types. Legacy node types cannot specify\ncustom EBS volumes.\nFor node types with no instance store, at least one EBS volume needs to be specified;\notherwise, cluster creation will fail.\n\nThese EBS volumes will be mounted at `/ebs0`, `/ebs1`, and etc.\nInstance store volumes will be mounted at `/local_disk0`, `/local_disk1`, and etc.\n\nIf EBS volumes are attached, Databricks will configure Spark to use only the EBS volumes for\nscratch storage because heterogenously sized scratch devices can lead to inefficient disk\nutilization. If no EBS volumes are attached, Databricks will configure Spark to use instance\nstore volumes.\n\nPlease note that if EBS volumes are specified, then the Spark configuration `spark.local.dir`\nwill be overridden."
                                  },
                                  "ebs_volume_iops": {
                                    "description": "\u003cneeds content added\u003e"
                                  },
                                  "ebs_volume_size": {
                                    "description": "The size of each EBS volume (in GiB) launched for each instance. For general purpose\nSSD, this value must be within the range 100 - 4096. For throughput optimized HDD,\nthis value must be within the range 500 - 4096."
                                  },
                                  "ebs_volume_throughput": {
                                    "description": "\u003cneeds content added\u003e"
                                  },
                                  "ebs_volume_type": {
                                    "description": ""
                                  },
                                  "first_on_demand": {
                                    "description": "The first `first_on_demand` nodes of the cluster will be placed on on-demand instances.\nIf this value is greater than 0, the cluster driver node in particular will be placed on an\non-demand instance. If this value is greater than or equal to the current cluster size, all\nnodes will be placed on on-demand instances. If this value is less than the current cluster\nsize, `first_on_demand` nodes will be placed on on-demand instances and the remainder will\nbe placed on `availability` instances. Note that this value does not affect\ncluster size and cannot currently be mutated over the lifetime of a cluster."
                                  },
                                  "instance_profile_arn": {
                                    "description": "Nodes for this cluster will only be placed on AWS instances with this instance profile. If\nommitted, nodes will be placed on instances without an IAM instance profile. The instance\nprofile must have previously been added to the Databricks environment by an account\nadministrator.\n\nThis feature may only be available to certain customer plans.\n\nIf this field is ommitted, we will pull in the default from the conf if it exists."
                                  },
                                  "spot_bid_price_percent": {
                                    "description": "The bid price for AWS spot instances, as a percentage of the corresponding instance type's\non-demand price.\nFor example, if this field is set to 50, and the cluster needs a new `r3.xlarge` spot\ninstance, then the bid price is half of the price of\non-demand `r3.xlarge` instances. Similarly, if this field is set to 200, the bid price is twice\nthe price of on-demand `r3.xlarge` instances. If not specified, the default value is 100.\nWhen spot instances are requested for this cluster, only spot instances whose bid price\npercentage matches this field will be considered.\nNote that, for safety, we enforce this field to be no more than 10000.\n\nThe default value and documentation here should be kept consistent with\nCommonConf.defaultSpotBidPricePercent and CommonConf.maxSpotBidPricePercent."
                                  },
                                  "zone_id": {
                                    "description": "Identifier for the availability zone/datacenter in which the cluster resides.\nThis string will be of a form like \"us-west-2a\". The provided availability\nzone must be in the same region as the Databricks deployment. For example, \"us-west-2a\"\nis not a valid zone id if the Databricks deployment resides in the \"us-east-1\" region.\nThis is an optional field at cluster creation, and if not specified, a default zone will be used.\nIf the zone specified is \"auto\", will try to place cluster in a zone with high availability,\nand will retry placement in a different AZ if there is not enough capacity.\nThe list of available zones as well as the default value can be found by using the\n`List Zones` method."
                                  }
                                }
                              },
                              "azure_attributes": {
                                "description": "Attributes related to clusters running on Microsoft Azure.\nIf not specified at cluster creation, a set of default values will be used.",
                                "properties": {
                                  "availability": {
                                    "description": ""
                                  },
                                  "first_on_demand": {
                                    "description": "The first `first_on_demand` nodes of the cluster will be placed on on-demand instances.\nThis value should be greater than 0, to make sure the cluster driver node is placed on an\non-demand instance. If this value is greater than or equal to the current cluster size, all\nnodes will be placed on on-demand instances. If this value is less than the current cluster\nsize, `first_on_demand` nodes will be placed on on-demand instances and the remainder will\nbe placed on `availability` instances. Note that this value does not affect\ncluster size and cannot currently be mutated over the lifetime of a cluster."
                                  },
                                  "log_analytics_info": {
                                    "description": "Defines values necessary to configure and run Azure Log Analytics agent",
                                    "properties": {
                                      "log_analytics_primary_key": {
                                        "description": "\u003cneeds content added\u003e"
                                      },
                                      "log_analytics_workspace_id": {
                                        "description": "\u003cneeds content added\u003e"
                                      }
                                    }
                                  },
                                  "spot_bid_max_price": {
                                    "description": "The max bid price to be used for Azure spot instances.\nThe Max price for the bid cannot be higher than the on-demand price of the instance.\nIf not specified, the default value is -1, which specifies that the instance cannot be evicted\non the basis of price, and only on the basis of availability. Further, the value should \u003e 0 or -1."
                                  }
                                }
                              },
                              "cluster_log_conf": {
                                "description": "The configuration for delivering spark logs to a long-term storage destination.\nTwo kinds of destinations (dbfs and s3) are supported. Only one destination can be specified\nfor one cluster. If the conf is given, the logs will be delivered to the destination every\n`5 mins`. The destination of driver logs is `$destination/$clusterId/driver`, while\nthe destination of executor logs is `$destination/$clusterId/executor`.",
                                "properties": {
                                  "dbfs": {
                                    "description": "destination needs to be provided. e.g.\n`{ \"dbfs\" : { \"destination\" : \"dbfs:/home/cluster_log\" } }`",
                                    "properties": {
                                      "destination": {
                                        "description": "dbfs destination, e.g. `dbfs:/my/path`"
                                      }
                                    }
                                  },
                                  "s3": {
                                    "description": "destination and either the region or endpoint need to be provided. e.g.\n`{ \"s3\": { \"destination\" : \"s3://cluster_log_bucket/prefix\", \"region\" : \"us-west-2\" } }`\nCluster iam role is used to access s3, please make sure the cluster iam role in\n`instance_profile_arn` has permission to write data to the s3 destination.",
                                    "properties": {
                                      "canned_acl": {
                                        "description": "(Optional) Set canned access control list for the logs, e.g. `bucket-owner-full-control`.\nIf `canned_cal` is set, please make sure the cluster iam role has `s3:PutObjectAcl` permission on\nthe destination bucket and prefix. The full list of possible canned acl can be found at\nhttp://docs.aws.amazon.com/AmazonS3/latest/dev/acl-overview.html#canned-acl.\nPlease also note that by default only the object owner gets full controls. If you are using cross account\nrole for writing data, you may want to set `bucket-owner-full-control` to make bucket owner able to\nread the logs."
                                      },
                                      "destination": {
                                        "description": "S3 destination, e.g. `s3://my-bucket/some-prefix` Note that logs will be delivered using\ncluster iam role, please make sure you set cluster iam role and the role has write access to the\ndestination. Please also note that you cannot use AWS keys to deliver logs."
                                      },
                                      "enable_encryption": {
                                        "description": "(Optional) Flag to enable server side encryption, `false` by default."
                                      },
                                      "encryption_type": {
                                        "description": "(Optional) The encryption type, it could be `sse-s3` or `sse-kms`. It will be used only when\nencryption is enabled and the default type is `sse-s3`."
                                      },
                                      "endpoint": {
                                        "description": "S3 endpoint, e.g. `https://s3-us-west-2.amazonaws.com`. Either region or endpoint needs to be set.\nIf both are set, endpoint will be used."
                                      },
                                      "kms_key": {
                                        "description": "(Optional) Kms key which will be used if encryption is enabled and encryption type is set to `sse-kms`."
                                      },
                                      "region": {
                                        "description": "S3 region, e.g. `us-west-2`. Either region or endpoint needs to be set. If both are set,\nendpoint will be used."
                                      }
                                    }
                                  }
                                }
                              },
                              "cluster_name": {
                                "description": "Cluster name requested by the user. This doesn't have to be unique.\nIf not specified at creation, the cluster name will be an empty string.\n"
                              },
                              "cluster_source": {
                                "description": ""
                              },
                              "custom_tags": {
                                "description": "Additional tags for cluster resources. Databricks will tag all cluster resources (e.g., AWS\ninstances and EBS volumes) with these tags in addition to `default_tags`. Notes:\n\n- Currently, Databricks allows at most 45 custom tags\n\n- Clusters can only reuse cloud resources if the resources' tags are a subset of the cluster tags",
                                "additionalproperties": {
                                  "description": ""
                                }
                              },
                              "data_security_mode": {
                                "description": ""
                              },
                              "docker_image": {
                                "description": "",
                                "properties": {
                                  "basic_auth": {
                                    "description": "",
                                    "properties": {
                                      "password": {
                                        "description": "Password of the user"
                                      },
                                      "username": {
                                        "description": "Name of the user"
                                      }
                                    }
                                  },
                                  "url": {
                                    "description": "URL of the docker image."
                                  }
                                }
                              },
                              "driver_instance_pool_id": {
                                "description": "The optional ID of the instance pool for the driver of the cluster belongs.\nThe pool cluster uses the instance pool with id (instance_pool_id) if the driver pool is not\nassigned."
                              },
                              "driver_node_type_id": {
                                "description": "The node type of the Spark driver. Note that this field is optional;\nif unset, the driver node type will be set as the same value\nas `node_type_id` defined above.\n"
                              },
                              "enable_elastic_disk": {
                                "description": "Autoscaling Local Storage: when enabled, this cluster will dynamically acquire additional disk\nspace when its Spark workers are running low on disk space. This feature requires specific AWS\npermissions to function correctly - refer to the User Guide for more details."
                              },
                              "enable_local_disk_encryption": {
                                "description": "Whether to enable LUKS on cluster VMs' local disks"
                              },
                              "gcp_attributes": {
                                "description": "Attributes related to clusters running on Google Cloud Platform.\nIf not specified at cluster creation, a set of default values will be used.",
                                "properties": {
                                  "availability": {
                                    "description": ""
                                  },
                                  "boot_disk_size": {
                                    "description": "boot disk size in GB"
                                  },
                                  "google_service_account": {
                                    "description": "If provided, the cluster will impersonate the google service account when accessing\ngcloud services (like GCS). The google service account\nmust have previously been added to the Databricks environment by an account\nadministrator."
                                  },
                                  "local_ssd_count": {
                                    "description": "If provided, each node (workers and driver) in the cluster will have this number of local SSDs attached. Each local SSD is 375GB in size. Refer to [GCP documentation](https://cloud.google.com/compute/docs/disks/local-ssd#choose_number_local_ssds) for the supported number of local SSDs for each instance type."
                                  },
                                  "use_preemptible_executors": {
                                    "description": "This field determines whether the spark executors will be scheduled to run on preemptible VMs (when set to true) versus standard compute engine VMs (when set to false; default).\nNote: Soon to be deprecated, use the availability field instead."
                                  },
                                  "zone_id": {
                                    "description": "Identifier for the availability zone in which the cluster resides.\nThis can be one of the following:\n- \"HA\" =\u003e High availability, spread nodes across availability zones for a Databricks deployment region [default]\n- \"AUTO\" =\u003e Databricks picks an availability zone to schedule the cluster on.\n- A GCP availability zone =\u003e Pick One of the available zones for (machine type + region) from https://cloud.google.com/compute/docs/regions-zones."
                                  }
                                }
                              },
                              "init_scripts": {
                                "description": "The configuration for storing init scripts. Any number of destinations can be specified. The scripts are executed sequentially in the order provided. If `cluster_log_conf` is specified, init script logs are sent to `\u003cdestination\u003e/\u003ccluster-ID\u003e/init_scripts`.",
                                "items": {
                                  "description": "",
                                  "properties": {
                                    "abfss": {
                                      "description": "destination needs to be provided. e.g.\n`{ \"abfss\" : { \"destination\" : \"abfss://\u003ccontainer-name\u003e@\u003cstorage-account-name\u003e.dfs.core.windows.net/\u003cdirectory-name\u003e\" } }",
                                      "properties": {
                                        "destination": {
                                          "description": "abfss destination, e.g. `abfss://\u003ccontainer-name\u003e@\u003cstorage-account-name\u003e.dfs.core.windows.net/\u003cdirectory-name\u003e`."
                                        }
                                      }
                                    },
                                    "dbfs": {
                                      "description": "destination needs to be provided. e.g.\n`{ \"dbfs\" : { \"destination\" : \"dbfs:/home/cluster_log\" } }`",
                                      "properties": {
                                        "destination": {
                                          "description": "dbfs destination, e.g. `dbfs:/my/path`"
                                        }
                                      }
                                    },
                                    "file": {
                                      "description": "destination needs to be provided. e.g.\n`{ \"file\" : { \"destination\" : \"file:/my/local/file.sh\" } }`",
                                      "properties": {
                                        "destination": {
                                          "description": "local file destination, e.g. `file:/my/local/file.sh`"
                                        }
                                      }
                                    },
                                    "gcs": {
                                      "description": "destination needs to be provided. e.g.\n`{ \"gcs\": { \"destination\": \"gs://my-bucket/file.sh\" } }`",
                                      "properties": {
                                        "destination": {
                                          "description": "GCS destination/URI, e.g. `gs://my-bucket/some-prefix`"
                                        }
                                      }
                                    },
                                    "s3": {
                                      "description": "destination and either the region or endpoint need to be provided. e.g.\n`{ \"s3\": { \"destination\" : \"s3://cluster_log_bucket/prefix\", \"region\" : \"us-west-2\" } }`\nCluster iam role is used to access s3, please make sure the cluster iam role in\n`instance_profile_arn` has permission to write data to the s3 destination.",
                                      "properties": {
                                        "canned_acl": {
                                          "description": "(Optional) Set canned access control list for the logs, e.g. `bucket-owner-full-control`.\nIf `canned_cal` is set, please make sure the cluster iam role has `s3:PutObjectAcl` permission on\nthe destination bucket and prefix. The full list of possible canned acl can be found at\nhttp://docs.aws.amazon.com/AmazonS3/latest/dev/acl-overview.html#canned-acl.\nPlease also note that by default only the object owner gets full controls. If you are using cross account\nrole for writing data, you may want to set `bucket-owner-full-control` to make bucket owner able to\nread the logs."
                                        },
                                        "destination": {
                                          "description": "S3 destination, e.g. `s3://my-bucket/some-prefix` Note that logs will be delivered using\ncluster iam role, please make sure you set cluster iam role and the role has write access to the\ndestination. Please also note that you cannot use AWS keys to deliver logs."
                                        },
                                        "enable_encryption": {
                                          "description": "(Optional) Flag to enable server side encryption, `false` by default."
                                        },
                                        "encryption_type": {
                                          "description": "(Optional) The encryption type, it could be `sse-s3` or `sse-kms`. It will be used only when\nencryption is enabled and the default type is `sse-s3`."
                                        },
                                        "endpoint": {
                                          "description": "S3 endpoint, e.g. `https://s3-us-west-2.amazonaws.com`. Either region or endpoint needs to be set.\nIf both are set, endpoint will be used."
                                        },
                                        "kms_key": {
                                          "description": "(Optional) Kms key which will be used if encryption is enabled and encryption type is set to `sse-kms`."
                                        },
                                        "region": {
                                          "description": "S3 region, e.g. `us-west-2`. Either region or endpoint needs to be set. If both are set,\nendpoint will be used."
                                        }
                                      }
                                    },
                                    "volumes": {
                                      "description": "destination needs to be provided. e.g.\n`{ \"volumes\" : { \"destination\" : \"/Volumes/my-init.sh\" } }`",
                                      "properties": {
                                        "destination": {
                                          "description": "Unity Catalog Volumes file destination, e.g. `/Volumes/my-init.sh`"
                                        }
                                      }
                                    },
                                    "workspace": {
                                      "description": "destination needs to be provided. e.g.\n`{ \"workspace\" : { \"destination\" : \"/Users/user1@databricks.com/my-init.sh\" } }`",
                                      "properties": {
                                        "destination": {
                                          "description": "workspace files destination, e.g. `/Users/user1@databricks.com/my-init.sh`"
                                        }
                                      }
                                    }
                                  }
                                }
                              },
                              "instance_pool_id": {
                                "description": "The optional ID of the instance pool to which the cluster belongs."
                              },
                              "node_type_id": {
                                "description": "This field encodes, through a single value, the resources available to each of\nthe Spark nodes in this cluster. For example, the Spark nodes can be provisioned\nand optimized for memory or compute intensive workloads. A list of available node\ntypes can be retrieved by using the :method:clusters/listNodeTypes API call.\n"
                              },
                              "num_workers": {
                                "description": "Number of worker nodes that this cluster should have. A cluster has one Spark Driver\nand `num_workers` Executors for a total of `num_workers` + 1 Spark nodes.\n\nNote: When reading the properties of a cluster, this field reflects the desired number\nof workers rather than the actual current number of workers. For instance, if a cluster\nis resized from 5 to 10 workers, this field will immediately be updated to reflect\nthe target size of 10 workers, whereas the workers listed in `spark_info` will gradually\nincrease from 5 to 10 as the new nodes are provisioned."
                              },
                              "policy_id": {
                                "description": "The ID of the cluster policy used to create the cluster if applicable."
                              },
                              "runtime_engine": {
                                "description": ""
                              },
                              "single_user_name": {
                                "description": "Single user name if data_security_mode is `SINGLE_USER`"
                              },
                              "spark_conf": {
                                "description": "An object containing a set of optional, user-specified Spark configuration key-value pairs.\nUsers can also pass in a string of extra JVM options to the driver and the executors via\n`spark.driver.extraJavaOptions` and `spark.executor.extraJavaOptions` respectively.\n",
                                "additionalproperties": {
                                  "description": ""
                                }
                              },
                              "spark_env_vars": {
                                "description": "An object containing a set of optional, user-specified environment variable key-value pairs.\nPlease note that key-value pair of the form (X,Y) will be exported as is (i.e.,\n`export X='Y'`) while launching the driver and workers.\n\nIn order to specify an additional set of `SPARK_DAEMON_JAVA_OPTS`, we recommend appending\nthem to `$SPARK_DAEMON_JAVA_OPTS` as shown in the example below. This ensures that all\ndefault databricks managed environmental variables are included as well.\n\nExample Spark environment variables:\n`{\"SPARK_WORKER_MEMORY\": \"28000m\", \"SPARK_LOCAL_DIRS\": \"/local_disk0\"}` or\n`{\"SPARK_DAEMON_JAVA_OPTS\": \"$SPARK_DAEMON_JAVA_OPTS -Dspark.shuffle.service.enabled=true\"}`",
                                "additionalproperties": {
                                  "description": ""
                                }
                              },
                              "spark_version": {
                                "description": "The Spark version of the cluster, e.g. `3.3.x-scala2.11`.\nA list of available Spark versions can be retrieved by using\nthe :method:clusters/sparkVersions API call.\n"
                              },
                              "ssh_public_keys": {
                                "description": "SSH public key contents that will be added to each Spark node in this cluster. The\ncorresponding private keys can be used to login with the user name `ubuntu` on port `2200`.\nUp to 10 keys can be specified.",
                                "items": {
                                  "description": ""
                                }
                              },
                              "workload_type": {
                                "description": "",
                                "properties": {
                                  "clients": {
                                    "description": " defined what type of clients can use the cluster. E.g. Notebooks, Jobs",
                                    "properties": {
                                      "jobs": {
                                        "description": "With jobs set, the cluster can be used for jobs"
                                      },
                                      "notebooks": {
                                        "description": "With notebooks set, this cluster can be used for notebooks"
                                      }
                                    }
                                  }
                                }
                              }
                            }
                          }
                        }
                      }
                    },
                    "max_concurrent_runs": {
                      "description": "An optional maximum allowed number of concurrent runs of the job.\n\nSet this value if you want to be able to execute multiple runs of the same job concurrently. This is useful for example if you trigger your job on a frequent schedule and want to allow consecutive runs to overlap with each other, or if you want to trigger multiple runs which differ by their input parameters.\n\nThis setting affects only new runs. For example, suppose the job’s concurrency is 4 and there are 4 concurrent active runs. Then setting the concurrency to 3 won’t kill any of the active runs. However, from then on, new runs are skipped unless there are fewer than 3 active runs.\n\nThis value cannot exceed 1000. Setting this value to `0` causes all new runs to be skipped."
                    },
                    "name": {
                      "description": "An optional name for the job. The maximum length is 4096 bytes in UTF-8 encoding."
                    },
                    "notification_settings": {
                      "description": "Optional notification settings that are used when sending notifications to each of the `email_notifications` and `webhook_notifications` for this job.",
                      "properties": {
                        "no_alert_for_canceled_runs": {
                          "description": "If true, do not send notifications to recipients specified in `on_failure` if the run is canceled."
                        },
                        "no_alert_for_skipped_runs": {
                          "description": "If true, do not send notifications to recipients specified in `on_failure` if the run is skipped."
                        }
                      }
                    },
                    "parameters": {
                      "description": "Job-level parameter definitions",
                      "items": {
                        "description": "",
                        "properties": {
                          "default": {
                            "description": "Default value of the parameter."
                          },
                          "name": {
                            "description": "The name of the defined parameter. May only contain alphanumeric characters, `_`, `-`, and `.`"
                          }
                        }
                      }
                    },
                    "permissions": {
                      "description": "",
                      "items": {
                        "description": "",
                        "properties": {
                          "group_name": {
                            "description": ""
                          },
                          "level": {
                            "description": ""
                          },
                          "service_principal_name": {
                            "description": ""
                          },
                          "user_name": {
                            "description": ""
                          }
                        }
                      }
                    },
                    "queue": {
                      "description": "The queue settings of the job.",
                      "properties": {
                        "enabled": {
                          "description": "If true, enable queueing for the job. This is a required field."
                        }
                      }
                    },
                    "run_as": {
                      "description": "",
                      "properties": {
                        "service_principal_name": {
                          "description": "Application ID of an active service principal. Setting this field requires the `servicePrincipal/user` role."
                        },
                        "user_name": {
                          "description": "The email of an active workspace user. Non-admin users can only set this field to their own email."
                        }
                      }
                    },
                    "schedule": {
                      "description": "An optional periodic schedule for this job. The default behavior is that the job only runs when triggered by clicking “Run Now” in the Jobs UI or sending an API request to `runNow`.",
                      "properties": {
                        "pause_status": {
                          "description": "Whether this trigger is paused or not."
                        },
                        "quartz_cron_expression": {
                          "description": "A Cron expression using Quartz syntax that describes the schedule for a job.\nSee [Cron Trigger](http://www.quartz-scheduler.org/documentation/quartz-2.3.0/tutorials/crontrigger.html)\nfor details. This field is required.\"\n"
                        },
                        "timezone_id": {
                          "description": "A Java timezone ID. The schedule for a job is resolved with respect to this timezone.\nSee [Java TimeZone](https://docs.oracle.com/javase/7/docs/api/java/util/TimeZone.html) for details.\nThis field is required.\n"
                        }
                      }
                    },
                    "tags": {
                      "description": "A map of tags associated with the job. These are forwarded to the cluster as cluster tags for jobs clusters, and are subject to the same limitations as cluster tags. A maximum of 25 tags can be added to the job.",
                      "additionalproperties": {
                        "description": ""
                      }
                    },
                    "tasks": {
                      "description": "A list of task specifications to be executed by this job.",
                      "items": {
                        "description": "",
                        "properties": {
                          "compute_key": {
                            "description": "The key of the compute requirement, specified in `job.settings.compute`, to use for execution of this task."
                          },
                          "condition_task": {
                            "description": "If condition_task, specifies a condition with an outcome that can be used to control the execution of other tasks. Does not require a cluster to execute and does not support retries or notifications.",
                            "properties": {
                              "left": {
                                "description": "The left operand of the condition task. Can be either a string value or a job state or parameter reference."
                              },
                              "op": {
                                "description": "* `EQUAL_TO`, `NOT_EQUAL` operators perform string comparison of their operands. This means that `“12.0” == “12”` will evaluate to `false`.\n* `GREATER_THAN`, `GREATER_THAN_OR_EQUAL`, `LESS_THAN`, `LESS_THAN_OR_EQUAL` operators perform numeric comparison of their operands. `“12.0” \u003e= “12”` will evaluate to `true`, `“10.0” \u003e= “12”` will evaluate to `false`.\n\nThe boolean comparison to task values can be implemented with operators `EQUAL_TO`, `NOT_EQUAL`. If a task value was set to a boolean value, it will be serialized to `“true”` or `“false”` for the comparison.\n"
                              },
                              "right": {
                                "description": "The right operand of the condition task. Can be either a string value or a job state or parameter reference."
                              }
                            }
                          },
                          "dbt_task": {
                            "description": "If dbt_task, indicates that this must execute a dbt task. It requires both Databricks SQL and the ability to use a serverless or a pro SQL warehouse.",
                            "properties": {
                              "catalog": {
                                "description": "Optional name of the catalog to use. The value is the top level in the 3-level namespace of Unity Catalog (catalog / schema / relation). The catalog value can only be specified if a warehouse_id is specified. Requires dbt-databricks \u003e= 1.1.1."
                              },
                              "commands": {
                                "description": "A list of dbt commands to execute. All commands must start with `dbt`. This parameter must not be empty. A maximum of up to 10 commands can be provided.",
                                "items": {
                                  "description": ""
                                }
                              },
                              "profiles_directory": {
                                "description": "Optional (relative) path to the profiles directory. Can only be specified if no warehouse_id is specified. If no warehouse_id is specified and this folder is unset, the root directory is used."
                              },
                              "project_directory": {
                                "description": "Path to the project directory. Optional for Git sourced tasks, in which case if no value is provided, the root of the Git repository is used."
                              },
                              "schema": {
                                "description": "Optional schema to write to. This parameter is only used when a warehouse_id is also provided. If not provided, the `default` schema is used."
                              },
                              "source": {
                                "description": "Optional location type of the notebook. When set to `WORKSPACE`, the notebook will be retrieved\nfrom the local \u003cDatabricks\u003e workspace. When set to `GIT`, the notebook will be retrieved from a Git repository\ndefined in `git_source`. If the value is empty, the task will use `GIT` if `git_source` is defined and `WORKSPACE` otherwise.\n\n* `WORKSPACE`: Notebook is located in \u003cDatabricks\u003e workspace.\n* `GIT`: Notebook is located in cloud Git provider.\n"
                              },
                              "warehouse_id": {
                                "description": "ID of the SQL warehouse to connect to. If provided, we automatically generate and provide the profile and connection details to dbt. It can be overridden on a per-command basis by using the `--profiles-dir` command line argument."
                              }
                            }
                          },
                          "depends_on": {
                            "description": "An optional array of objects specifying the dependency graph of the task. All tasks specified in this field must complete before executing this task. The task will run only if the `run_if` condition is true.\nThe key is `task_key`, and the value is the name assigned to the dependent task.\n",
                            "items": {
                              "description": "",
                              "properties": {
                                "outcome": {
                                  "description": "Can only be specified on condition task dependencies. The outcome of the dependent task that must be met for this task to run."
                                },
                                "task_key": {
                                  "description": "The name of the task this task depends on."
                                }
                              }
                            }
                          },
                          "description": {
                            "description": "An optional description for this task."
                          },
                          "email_notifications": {
                            "description": "An optional set of email addresses that is notified when runs of this task begin or complete as well as when this task is deleted. The default behavior is to not send any emails.",
                            "properties": {
                              "on_duration_warning_threshold_exceeded": {
                                "description": "A list of email addresses to be notified when the duration of a run exceeds the threshold specified for the `RUN_DURATION_SECONDS` metric in the `health` field. If no rule for the `RUN_DURATION_SECONDS` metric is specified in the `health` field for the job, notifications are not sent.",
                                "items": {
                                  "description": ""
                                }
                              },
                              "on_failure": {
                                "description": "A list of email addresses to be notified when a run unsuccessfully completes. A run is considered to have completed unsuccessfully if it ends with an `INTERNAL_ERROR` `life_cycle_state` or a `FAILED`, or `TIMED_OUT` result_state. If this is not specified on job creation, reset, or update the list is empty, and notifications are not sent.",
                                "items": {
                                  "description": ""
                                }
                              },
                              "on_start": {
                                "description": "A list of email addresses to be notified when a run begins. If not specified on job creation, reset, or update, the list is empty, and notifications are not sent.",
                                "items": {
                                  "description": ""
                                }
                              },
                              "on_success": {
                                "description": "A list of email addresses to be notified when a run successfully completes. A run is considered to have completed successfully if it ends with a `TERMINATED` `life_cycle_state` and a `SUCCESS` result_state. If not specified on job creation, reset, or update, the list is empty, and notifications are not sent.",
                                "items": {
                                  "description": ""
                                }
                              }
                            }
                          },
                          "existing_cluster_id": {
                            "description": "If existing_cluster_id, the ID of an existing cluster that is used for all runs of this task. Only all-purpose clusters are supported. When running tasks on an existing cluster, you may need to manually restart the cluster if it stops responding. We suggest running jobs on new clusters for greater reliability."
                          },
                          "for_each_task": null,
                          "health": {
                            "description": "",
                            "properties": {
                              "rules": {
                                "description": "",
                                "items": {
                                  "description": "",
                                  "properties": {
                                    "metric": {
                                      "description": ""
                                    },
                                    "op": {
                                      "description": ""
                                    },
                                    "value": {
                                      "description": "Specifies the threshold value that the health metric should obey to satisfy the health rule."
                                    }
                                  }
                                }
                              }
                            }
                          },
                          "job_cluster_key": {
                            "description": "If job_cluster_key, this task is executed reusing the cluster specified in `job.settings.job_clusters`."
                          },
                          "libraries": {
                            "description": "An optional list of libraries to be installed on the cluster that executes the task. The default value is an empty list.",
                            "items": {
                              "description": "",
                              "properties": {
                                "cran": {
                                  "description": "Specification of a CRAN library to be installed as part of the library",
                                  "properties": {
                                    "package": {
                                      "description": "The name of the CRAN package to install."
                                    },
                                    "repo": {
                                      "description": "The repository where the package can be found. If not specified, the default CRAN repo is used."
                                    }
                                  }
                                },
                                "egg": {
                                  "description": "URI of the egg to be installed. Currently only DBFS and S3 URIs are supported.\nFor example: `{ \"egg\": \"dbfs:/my/egg\" }` or\n`{ \"egg\": \"s3://my-bucket/egg\" }`.\nIf S3 is used, please make sure the cluster has read access on the library. You may need to\nlaunch the cluster with an IAM role to access the S3 URI."
                                },
                                "jar": {
                                  "description": "URI of the jar to be installed. Currently only DBFS and S3 URIs are supported.\nFor example: `{ \"jar\": \"dbfs:/mnt/databricks/library.jar\" }` or\n`{ \"jar\": \"s3://my-bucket/library.jar\" }`.\nIf S3 is used, please make sure the cluster has read access on the library. You may need to\nlaunch the cluster with an IAM role to access the S3 URI."
                                },
                                "maven": {
                                  "description": "Specification of a maven library to be installed. For example:\n`{ \"coordinates\": \"org.jsoup:jsoup:1.7.2\" }`",
                                  "properties": {
                                    "coordinates": {
                                      "description": "Gradle-style maven coordinates. For example: \"org.jsoup:jsoup:1.7.2\"."
                                    },
                                    "exclusions": {
                                      "description": "List of dependences to exclude. For example: `[\"slf4j:slf4j\", \"*:hadoop-client\"]`.\n\nMaven dependency exclusions:\nhttps://maven.apache.org/guides/introduction/introduction-to-optional-and-excludes-dependencies.html.",
                                      "items": {
                                        "description": ""
                                      }
                                    },
                                    "repo": {
                                      "description": "Maven repo to install the Maven package from. If omitted, both Maven Central Repository\nand Spark Packages are searched."
                                    }
                                  }
                                },
                                "pypi": {
                                  "description": "Specification of a PyPi library to be installed. For example:\n`{ \"package\": \"simplejson\" }`",
                                  "properties": {
                                    "package": {
                                      "description": "The name of the pypi package to install. An optional exact version specification is also\nsupported. Examples: \"simplejson\" and \"simplejson==3.8.0\"."
                                    },
                                    "repo": {
                                      "description": "The repository where the package can be found. If not specified, the default pip index is\nused."
                                    }
                                  }
                                },
                                "whl": {
                                  "description": "URI of the wheel to be installed.\nFor example: `{ \"whl\": \"dbfs:/my/whl\" }` or `{ \"whl\": \"s3://my-bucket/whl\" }`.\nIf S3 is used, please make sure the cluster has read access on the library. You may need to\nlaunch the cluster with an IAM role to access the S3 URI."
                                }
                              }
                            }
                          },
                          "max_retries": {
                            "description": "An optional maximum number of times to retry an unsuccessful run. A run is considered to be unsuccessful if it completes with the `FAILED` result_state or `INTERNAL_ERROR` `life_cycle_state`. The value `-1` means to retry indefinitely and the value `0` means to never retry."
                          },
                          "min_retry_interval_millis": {
                            "description": "An optional minimal interval in milliseconds between the start of the failed run and the subsequent retry run. The default behavior is that unsuccessful runs are immediately retried."
                          },
                          "new_cluster": {
                            "description": "If new_cluster, a description of a cluster that is created for each task.",
                            "properties": {
                              "apply_policy_default_values": {
                                "description": ""
                              },
                              "autoscale": {
                                "description": "Parameters needed in order to automatically scale clusters up and down based on load.\nNote: autoscaling works best with DB runtime versions 3.0 or later.",
                                "properties": {
                                  "max_workers": {
                                    "description": "The maximum number of workers to which the cluster can scale up when overloaded.\nNote that `max_workers` must be strictly greater than `min_workers`."
                                  },
                                  "min_workers": {
                                    "description": "The minimum number of workers to which the cluster can scale down when underutilized.\nIt is also the initial number of workers the cluster will have after creation."
                                  }
                                }
                              },
                              "autotermination_minutes": {
                                "description": "Automatically terminates the cluster after it is inactive for this time in minutes. If not set,\nthis cluster will not be automatically terminated. If specified, the threshold must be between\n10 and 10000 minutes.\nUsers can also set this value to 0 to explicitly disable automatic termination."
                              },
                              "aws_attributes": {
                                "description": "Attributes related to clusters running on Amazon Web Services.\nIf not specified at cluster creation, a set of default values will be used.",
                                "properties": {
                                  "availability": {
                                    "description": ""
                                  },
                                  "ebs_volume_count": {
                                    "description": "The number of volumes launched for each instance. Users can choose up to 10 volumes.\nThis feature is only enabled for supported node types. Legacy node types cannot specify\ncustom EBS volumes.\nFor node types with no instance store, at least one EBS volume needs to be specified;\notherwise, cluster creation will fail.\n\nThese EBS volumes will be mounted at `/ebs0`, `/ebs1`, and etc.\nInstance store volumes will be mounted at `/local_disk0`, `/local_disk1`, and etc.\n\nIf EBS volumes are attached, Databricks will configure Spark to use only the EBS volumes for\nscratch storage because heterogenously sized scratch devices can lead to inefficient disk\nutilization. If no EBS volumes are attached, Databricks will configure Spark to use instance\nstore volumes.\n\nPlease note that if EBS volumes are specified, then the Spark configuration `spark.local.dir`\nwill be overridden."
                                  },
                                  "ebs_volume_iops": {
                                    "description": "\u003cneeds content added\u003e"
                                  },
                                  "ebs_volume_size": {
                                    "description": "The size of each EBS volume (in GiB) launched for each instance. For general purpose\nSSD, this value must be within the range 100 - 4096. For throughput optimized HDD,\nthis value must be within the range 500 - 4096."
                                  },
                                  "ebs_volume_throughput": {
                                    "description": "\u003cneeds content added\u003e"
                                  },
                                  "ebs_volume_type": {
                                    "description": ""
                                  },
                                  "first_on_demand": {
                                    "description": "The first `first_on_demand` nodes of the cluster will be placed on on-demand instances.\nIf this value is greater than 0, the cluster driver node in particular will be placed on an\non-demand instance. If this value is greater than or equal to the current cluster size, all\nnodes will be placed on on-demand instances. If this value is less than the current cluster\nsize, `first_on_demand` nodes will be placed on on-demand instances and the remainder will\nbe placed on `availability` instances. Note that this value does not affect\ncluster size and cannot currently be mutated over the lifetime of a cluster."
                                  },
                                  "instance_profile_arn": {
                                    "description": "Nodes for this cluster will only be placed on AWS instances with this instance profile. If\nommitted, nodes will be placed on instances without an IAM instance profile. The instance\nprofile must have previously been added to the Databricks environment by an account\nadministrator.\n\nThis feature may only be available to certain customer plans.\n\nIf this field is ommitted, we will pull in the default from the conf if it exists."
                                  },
                                  "spot_bid_price_percent": {
                                    "description": "The bid price for AWS spot instances, as a percentage of the corresponding instance type's\non-demand price.\nFor example, if this field is set to 50, and the cluster needs a new `r3.xlarge` spot\ninstance, then the bid price is half of the price of\non-demand `r3.xlarge` instances. Similarly, if this field is set to 200, the bid price is twice\nthe price of on-demand `r3.xlarge` instances. If not specified, the default value is 100.\nWhen spot instances are requested for this cluster, only spot instances whose bid price\npercentage matches this field will be considered.\nNote that, for safety, we enforce this field to be no more than 10000.\n\nThe default value and documentation here should be kept consistent with\nCommonConf.defaultSpotBidPricePercent and CommonConf.maxSpotBidPricePercent."
                                  },
                                  "zone_id": {
                                    "description": "Identifier for the availability zone/datacenter in which the cluster resides.\nThis string will be of a form like \"us-west-2a\". The provided availability\nzone must be in the same region as the Databricks deployment. For example, \"us-west-2a\"\nis not a valid zone id if the Databricks deployment resides in the \"us-east-1\" region.\nThis is an optional field at cluster creation, and if not specified, a default zone will be used.\nIf the zone specified is \"auto\", will try to place cluster in a zone with high availability,\nand will retry placement in a different AZ if there is not enough capacity.\nThe list of available zones as well as the default value can be found by using the\n`List Zones` method."
                                  }
                                }
                              },
                              "azure_attributes": {
                                "description": "Attributes related to clusters running on Microsoft Azure.\nIf not specified at cluster creation, a set of default values will be used.",
                                "properties": {
                                  "availability": {
                                    "description": ""
                                  },
                                  "first_on_demand": {
                                    "description": "The first `first_on_demand` nodes of the cluster will be placed on on-demand instances.\nThis value should be greater than 0, to make sure the cluster driver node is placed on an\non-demand instance. If this value is greater than or equal to the current cluster size, all\nnodes will be placed on on-demand instances. If this value is less than the current cluster\nsize, `first_on_demand` nodes will be placed on on-demand instances and the remainder will\nbe placed on `availability` instances. Note that this value does not affect\ncluster size and cannot currently be mutated over the lifetime of a cluster."
                                  },
                                  "log_analytics_info": {
                                    "description": "Defines values necessary to configure and run Azure Log Analytics agent",
                                    "properties": {
                                      "log_analytics_primary_key": {
                                        "description": "\u003cneeds content added\u003e"
                                      },
                                      "log_analytics_workspace_id": {
                                        "description": "\u003cneeds content added\u003e"
                                      }
                                    }
                                  },
                                  "spot_bid_max_price": {
                                    "description": "The max bid price to be used for Azure spot instances.\nThe Max price for the bid cannot be higher than the on-demand price of the instance.\nIf not specified, the default value is -1, which specifies that the instance cannot be evicted\non the basis of price, and only on the basis of availability. Further, the value should \u003e 0 or -1."
                                  }
                                }
                              },
                              "cluster_log_conf": {
                                "description": "The configuration for delivering spark logs to a long-term storage destination.\nTwo kinds of destinations (dbfs and s3) are supported. Only one destination can be specified\nfor one cluster. If the conf is given, the logs will be delivered to the destination every\n`5 mins`. The destination of driver logs is `$destination/$clusterId/driver`, while\nthe destination of executor logs is `$destination/$clusterId/executor`.",
                                "properties": {
                                  "dbfs": {
                                    "description": "destination needs to be provided. e.g.\n`{ \"dbfs\" : { \"destination\" : \"dbfs:/home/cluster_log\" } }`",
                                    "properties": {
                                      "destination": {
                                        "description": "dbfs destination, e.g. `dbfs:/my/path`"
                                      }
                                    }
                                  },
                                  "s3": {
                                    "description": "destination and either the region or endpoint need to be provided. e.g.\n`{ \"s3\": { \"destination\" : \"s3://cluster_log_bucket/prefix\", \"region\" : \"us-west-2\" } }`\nCluster iam role is used to access s3, please make sure the cluster iam role in\n`instance_profile_arn` has permission to write data to the s3 destination.",
                                    "properties": {
                                      "canned_acl": {
                                        "description": "(Optional) Set canned access control list for the logs, e.g. `bucket-owner-full-control`.\nIf `canned_cal` is set, please make sure the cluster iam role has `s3:PutObjectAcl` permission on\nthe destination bucket and prefix. The full list of possible canned acl can be found at\nhttp://docs.aws.amazon.com/AmazonS3/latest/dev/acl-overview.html#canned-acl.\nPlease also note that by default only the object owner gets full controls. If you are using cross account\nrole for writing data, you may want to set `bucket-owner-full-control` to make bucket owner able to\nread the logs."
                                      },
                                      "destination": {
                                        "description": "S3 destination, e.g. `s3://my-bucket/some-prefix` Note that logs will be delivered using\ncluster iam role, please make sure you set cluster iam role and the role has write access to the\ndestination. Please also note that you cannot use AWS keys to deliver logs."
                                      },
                                      "enable_encryption": {
                                        "description": "(Optional) Flag to enable server side encryption, `false` by default."
                                      },
                                      "encryption_type": {
                                        "description": "(Optional) The encryption type, it could be `sse-s3` or `sse-kms`. It will be used only when\nencryption is enabled and the default type is `sse-s3`."
                                      },
                                      "endpoint": {
                                        "description": "S3 endpoint, e.g. `https://s3-us-west-2.amazonaws.com`. Either region or endpoint needs to be set.\nIf both are set, endpoint will be used."
                                      },
                                      "kms_key": {
                                        "description": "(Optional) Kms key which will be used if encryption is enabled and encryption type is set to `sse-kms`."
                                      },
                                      "region": {
                                        "description": "S3 region, e.g. `us-west-2`. Either region or endpoint needs to be set. If both are set,\nendpoint will be used."
                                      }
                                    }
                                  }
                                }
                              },
                              "cluster_name": {
                                "description": "Cluster name requested by the user. This doesn't have to be unique.\nIf not specified at creation, the cluster name will be an empty string.\n"
                              },
                              "cluster_source": {
                                "description": ""
                              },
                              "custom_tags": {
                                "description": "Additional tags for cluster resources. Databricks will tag all cluster resources (e.g., AWS\ninstances and EBS volumes) with these tags in addition to `default_tags`. Notes:\n\n- Currently, Databricks allows at most 45 custom tags\n\n- Clusters can only reuse cloud resources if the resources' tags are a subset of the cluster tags",
                                "additionalproperties": {
                                  "description": ""
                                }
                              },
                              "data_security_mode": {
                                "description": ""
                              },
                              "docker_image": {
                                "description": "",
                                "properties": {
                                  "basic_auth": {
                                    "description": "",
                                    "properties": {
                                      "password": {
                                        "description": "Password of the user"
                                      },
                                      "username": {
                                        "description": "Name of the user"
                                      }
                                    }
                                  },
                                  "url": {
                                    "description": "URL of the docker image."
                                  }
                                }
                              },
                              "driver_instance_pool_id": {
                                "description": "The optional ID of the instance pool for the driver of the cluster belongs.\nThe pool cluster uses the instance pool with id (instance_pool_id) if the driver pool is not\nassigned."
                              },
                              "driver_node_type_id": {
                                "description": "The node type of the Spark driver. Note that this field is optional;\nif unset, the driver node type will be set as the same value\nas `node_type_id` defined above.\n"
                              },
                              "enable_elastic_disk": {
                                "description": "Autoscaling Local Storage: when enabled, this cluster will dynamically acquire additional disk\nspace when its Spark workers are running low on disk space. This feature requires specific AWS\npermissions to function correctly - refer to the User Guide for more details."
                              },
                              "enable_local_disk_encryption": {
                                "description": "Whether to enable LUKS on cluster VMs' local disks"
                              },
                              "gcp_attributes": {
                                "description": "Attributes related to clusters running on Google Cloud Platform.\nIf not specified at cluster creation, a set of default values will be used.",
                                "properties": {
                                  "availability": {
                                    "description": ""
                                  },
                                  "boot_disk_size": {
                                    "description": "boot disk size in GB"
                                  },
                                  "google_service_account": {
                                    "description": "If provided, the cluster will impersonate the google service account when accessing\ngcloud services (like GCS). The google service account\nmust have previously been added to the Databricks environment by an account\nadministrator."
                                  },
                                  "local_ssd_count": {
                                    "description": "If provided, each node (workers and driver) in the cluster will have this number of local SSDs attached. Each local SSD is 375GB in size. Refer to [GCP documentation](https://cloud.google.com/compute/docs/disks/local-ssd#choose_number_local_ssds) for the supported number of local SSDs for each instance type."
                                  },
                                  "use_preemptible_executors": {
                                    "description": "This field determines whether the spark executors will be scheduled to run on preemptible VMs (when set to true) versus standard compute engine VMs (when set to false; default).\nNote: Soon to be deprecated, use the availability field instead."
                                  },
                                  "zone_id": {
                                    "description": "Identifier for the availability zone in which the cluster resides.\nThis can be one of the following:\n- \"HA\" =\u003e High availability, spread nodes across availability zones for a Databricks deployment region [default]\n- \"AUTO\" =\u003e Databricks picks an availability zone to schedule the cluster on.\n- A GCP availability zone =\u003e Pick One of the available zones for (machine type + region) from https://cloud.google.com/compute/docs/regions-zones."
                                  }
                                }
                              },
                              "init_scripts": {
                                "description": "The configuration for storing init scripts. Any number of destinations can be specified. The scripts are executed sequentially in the order provided. If `cluster_log_conf` is specified, init script logs are sent to `\u003cdestination\u003e/\u003ccluster-ID\u003e/init_scripts`.",
                                "items": {
                                  "description": "",
                                  "properties": {
                                    "abfss": {
                                      "description": "destination needs to be provided. e.g.\n`{ \"abfss\" : { \"destination\" : \"abfss://\u003ccontainer-name\u003e@\u003cstorage-account-name\u003e.dfs.core.windows.net/\u003cdirectory-name\u003e\" } }",
                                      "properties": {
                                        "destination": {
                                          "description": "abfss destination, e.g. `abfss://\u003ccontainer-name\u003e@\u003cstorage-account-name\u003e.dfs.core.windows.net/\u003cdirectory-name\u003e`."
                                        }
                                      }
                                    },
                                    "dbfs": {
                                      "description": "destination needs to be provided. e.g.\n`{ \"dbfs\" : { \"destination\" : \"dbfs:/home/cluster_log\" } }`",
                                      "properties": {
                                        "destination": {
                                          "description": "dbfs destination, e.g. `dbfs:/my/path`"
                                        }
                                      }
                                    },
                                    "file": {
                                      "description": "destination needs to be provided. e.g.\n`{ \"file\" : { \"destination\" : \"file:/my/local/file.sh\" } }`",
                                      "properties": {
                                        "destination": {
                                          "description": "local file destination, e.g. `file:/my/local/file.sh`"
                                        }
                                      }
                                    },
                                    "gcs": {
                                      "description": "destination needs to be provided. e.g.\n`{ \"gcs\": { \"destination\": \"gs://my-bucket/file.sh\" } }`",
                                      "properties": {
                                        "destination": {
                                          "description": "GCS destination/URI, e.g. `gs://my-bucket/some-prefix`"
                                        }
                                      }
                                    },
                                    "s3": {
                                      "description": "destination and either the region or endpoint need to be provided. e.g.\n`{ \"s3\": { \"destination\" : \"s3://cluster_log_bucket/prefix\", \"region\" : \"us-west-2\" } }`\nCluster iam role is used to access s3, please make sure the cluster iam role in\n`instance_profile_arn` has permission to write data to the s3 destination.",
                                      "properties": {
                                        "canned_acl": {
                                          "description": "(Optional) Set canned access control list for the logs, e.g. `bucket-owner-full-control`.\nIf `canned_cal` is set, please make sure the cluster iam role has `s3:PutObjectAcl` permission on\nthe destination bucket and prefix. The full list of possible canned acl can be found at\nhttp://docs.aws.amazon.com/AmazonS3/latest/dev/acl-overview.html#canned-acl.\nPlease also note that by default only the object owner gets full controls. If you are using cross account\nrole for writing data, you may want to set `bucket-owner-full-control` to make bucket owner able to\nread the logs."
                                        },
                                        "destination": {
                                          "description": "S3 destination, e.g. `s3://my-bucket/some-prefix` Note that logs will be delivered using\ncluster iam role, please make sure you set cluster iam role and the role has write access to the\ndestination. Please also note that you cannot use AWS keys to deliver logs."
                                        },
                                        "enable_encryption": {
                                          "description": "(Optional) Flag to enable server side encryption, `false` by default."
                                        },
                                        "encryption_type": {
                                          "description": "(Optional) The encryption type, it could be `sse-s3` or `sse-kms`. It will be used only when\nencryption is enabled and the default type is `sse-s3`."
                                        },
                                        "endpoint": {
                                          "description": "S3 endpoint, e.g. `https://s3-us-west-2.amazonaws.com`. Either region or endpoint needs to be set.\nIf both are set, endpoint will be used."
                                        },
                                        "kms_key": {
                                          "description": "(Optional) Kms key which will be used if encryption is enabled and encryption type is set to `sse-kms`."
                                        },
                                        "region": {
                                          "description": "S3 region, e.g. `us-west-2`. Either region or endpoint needs to be set. If both are set,\nendpoint will be used."
                                        }
                                      }
                                    },
                                    "volumes": {
                                      "description": "destination needs to be provided. e.g.\n`{ \"volumes\" : { \"destination\" : \"/Volumes/my-init.sh\" } }`",
                                      "properties": {
                                        "destination": {
                                          "description": "Unity Catalog Volumes file destination, e.g. `/Volumes/my-init.sh`"
                                        }
                                      }
                                    },
                                    "workspace": {
                                      "description": "destination needs to be provided. e.g.\n`{ \"workspace\" : { \"destination\" : \"/Users/user1@databricks.com/my-init.sh\" } }`",
                                      "properties": {
                                        "destination": {
                                          "description": "workspace files destination, e.g. `/Users/user1@databricks.com/my-init.sh`"
                                        }
                                      }
                                    }
                                  }
                                }
                              },
                              "instance_pool_id": {
                                "description": "The optional ID of the instance pool to which the cluster belongs."
                              },
                              "node_type_id": {
                                "description": "This field encodes, through a single value, the resources available to each of\nthe Spark nodes in this cluster. For example, the Spark nodes can be provisioned\nand optimized for memory or compute intensive workloads. A list of available node\ntypes can be retrieved by using the :method:clusters/listNodeTypes API call.\n"
                              },
                              "num_workers": {
                                "description": "Number of worker nodes that this cluster should have. A cluster has one Spark Driver\nand `num_workers` Executors for a total of `num_workers` + 1 Spark nodes.\n\nNote: When reading the properties of a cluster, this field reflects the desired number\nof workers rather than the actual current number of workers. For instance, if a cluster\nis resized from 5 to 10 workers, this field will immediately be updated to reflect\nthe target size of 10 workers, whereas the workers listed in `spark_info` will gradually\nincrease from 5 to 10 as the new nodes are provisioned."
                              },
                              "policy_id": {
                                "description": "The ID of the cluster policy used to create the cluster if applicable."
                              },
                              "runtime_engine": {
                                "description": ""
                              },
                              "single_user_name": {
                                "description": "Single user name if data_security_mode is `SINGLE_USER`"
                              },
                              "spark_conf": {
                                "description": "An object containing a set of optional, user-specified Spark configuration key-value pairs.\nUsers can also pass in a string of extra JVM options to the driver and the executors via\n`spark.driver.extraJavaOptions` and `spark.executor.extraJavaOptions` respectively.\n",
                                "additionalproperties": {
                                  "description": ""
                                }
                              },
                              "spark_env_vars": {
                                "description": "An object containing a set of optional, user-specified environment variable key-value pairs.\nPlease note that key-value pair of the form (X,Y) will be exported as is (i.e.,\n`export X='Y'`) while launching the driver and workers.\n\nIn order to specify an additional set of `SPARK_DAEMON_JAVA_OPTS`, we recommend appending\nthem to `$SPARK_DAEMON_JAVA_OPTS` as shown in the example below. This ensures that all\ndefault databricks managed environmental variables are included as well.\n\nExample Spark environment variables:\n`{\"SPARK_WORKER_MEMORY\": \"28000m\", \"SPARK_LOCAL_DIRS\": \"/local_disk0\"}` or\n`{\"SPARK_DAEMON_JAVA_OPTS\": \"$SPARK_DAEMON_JAVA_OPTS -Dspark.shuffle.service.enabled=true\"}`",
                                "additionalproperties": {
                                  "description": ""
                                }
                              },
                              "spark_version": {
                                "description": "The Spark version of the cluster, e.g. `3.3.x-scala2.11`.\nA list of available Spark versions can be retrieved by using\nthe :method:clusters/sparkVersions API call.\n"
                              },
                              "ssh_public_keys": {
                                "description": "SSH public key contents that will be added to each Spark node in this cluster. The\ncorresponding private keys can be used to login with the user name `ubuntu` on port `2200`.\nUp to 10 keys can be specified.",
                                "items": {
                                  "description": ""
                                }
                              },
                              "workload_type": {
                                "description": "",
                                "properties": {
                                  "clients": {
                                    "description": " defined what type of clients can use the cluster. E.g. Notebooks, Jobs",
                                    "properties": {
                                      "jobs": {
                                        "description": "With jobs set, the cluster can be used for jobs"
                                      },
                                      "notebooks": {
                                        "description": "With notebooks set, this cluster can be used for notebooks"
                                      }
                                    }
                                  }
                                }
                              }
                            }
                          },
                          "notebook_task": {
                            "description": "If notebook_task, indicates that this task must run a notebook. This field may not be specified in conjunction with spark_jar_task.",
                            "properties": {
                              "base_parameters": {
                                "description": "Base parameters to be used for each run of this job. If the run is initiated by a call to\n:method:jobs/runNow with parameters specified, the two parameters maps are merged. If the same key is specified in\n`base_parameters` and in `run-now`, the value from `run-now` is used.\n\nUse [task parameter variables](https://docs.databricks.com/workflows/jobs/parameter-value-references.html) such as `{{job.id}}` to pass context about job runs.\n\nIf the notebook takes a parameter that is not specified in the job’s `base_parameters` or the `run-now` override parameters,\nthe default value from the notebook is used.\n\nRetrieve these parameters in a notebook using [dbutils.widgets.get](https://docs.databricks.com/dev-tools/databricks-utils.html#dbutils-widgets).\n\nThe JSON representation of this field cannot exceed 1MB.\n",
                                "additionalproperties": {
                                  "description": ""
                                }
                              },
                              "notebook_path": {
                                "description": "The path of the notebook to be run in the Databricks workspace or remote repository.\nFor notebooks stored in the Databricks workspace, the path must be absolute and begin with a slash.\nFor notebooks stored in a remote repository, the path must be relative. This field is required.\n"
                              },
                              "source": {
                                "description": "Optional location type of the Python file. When set to `WORKSPACE` or not specified, the file will be retrieved\nfrom the local \u003cDatabricks\u003e workspace or cloud location (if the `python_file` has a URI format). When set to `GIT`,\nthe Python file will be retrieved from a Git repository defined in `git_source`.\n\n* `WORKSPACE`: The Python file is located in a \u003cDatabricks\u003e workspace or at a cloud filesystem URI.\n* `GIT`: The Python file is located in a remote Git repository.\n"
                              }
                            }
                          },
                          "notification_settings": {
                            "description": "Optional notification settings that are used when sending notifications to each of the `email_notifications` and `webhook_notifications` for this task.",
                            "properties": {
                              "alert_on_last_attempt": {
                                "description": "If true, do not send notifications to recipients specified in `on_start` for the retried runs and do not send notifications to recipients specified in `on_failure` until the last retry of the run."
                              },
                              "no_alert_for_canceled_runs": {
                                "description": "If true, do not send notifications to recipients specified in `on_failure` if the run is canceled."
                              },
                              "no_alert_for_skipped_runs": {
                                "description": "If true, do not send notifications to recipients specified in `on_failure` if the run is skipped."
                              }
                            }
                          },
                          "pipeline_task": {
                            "description": "If pipeline_task, indicates that this task must execute a Pipeline.",
                            "properties": {
                              "full_refresh": {
                                "description": "If true, a full refresh will be triggered on the delta live table."
                              },
                              "pipeline_id": {
                                "description": "The full name of the pipeline task to execute."
                              }
                            }
                          },
                          "python_wheel_task": {
                            "description": "If python_wheel_task, indicates that this job must execute a PythonWheel.",
                            "properties": {
                              "entry_point": {
                                "description": "Named entry point to use, if it does not exist in the metadata of the package it executes the function from the package directly using `$packageName.$entryPoint()`"
                              },
                              "named_parameters": {
                                "description": "Command-line parameters passed to Python wheel task in the form of `[\"--name=task\", \"--data=dbfs:/path/to/data.json\"]`. Leave it empty if `parameters` is not null.",
                                "additionalproperties": {
                                  "description": ""
                                }
                              },
                              "package_name": {
                                "description": "Name of the package to execute"
                              },
                              "parameters": {
                                "description": "Command-line parameters passed to Python wheel task. Leave it empty if `named_parameters` is not null.",
                                "items": {
                                  "description": ""
                                }
                              }
                            }
                          },
                          "retry_on_timeout": {
                            "description": "An optional policy to specify whether to retry a task when it times out."
                          },
                          "run_if": {
                            "description": "An optional value specifying the condition determining whether the task is run once its dependencies have been completed.\n\n* `ALL_SUCCESS`: All dependencies have executed and succeeded\n* `AT_LEAST_ONE_SUCCESS`: At least one dependency has succeeded\n* `NONE_FAILED`: None of the dependencies have failed and at least one was executed\n* `ALL_DONE`: All dependencies have been completed\n* `AT_LEAST_ONE_FAILED`: At least one dependency failed\n* `ALL_FAILED`: ALl dependencies have failed\n"
                          },
                          "run_job_task": {
                            "description": "If run_job_task, indicates that this task must execute another job.",
                            "properties": {
                              "job_id": {
                                "description": "ID of the job to trigger."
                              },
                              "job_parameters": {
                                "description": "Job-level parameters used to trigger the job.",
                                "additionalproperties": {
                                  "description": ""
                                }
                              }
                            }
                          },
                          "spark_jar_task": {
                            "description": "If spark_jar_task, indicates that this task must run a JAR.",
                            "properties": {
                              "jar_uri": {
                                "description": "Deprecated since 04/2016. Provide a `jar` through the `libraries` field instead. For an example, see :method:jobs/create.\n"
                              },
                              "main_class_name": {
                                "description": "The full name of the class containing the main method to be executed. This class must be contained in a JAR provided as a library.\n\nThe code must use `SparkContext.getOrCreate` to obtain a Spark context; otherwise, runs of the job fail."
                              },
                              "parameters": {
                                "description": "Parameters passed to the main method.\n\nUse [task parameter variables](https://docs.databricks.com/workflows/jobs/parameter-value-references.html) such as `{{job.id}}` to pass context about job runs.\n",
                                "items": {
                                  "description": ""
                                }
                              }
                            }
                          },
                          "spark_python_task": {
                            "description": "If spark_python_task, indicates that this task must run a Python file.",
                            "properties": {
                              "parameters": {
                                "description": "Command line parameters passed to the Python file.\n\nUse [task parameter variables](https://docs.databricks.com/workflows/jobs/parameter-value-references.html) such as `{{job.id}}` to pass context about job runs.\n",
                                "items": {
                                  "description": ""
                                }
                              },
                              "python_file": {
                                "description": "The Python file to be executed. Cloud file URIs (such as dbfs:/, s3:/, adls:/, gcs:/) and workspace paths are supported. For python files stored in the Databricks workspace, the path must be absolute and begin with `/`. For files stored in a remote repository, the path must be relative. This field is required."
                              },
                              "source": {
                                "description": "Optional location type of the Python file. When set to `WORKSPACE` or not specified, the file will be retrieved\nfrom the local \u003cDatabricks\u003e workspace or cloud location (if the `python_file` has a URI format). When set to `GIT`,\nthe Python file will be retrieved from a Git repository defined in `git_source`.\n\n* `WORKSPACE`: The Python file is located in a \u003cDatabricks\u003e workspace or at a cloud filesystem URI.\n* `GIT`: The Python file is located in a remote Git repository.\n"
                              }
                            }
                          },
                          "spark_submit_task": {
                            "description": "If `spark_submit_task`, indicates that this task must be launched by the spark submit script. This task can run only on new clusters.\n\nIn the `new_cluster` specification, `libraries` and `spark_conf` are not supported. Instead, use `--jars` and `--py-files` to add Java and Python libraries and `--conf` to set the Spark configurations. \n\n`master`, `deploy-mode`, and `executor-cores` are automatically configured by Databricks; you _cannot_ specify them in parameters.\n\nBy default, the Spark submit job uses all available memory (excluding reserved memory for Databricks services). You can set `--driver-memory`, and `--executor-memory` to a smaller value to leave some room for off-heap usage.\n\nThe `--jars`, `--py-files`, `--files` arguments support DBFS and S3 paths.\n",
                            "properties": {
                              "parameters": {
                                "description": "Command-line parameters passed to spark submit.\n\nUse [task parameter variables](https://docs.databricks.com/workflows/jobs/parameter-value-references.html) such as `{{job.id}}` to pass context about job runs.\n",
                                "items": {
                                  "description": ""
                                }
                              }
                            }
                          },
                          "sql_task": {
                            "description": "If sql_task, indicates that this job must execute a SQL task.",
                            "properties": {
                              "alert": {
                                "description": "If alert, indicates that this job must refresh a SQL alert.",
                                "properties": {
                                  "alert_id": {
                                    "description": "The canonical identifier of the SQL alert."
                                  },
                                  "pause_subscriptions": {
                                    "description": "If true, the alert notifications are not sent to subscribers."
                                  },
                                  "subscriptions": {
                                    "description": "If specified, alert notifications are sent to subscribers.",
                                    "items": {
                                      "description": "",
                                      "properties": {
                                        "destination_id": {
                                          "description": "The canonical identifier of the destination to receive email notification. This parameter is mutually exclusive with user_name. You cannot set both destination_id and user_name for subscription notifications."
                                        },
                                        "user_name": {
                                          "description": "The user name to receive the subscription email. This parameter is mutually exclusive with destination_id. You cannot set both destination_id and user_name for subscription notifications."
                                        }
                                      }
                                    }
                                  }
                                }
                              },
                              "dashboard": {
                                "description": "If dashboard, indicates that this job must refresh a SQL dashboard.",
                                "properties": {
                                  "custom_subject": {
                                    "description": "Subject of the email sent to subscribers of this task."
                                  },
                                  "dashboard_id": {
                                    "description": "The canonical identifier of the SQL dashboard."
                                  },
                                  "pause_subscriptions": {
                                    "description": "If true, the dashboard snapshot is not taken, and emails are not sent to subscribers."
                                  },
                                  "subscriptions": {
                                    "description": "If specified, dashboard snapshots are sent to subscriptions.",
                                    "items": {
                                      "description": "",
                                      "properties": {
                                        "destination_id": {
                                          "description": "The canonical identifier of the destination to receive email notification. This parameter is mutually exclusive with user_name. You cannot set both destination_id and user_name for subscription notifications."
                                        },
                                        "user_name": {
                                          "description": "The user name to receive the subscription email. This parameter is mutually exclusive with destination_id. You cannot set both destination_id and user_name for subscription notifications."
                                        }
                                      }
                                    }
                                  }
                                }
                              },
                              "file": {
                                "description": "If file, indicates that this job runs a SQL file in a remote Git repository. Only one SQL statement is supported in a file. Multiple SQL statements separated by semicolons (;) are not permitted.",
                                "properties": {
                                  "path": {
                                    "description": "Path of the SQL file. Must be relative if the source is a remote Git repository and absolute for workspace paths."
                                  },
                                  "source": {
                                    "description": "Optional location type of the notebook. When set to `WORKSPACE`, the notebook will be retrieved\nfrom the local \u003cDatabricks\u003e workspace. When set to `GIT`, the notebook will be retrieved from a Git repository\ndefined in `git_source`. If the value is empty, the task will use `GIT` if `git_source` is defined and `WORKSPACE` otherwise.\n\n* `WORKSPACE`: Notebook is located in \u003cDatabricks\u003e workspace.\n* `GIT`: Notebook is located in cloud Git provider.\n"
                                  }
                                }
                              },
                              "parameters": {
                                "description": "Parameters to be used for each run of this job. The SQL alert task does not support custom parameters.",
                                "additionalproperties": {
                                  "description": ""
                                }
                              },
                              "query": {
                                "description": "If query, indicates that this job must execute a SQL query.",
                                "properties": {
                                  "query_id": {
                                    "description": "The canonical identifier of the SQL query."
                                  }
                                }
                              },
                              "warehouse_id": {
                                "description": "The canonical identifier of the SQL warehouse. Recommended to use with serverless or pro SQL warehouses. Classic SQL warehouses are only supported for SQL alert, dashboard and query tasks and are limited to scheduled single-task jobs."
                              }
                            }
                          },
                          "task_key": {
                            "description": "A unique name for the task. This field is used to refer to this task from other tasks.\nThis field is required and must be unique within its parent job.\nOn Update or Reset, this field is used to reference the tasks to be updated or reset."
                          },
                          "timeout_seconds": {
                            "description": "An optional timeout applied to each run of this job task. A value of `0` means no timeout."
                          },
                          "webhook_notifications": {
                            "description": "A collection of system notification IDs to notify when runs of this job begin or complete.",
                            "properties": {
                              "on_duration_warning_threshold_exceeded": {
                                "description": "An optional list of system notification IDs to call when the duration of a run exceeds the threshold specified for the `RUN_DURATION_SECONDS` metric in the `health` field. A maximum of 3 destinations can be specified for the `on_duration_warning_threshold_exceeded` property.",
                                "items": {
                                  "description": "",
                                  "properties": {
                                    "id": {
                                      "description": ""
                                    }
                                  }
                                }
                              },
                              "on_failure": {
                                "description": "An optional list of system notification IDs to call when the run fails. A maximum of 3 destinations can be specified for the `on_failure` property.",
                                "items": {
                                  "description": "",
                                  "properties": {
                                    "id": {
                                      "description": ""
                                    }
                                  }
                                }
                              },
                              "on_start": {
                                "description": "An optional list of system notification IDs to call when the run starts. A maximum of 3 destinations can be specified for the `on_start` property.",
                                "items": {
                                  "description": "",
                                  "properties": {
                                    "id": {
                                      "description": ""
                                    }
                                  }
                                }
                              },
                              "on_success": {
                                "description": "An optional list of system notification IDs to call when the run completes successfully. A maximum of 3 destinations can be specified for the `on_success` property.",
                                "items": {
                                  "description": "",
                                  "properties": {
                                    "id": {
                                      "description": ""
                                    }
                                  }
                                }
                              }
                            }
                          }
                        }
                      }
                    },
                    "timeout_seconds": {
                      "description": "An optional timeout applied to each run of this job. A value of `0` means no timeout."
                    },
                    "trigger": {
                      "description": "A configuration to trigger a run when certain conditions are met. The default behavior is that the job runs only when triggered by clicking “Run Now” in the Jobs UI or sending an API request to `runNow`.",
                      "properties": {
                        "file_arrival": {
                          "description": "File arrival trigger settings.",
                          "properties": {
                            "min_time_between_triggers_seconds": {
                              "description": "If set, the trigger starts a run only after the specified amount of time passed since\nthe last time the trigger fired. The minimum allowed value is 60 seconds\n"
                            },
                            "url": {
                              "description": "The storage location to monitor for file arrivals. The value must point to the root or a subpath of an external location URL or the root or subpath of a Unity Catalog volume."
                            },
                            "wait_after_last_change_seconds": {
                              "description": "If set, the trigger starts a run only after no file activity has occurred for the specified amount of time.\nThis makes it possible to wait for a batch of incoming files to arrive before triggering a run. The\nminimum allowed value is 60 seconds.\n"
                            }
                          }
                        },
                        "pause_status": {
                          "description": "Whether this trigger is paused or not."
<<<<<<< HEAD
=======
                        },
                        "table": {
                          "description": "Table trigger settings.",
                          "properties": {
                            "condition": {
                              "description": "The table(s) condition based on which to trigger a job run."
                            },
                            "min_time_between_triggers_seconds": {
                              "description": "If set, the trigger starts a run only after the specified amount of time has passed since\nthe last time the trigger fired. The minimum allowed value is 60 seconds.\n"
                            },
                            "table_names": {
                              "description": "A list of Delta tables to monitor for changes. The table name must be in the format `catalog_name.schema_name.table_name`.",
                              "items": {
                                "description": ""
                              }
                            },
                            "wait_after_last_change_seconds": {
                              "description": "If set, the trigger starts a run only after no table updates have occurred for the specified time\nand can be used to wait for a series of table updates before triggering a run. The\nminimum allowed value is 60 seconds.\n"
                            }
                          }
>>>>>>> f70ec359
                        }
                      }
                    },
                    "webhook_notifications": {
                      "description": "A collection of system notification IDs to notify when runs of this job begin or complete.",
                      "properties": {
                        "on_duration_warning_threshold_exceeded": {
                          "description": "An optional list of system notification IDs to call when the duration of a run exceeds the threshold specified for the `RUN_DURATION_SECONDS` metric in the `health` field. A maximum of 3 destinations can be specified for the `on_duration_warning_threshold_exceeded` property.",
                          "items": {
                            "description": "",
                            "properties": {
                              "id": {
                                "description": ""
                              }
                            }
                          }
                        },
                        "on_failure": {
                          "description": "An optional list of system notification IDs to call when the run fails. A maximum of 3 destinations can be specified for the `on_failure` property.",
                          "items": {
                            "description": "",
                            "properties": {
                              "id": {
                                "description": ""
                              }
                            }
                          }
                        },
                        "on_start": {
                          "description": "An optional list of system notification IDs to call when the run starts. A maximum of 3 destinations can be specified for the `on_start` property.",
                          "items": {
                            "description": "",
                            "properties": {
                              "id": {
                                "description": ""
                              }
                            }
                          }
                        },
                        "on_success": {
                          "description": "An optional list of system notification IDs to call when the run completes successfully. A maximum of 3 destinations can be specified for the `on_success` property.",
                          "items": {
                            "description": "",
                            "properties": {
                              "id": {
                                "description": ""
                              }
                            }
                          }
                        }
                      }
                    }
                  }
                }
              },
              "model_serving_endpoints": {
                "description": "List of Model Serving Endpoints",
                "additionalproperties": {
                  "description": "",
                  "properties": {
                    "config": {
                      "description": "The core config of the serving endpoint.",
                      "properties": {
                        "auto_capture_config": {
                          "description": "Configuration for Inference Tables which automatically logs requests and responses to Unity Catalog.",
                          "properties": {
                            "catalog_name": {
                              "description": "The name of the catalog in Unity Catalog. NOTE: On update, you cannot change the catalog name if it was already set."
                            },
                            "enabled": {
                              "description": "If inference tables are enabled or not. NOTE: If you have already disabled payload logging once, you cannot enable again."
                            },
                            "schema_name": {
                              "description": "The name of the schema in Unity Catalog. NOTE: On update, you cannot change the schema name if it was already set."
                            },
                            "table_name_prefix": {
                              "description": "The prefix of the table in Unity Catalog. NOTE: On update, you cannot change the prefix name if it was already set."
                            }
                          }
                        },
                        "served_entities": {
                          "description": "A list of served entities for the endpoint to serve. A serving endpoint can have up to 10 served entities.",
                          "items": {
                            "description": "",
                            "properties": {
                              "entity_name": {
                                "description": "The name of the entity to be served. The entity may be a model in the Databricks Model Registry, a model in the Unity Catalog (UC),\nor a function of type FEATURE_SPEC in the UC. If it is a UC object, the full name of the object should be given in the form of\n__catalog_name__.__schema_name__.__model_name__.\n"
                              },
                              "entity_version": {
                                "description": "The version of the model in Databricks Model Registry to be served or empty if the entity is a FEATURE_SPEC."
                              },
                              "environment_vars": {
                                "description": "An object containing a set of optional, user-specified environment variable key-value pairs used for serving this entity.\nNote: this is an experimental feature and subject to change. \nExample entity environment variables that refer to Databricks secrets: `{\"OPENAI_API_KEY\": \"{{secrets/my_scope/my_key}}\", \"DATABRICKS_TOKEN\": \"{{secrets/my_scope2/my_key2}}\"}`",
                                "additionalproperties": {
                                  "description": ""
                                }
                              },
                              "external_model": {
                                "description": "The external model to be served. NOTE: Only one of external_model and (entity_name, entity_version, workload_size, workload_type, and scale_to_zero_enabled)\ncan be specified with the latter set being used for custom model serving for a Databricks registered model. When an external_model is present, the served\nentities list can only have one served_entity object. For an existing endpoint with external_model, it can not be updated to an endpoint without external_model.\nIf the endpoint is created without external_model, users cannot update it to add external_model later.\n",
                                "properties": {
                                  "config": {
                                    "description": "The config for the external model, which must match the provider.",
                                    "properties": {
                                      "ai21labs_config": {
                                        "description": "AI21Labs Config",
                                        "properties": {
                                          "ai21labs_api_key": {
                                            "description": "The Databricks secret key reference for an AI21Labs API key."
                                          }
                                        }
                                      },
                                      "anthropic_config": {
                                        "description": "Anthropic Config",
                                        "properties": {
                                          "anthropic_api_key": {
                                            "description": "The Databricks secret key reference for an Anthropic API key."
                                          }
                                        }
                                      },
                                      "aws_bedrock_config": {
                                        "description": "AWS Bedrock Config",
                                        "properties": {
                                          "aws_access_key_id": {
                                            "description": "The Databricks secret key reference for an AWS Access Key ID with permissions to interact with Bedrock services."
                                          },
                                          "aws_region": {
                                            "description": "The AWS region to use. Bedrock has to be enabled there."
                                          },
                                          "aws_secret_access_key": {
                                            "description": "The Databricks secret key reference for an AWS Secret Access Key paired with the access key ID, with permissions to interact with Bedrock services."
                                          },
                                          "bedrock_provider": {
                                            "description": "The underlying provider in AWS Bedrock. Supported values (case insensitive) include: Anthropic, Cohere, AI21Labs, Amazon."
                                          }
                                        }
                                      },
                                      "cohere_config": {
                                        "description": "Cohere Config",
                                        "properties": {
                                          "cohere_api_key": {
                                            "description": "The Databricks secret key reference for a Cohere API key."
                                          }
                                        }
                                      },
                                      "databricks_model_serving_config": {
                                        "description": "Databricks Model Serving Config",
                                        "properties": {
                                          "databricks_api_token": {
                                            "description": "The Databricks secret key reference for a Databricks API token that corresponds to a user or service\nprincipal with Can Query access to the model serving endpoint pointed to by this external model.\n"
                                          },
                                          "databricks_workspace_url": {
                                            "description": "The URL of the Databricks workspace containing the model serving endpoint pointed to by this external model.\n"
                                          }
                                        }
                                      },
                                      "openai_config": {
                                        "description": "OpenAI Config",
                                        "properties": {
                                          "openai_api_base": {
                                            "description": "This is the base URL for the OpenAI API (default: \"https://api.openai.com/v1\").\nFor Azure OpenAI, this field is required, and is the base URL for the Azure OpenAI API service\nprovided by Azure.\n"
                                          },
                                          "openai_api_key": {
                                            "description": "The Databricks secret key reference for an OpenAI or Azure OpenAI API key."
                                          },
                                          "openai_api_type": {
                                            "description": "This is an optional field to specify the type of OpenAI API to use.\nFor Azure OpenAI, this field is required, and adjust this parameter to represent the preferred security\naccess validation protocol. For access token validation, use azure. For authentication using Azure Active\nDirectory (Azure AD) use, azuread.\n"
                                          },
                                          "openai_api_version": {
                                            "description": "This is an optional field to specify the OpenAI API version.\nFor Azure OpenAI, this field is required, and is the version of the Azure OpenAI service to\nutilize, specified by a date.\n"
                                          },
                                          "openai_deployment_name": {
                                            "description": "This field is only required for Azure OpenAI and is the name of the deployment resource for the\nAzure OpenAI service.\n"
                                          },
                                          "openai_organization": {
                                            "description": "This is an optional field to specify the organization in OpenAI or Azure OpenAI.\n"
                                          }
                                        }
                                      },
                                      "palm_config": {
                                        "description": "PaLM Config",
                                        "properties": {
                                          "palm_api_key": {
                                            "description": "The Databricks secret key reference for a PaLM API key."
                                          }
                                        }
                                      }
                                    }
                                  },
                                  "name": {
                                    "description": "The name of the external model."
                                  },
                                  "provider": {
                                    "description": "The name of the provider for the external model. Currently, the supported providers are 'ai21labs', 'anthropic',\n'aws-bedrock', 'cohere', 'databricks-model-serving', 'openai', and 'palm'.\",\n"
                                  },
                                  "task": {
                                    "description": "The task type of the external model."
                                  }
                                }
                              },
                              "instance_profile_arn": {
                                "description": "ARN of the instance profile that the served entity uses to access AWS resources."
                              },
                              "name": {
                                "description": "The name of a served entity. It must be unique across an endpoint. A served entity name can consist of alphanumeric characters, dashes, and underscores.\nIf not specified for an external model, this field defaults to external_model.name, with '.' and ':' replaced with '-', and if not specified for other\nentities, it defaults to \u003centity-name\u003e-\u003centity-version\u003e.\n"
                              },
                              "scale_to_zero_enabled": {
                                "description": "Whether the compute resources for the served entity should scale down to zero."
                              },
                              "workload_size": {
                                "description": "The workload size of the served entity. The workload size corresponds to a range of provisioned concurrency that the compute autoscales between.\nA single unit of provisioned concurrency can process one request at a time.\nValid workload sizes are \"Small\" (4 - 4 provisioned concurrency), \"Medium\" (8 - 16 provisioned concurrency), and \"Large\" (16 - 64 provisioned concurrency).\nIf scale-to-zero is enabled, the lower bound of the provisioned concurrency for each workload size is 0.\n"
                              },
                              "workload_type": {
                                "description": "The workload type of the served entity. The workload type selects which type of compute to use in the endpoint. The default value for this parameter is\n\"CPU\". For deep learning workloads, GPU acceleration is available by selecting workload types like GPU_SMALL and others.\nSee the available [GPU types](https://docs.databricks.com/machine-learning/model-serving/create-manage-serving-endpoints.html#gpu-workload-types).\n"
                              }
                            }
                          }
                        },
                        "served_models": {
                          "description": "(Deprecated, use served_entities instead) A list of served models for the endpoint to serve. A serving endpoint can have up to 10 served models.",
                          "items": {
                            "description": "",
                            "properties": {
                              "environment_vars": {
                                "description": "An object containing a set of optional, user-specified environment variable key-value pairs used for serving this model.\nNote: this is an experimental feature and subject to change. \nExample model environment variables that refer to Databricks secrets: `{\"OPENAI_API_KEY\": \"{{secrets/my_scope/my_key}}\", \"DATABRICKS_TOKEN\": \"{{secrets/my_scope2/my_key2}}\"}`",
                                "additionalproperties": {
                                  "description": ""
                                }
                              },
                              "instance_profile_arn": {
                                "description": "ARN of the instance profile that the served model will use to access AWS resources."
                              },
                              "model_name": {
                                "description": "The name of the model in Databricks Model Registry to be served or if the model resides in Unity Catalog, the full name of model, \nin the form of __catalog_name__.__schema_name__.__model_name__.\n"
                              },
                              "model_version": {
                                "description": "The version of the model in Databricks Model Registry or Unity Catalog to be served."
                              },
                              "name": {
                                "description": "The name of a served model. It must be unique across an endpoint. If not specified, this field will default to \u003cmodel-name\u003e-\u003cmodel-version\u003e.\nA served model name can consist of alphanumeric characters, dashes, and underscores.\n"
                              },
                              "scale_to_zero_enabled": {
                                "description": "Whether the compute resources for the served model should scale down to zero."
                              },
                              "workload_size": {
                                "description": "The workload size of the served model. The workload size corresponds to a range of provisioned concurrency that the compute will autoscale between.\nA single unit of provisioned concurrency can process one request at a time.\nValid workload sizes are \"Small\" (4 - 4 provisioned concurrency), \"Medium\" (8 - 16 provisioned concurrency), and \"Large\" (16 - 64 provisioned concurrency).\nIf scale-to-zero is enabled, the lower bound of the provisioned concurrency for each workload size will be 0.\n"
                              },
                              "workload_type": {
                                "description": "The workload type of the served model. The workload type selects which type of compute to use in the endpoint. The default value for this parameter is\n\"CPU\". For deep learning workloads, GPU acceleration is available by selecting workload types like GPU_SMALL and others.\nSee the available [GPU types](https://docs.databricks.com/machine-learning/model-serving/create-manage-serving-endpoints.html#gpu-workload-types).\n"
                              }
                            }
                          }
                        },
                        "traffic_config": {
                          "description": "The traffic config defining how invocations to the serving endpoint should be routed.",
                          "properties": {
                            "routes": {
                              "description": "The list of routes that define traffic to each served entity.",
                              "items": {
                                "description": "",
                                "properties": {
                                  "served_model_name": {
                                    "description": "The name of the served model this route configures traffic for."
                                  },
                                  "traffic_percentage": {
                                    "description": "The percentage of endpoint traffic to send to this route. It must be an integer between 0 and 100 inclusive."
                                  }
                                }
                              }
                            }
                          }
                        }
                      }
                    },
                    "name": {
                      "description": "The name of the serving endpoint. This field is required and must be unique across a Databricks workspace.\nAn endpoint name can consist of alphanumeric characters, dashes, and underscores.\n"
                    },
                    "permissions": {
                      "description": "",
                      "items": {
                        "description": "",
                        "properties": {
                          "group_name": {
                            "description": ""
                          },
                          "level": {
                            "description": ""
                          },
                          "service_principal_name": {
                            "description": ""
                          },
                          "user_name": {
                            "description": ""
                          }
                        }
                      }
                    },
                    "rate_limits": {
                      "description": "Rate limits to be applied to the serving endpoint. NOTE: only external and foundation model endpoints are supported as of now.",
                      "items": {
                        "description": "",
                        "properties": {
                          "calls": {
                            "description": "Used to specify how many calls are allowed for a key within the renewal_period."
                          },
                          "key": {
                            "description": "Key field for a serving endpoint rate limit. Currently, only 'user' and 'endpoint' are supported, with 'endpoint' being the default if not specified."
                          },
                          "renewal_period": {
                            "description": "Renewal period field for a serving endpoint rate limit. Currently, only 'minute' is supported."
                          }
                        }
                      }
                    },
                    "tags": {
                      "description": "Tags to be attached to the serving endpoint and automatically propagated to billing logs.",
                      "items": {
                        "description": "",
                        "properties": {
                          "key": {
                            "description": "Key field for a serving endpoint tag."
                          },
                          "value": {
                            "description": "Optional value field for a serving endpoint tag."
                          }
                        }
                      }
                    }
                  }
                }
              },
              "models": {
                "description": "List of MLflow models",
                "additionalproperties": {
                  "description": "",
                  "properties": {
                    "creation_timestamp": {
                      "description": "Timestamp recorded when this `registered_model` was created."
                    },
                    "description": {
                      "description": "Description of this `registered_model`."
                    },
                    "last_updated_timestamp": {
                      "description": "Timestamp recorded when metadata for this `registered_model` was last updated."
                    },
                    "latest_versions": {
                      "description": "Collection of latest model versions for each stage.\nOnly contains models with current `READY` status.",
                      "items": {
                        "description": "",
                        "properties": {
                          "creation_timestamp": {
                            "description": "Timestamp recorded when this `model_version` was created."
                          },
                          "current_stage": {
                            "description": "Current stage for this `model_version`."
                          },
                          "description": {
                            "description": "Description of this `model_version`."
                          },
                          "last_updated_timestamp": {
                            "description": "Timestamp recorded when metadata for this `model_version` was last updated."
                          },
                          "name": {
                            "description": "Unique name of the model"
                          },
                          "run_id": {
                            "description": "MLflow run ID used when creating `model_version`, if `source` was generated by an\nexperiment run stored in MLflow tracking server."
                          },
                          "run_link": {
                            "description": "Run Link: Direct link to the run that generated this version"
                          },
                          "source": {
                            "description": "URI indicating the location of the source model artifacts, used when creating `model_version`"
                          },
                          "status": {
                            "description": "Current status of `model_version`"
                          },
                          "status_message": {
                            "description": "Details on current `status`, if it is pending or failed."
                          },
                          "tags": {
                            "description": "Tags: Additional metadata key-value pairs for this `model_version`.",
                            "items": {
                              "description": "",
                              "properties": {
                                "key": {
                                  "description": "The tag key."
                                },
                                "value": {
                                  "description": "The tag value."
                                }
                              }
                            }
                          },
                          "user_id": {
                            "description": "User that created this `model_version`."
                          },
                          "version": {
                            "description": "Model's version number."
                          }
                        }
                      }
                    },
                    "name": {
                      "description": "Unique name for the model."
                    },
                    "permissions": {
                      "description": "",
                      "items": {
                        "description": "",
                        "properties": {
                          "group_name": {
                            "description": ""
                          },
                          "level": {
                            "description": ""
                          },
                          "service_principal_name": {
                            "description": ""
                          },
                          "user_name": {
                            "description": ""
                          }
                        }
                      }
                    },
                    "tags": {
                      "description": "Tags: Additional metadata key-value pairs for this `registered_model`.",
                      "items": {
                        "description": "",
                        "properties": {
                          "key": {
                            "description": "The tag key."
                          },
                          "value": {
                            "description": "The tag value."
                          }
                        }
                      }
                    },
                    "user_id": {
                      "description": "User that created this `registered_model`"
                    }
                  }
                }
              },
              "pipelines": {
                "description": "List of DLT pipelines",
                "additionalproperties": {
                  "description": "",
                  "properties": {
                    "catalog": {
                      "description": "A catalog in Unity Catalog to publish data from this pipeline to. If `target` is specified, tables in this pipeline are published to a `target` schema inside `catalog` (for example, `catalog`.`target`.`table`). If `target` is not specified, no data is published to Unity Catalog."
                    },
                    "channel": {
                      "description": "DLT Release Channel that specifies which version to use."
                    },
                    "clusters": {
                      "description": "Cluster settings for this pipeline deployment.",
                      "items": {
                        "description": "",
                        "properties": {
                          "apply_policy_default_values": {
                            "description": "Note: This field won't be persisted. Only API users will check this field."
                          },
                          "autoscale": {
                            "description": "Parameters needed in order to automatically scale clusters up and down based on load.\nNote: autoscaling works best with DB runtime versions 3.0 or later.",
                            "properties": {
                              "max_workers": {
                                "description": "The maximum number of workers to which the cluster can scale up when overloaded. `max_workers` must be strictly greater than `min_workers`."
                              },
                              "min_workers": {
                                "description": "The minimum number of workers the cluster can scale down to when underutilized.\nIt is also the initial number of workers the cluster will have after creation."
                              },
                              "mode": {
                                "description": "Databricks Enhanced Autoscaling optimizes cluster utilization by automatically\nallocating cluster resources based on workload volume, with minimal impact to\nthe data processing latency of your pipelines. Enhanced Autoscaling is available\nfor `updates` clusters only. The legacy autoscaling feature is used for `maintenance`\nclusters.\n"
                              }
                            }
                          },
                          "aws_attributes": {
                            "description": "Attributes related to clusters running on Amazon Web Services.\nIf not specified at cluster creation, a set of default values will be used.",
                            "properties": {
                              "availability": {
                                "description": ""
                              },
                              "ebs_volume_count": {
                                "description": "The number of volumes launched for each instance. Users can choose up to 10 volumes.\nThis feature is only enabled for supported node types. Legacy node types cannot specify\ncustom EBS volumes.\nFor node types with no instance store, at least one EBS volume needs to be specified;\notherwise, cluster creation will fail.\n\nThese EBS volumes will be mounted at `/ebs0`, `/ebs1`, and etc.\nInstance store volumes will be mounted at `/local_disk0`, `/local_disk1`, and etc.\n\nIf EBS volumes are attached, Databricks will configure Spark to use only the EBS volumes for\nscratch storage because heterogenously sized scratch devices can lead to inefficient disk\nutilization. If no EBS volumes are attached, Databricks will configure Spark to use instance\nstore volumes.\n\nPlease note that if EBS volumes are specified, then the Spark configuration `spark.local.dir`\nwill be overridden."
                              },
                              "ebs_volume_iops": {
                                "description": "\u003cneeds content added\u003e"
                              },
                              "ebs_volume_size": {
                                "description": "The size of each EBS volume (in GiB) launched for each instance. For general purpose\nSSD, this value must be within the range 100 - 4096. For throughput optimized HDD,\nthis value must be within the range 500 - 4096."
                              },
                              "ebs_volume_throughput": {
                                "description": "\u003cneeds content added\u003e"
                              },
                              "ebs_volume_type": {
                                "description": ""
                              },
                              "first_on_demand": {
                                "description": "The first `first_on_demand` nodes of the cluster will be placed on on-demand instances.\nIf this value is greater than 0, the cluster driver node in particular will be placed on an\non-demand instance. If this value is greater than or equal to the current cluster size, all\nnodes will be placed on on-demand instances. If this value is less than the current cluster\nsize, `first_on_demand` nodes will be placed on on-demand instances and the remainder will\nbe placed on `availability` instances. Note that this value does not affect\ncluster size and cannot currently be mutated over the lifetime of a cluster."
                              },
                              "instance_profile_arn": {
                                "description": "Nodes for this cluster will only be placed on AWS instances with this instance profile. If\nommitted, nodes will be placed on instances without an IAM instance profile. The instance\nprofile must have previously been added to the Databricks environment by an account\nadministrator.\n\nThis feature may only be available to certain customer plans.\n\nIf this field is ommitted, we will pull in the default from the conf if it exists."
                              },
                              "spot_bid_price_percent": {
                                "description": "The bid price for AWS spot instances, as a percentage of the corresponding instance type's\non-demand price.\nFor example, if this field is set to 50, and the cluster needs a new `r3.xlarge` spot\ninstance, then the bid price is half of the price of\non-demand `r3.xlarge` instances. Similarly, if this field is set to 200, the bid price is twice\nthe price of on-demand `r3.xlarge` instances. If not specified, the default value is 100.\nWhen spot instances are requested for this cluster, only spot instances whose bid price\npercentage matches this field will be considered.\nNote that, for safety, we enforce this field to be no more than 10000.\n\nThe default value and documentation here should be kept consistent with\nCommonConf.defaultSpotBidPricePercent and CommonConf.maxSpotBidPricePercent."
                              },
                              "zone_id": {
                                "description": "Identifier for the availability zone/datacenter in which the cluster resides.\nThis string will be of a form like \"us-west-2a\". The provided availability\nzone must be in the same region as the Databricks deployment. For example, \"us-west-2a\"\nis not a valid zone id if the Databricks deployment resides in the \"us-east-1\" region.\nThis is an optional field at cluster creation, and if not specified, a default zone will be used.\nIf the zone specified is \"auto\", will try to place cluster in a zone with high availability,\nand will retry placement in a different AZ if there is not enough capacity.\nThe list of available zones as well as the default value can be found by using the\n`List Zones` method."
                              }
                            }
                          },
                          "azure_attributes": {
                            "description": "Attributes related to clusters running on Microsoft Azure.\nIf not specified at cluster creation, a set of default values will be used.",
                            "properties": {
                              "availability": {
                                "description": ""
                              },
                              "first_on_demand": {
                                "description": "The first `first_on_demand` nodes of the cluster will be placed on on-demand instances.\nThis value should be greater than 0, to make sure the cluster driver node is placed on an\non-demand instance. If this value is greater than or equal to the current cluster size, all\nnodes will be placed on on-demand instances. If this value is less than the current cluster\nsize, `first_on_demand` nodes will be placed on on-demand instances and the remainder will\nbe placed on `availability` instances. Note that this value does not affect\ncluster size and cannot currently be mutated over the lifetime of a cluster."
                              },
                              "log_analytics_info": {
                                "description": "Defines values necessary to configure and run Azure Log Analytics agent",
                                "properties": {
                                  "log_analytics_primary_key": {
                                    "description": "\u003cneeds content added\u003e"
                                  },
                                  "log_analytics_workspace_id": {
                                    "description": "\u003cneeds content added\u003e"
                                  }
                                }
                              },
                              "spot_bid_max_price": {
                                "description": "The max bid price to be used for Azure spot instances.\nThe Max price for the bid cannot be higher than the on-demand price of the instance.\nIf not specified, the default value is -1, which specifies that the instance cannot be evicted\non the basis of price, and only on the basis of availability. Further, the value should \u003e 0 or -1."
                              }
                            }
                          },
                          "cluster_log_conf": {
                            "description": "The configuration for delivering spark logs to a long-term storage destination.\nOnly dbfs destinations are supported. Only one destination can be specified\nfor one cluster. If the conf is given, the logs will be delivered to the destination every\n`5 mins`. The destination of driver logs is `$destination/$clusterId/driver`, while\nthe destination of executor logs is `$destination/$clusterId/executor`.\n",
                            "properties": {
                              "dbfs": {
                                "description": "destination needs to be provided. e.g.\n`{ \"dbfs\" : { \"destination\" : \"dbfs:/home/cluster_log\" } }`",
                                "properties": {
                                  "destination": {
                                    "description": "dbfs destination, e.g. `dbfs:/my/path`"
                                  }
                                }
                              },
                              "s3": {
                                "description": "destination and either the region or endpoint need to be provided. e.g.\n`{ \"s3\": { \"destination\" : \"s3://cluster_log_bucket/prefix\", \"region\" : \"us-west-2\" } }`\nCluster iam role is used to access s3, please make sure the cluster iam role in\n`instance_profile_arn` has permission to write data to the s3 destination.",
                                "properties": {
                                  "canned_acl": {
                                    "description": "(Optional) Set canned access control list for the logs, e.g. `bucket-owner-full-control`.\nIf `canned_cal` is set, please make sure the cluster iam role has `s3:PutObjectAcl` permission on\nthe destination bucket and prefix. The full list of possible canned acl can be found at\nhttp://docs.aws.amazon.com/AmazonS3/latest/dev/acl-overview.html#canned-acl.\nPlease also note that by default only the object owner gets full controls. If you are using cross account\nrole for writing data, you may want to set `bucket-owner-full-control` to make bucket owner able to\nread the logs."
                                  },
                                  "destination": {
                                    "description": "S3 destination, e.g. `s3://my-bucket/some-prefix` Note that logs will be delivered using\ncluster iam role, please make sure you set cluster iam role and the role has write access to the\ndestination. Please also note that you cannot use AWS keys to deliver logs."
                                  },
                                  "enable_encryption": {
                                    "description": "(Optional) Flag to enable server side encryption, `false` by default."
                                  },
                                  "encryption_type": {
                                    "description": "(Optional) The encryption type, it could be `sse-s3` or `sse-kms`. It will be used only when\nencryption is enabled and the default type is `sse-s3`."
                                  },
                                  "endpoint": {
                                    "description": "S3 endpoint, e.g. `https://s3-us-west-2.amazonaws.com`. Either region or endpoint needs to be set.\nIf both are set, endpoint will be used."
                                  },
                                  "kms_key": {
                                    "description": "(Optional) Kms key which will be used if encryption is enabled and encryption type is set to `sse-kms`."
                                  },
                                  "region": {
                                    "description": "S3 region, e.g. `us-west-2`. Either region or endpoint needs to be set. If both are set,\nendpoint will be used."
                                  }
                                }
                              }
                            }
                          },
                          "custom_tags": {
                            "description": "Additional tags for cluster resources. Databricks will tag all cluster resources (e.g., AWS\ninstances and EBS volumes) with these tags in addition to `default_tags`. Notes:\n\n- Currently, Databricks allows at most 45 custom tags\n\n- Clusters can only reuse cloud resources if the resources' tags are a subset of the cluster tags",
                            "additionalproperties": {
                              "description": ""
                            }
                          },
                          "driver_instance_pool_id": {
                            "description": "The optional ID of the instance pool for the driver of the cluster belongs.\nThe pool cluster uses the instance pool with id (instance_pool_id) if the driver pool is not\nassigned."
                          },
                          "driver_node_type_id": {
                            "description": "The node type of the Spark driver.\nNote that this field is optional; if unset, the driver node type will be set as the same value\nas `node_type_id` defined above."
                          },
                          "gcp_attributes": {
                            "description": "Attributes related to clusters running on Google Cloud Platform.\nIf not specified at cluster creation, a set of default values will be used.",
                            "properties": {
                              "availability": {
                                "description": ""
                              },
                              "boot_disk_size": {
                                "description": "boot disk size in GB"
                              },
                              "google_service_account": {
                                "description": "If provided, the cluster will impersonate the google service account when accessing\ngcloud services (like GCS). The google service account\nmust have previously been added to the Databricks environment by an account\nadministrator."
                              },
                              "local_ssd_count": {
                                "description": "If provided, each node (workers and driver) in the cluster will have this number of local SSDs attached. Each local SSD is 375GB in size. Refer to [GCP documentation](https://cloud.google.com/compute/docs/disks/local-ssd#choose_number_local_ssds) for the supported number of local SSDs for each instance type."
                              },
                              "use_preemptible_executors": {
                                "description": "This field determines whether the spark executors will be scheduled to run on preemptible VMs (when set to true) versus standard compute engine VMs (when set to false; default).\nNote: Soon to be deprecated, use the availability field instead."
                              },
                              "zone_id": {
                                "description": "Identifier for the availability zone in which the cluster resides.\nThis can be one of the following:\n- \"HA\" =\u003e High availability, spread nodes across availability zones for a Databricks deployment region [default]\n- \"AUTO\" =\u003e Databricks picks an availability zone to schedule the cluster on.\n- A GCP availability zone =\u003e Pick One of the available zones for (machine type + region) from https://cloud.google.com/compute/docs/regions-zones."
                              }
                            }
                          },
                          "init_scripts": {
                            "description": "The configuration for storing init scripts. Any number of destinations can be specified. The scripts are executed sequentially in the order provided. If `cluster_log_conf` is specified, init script logs are sent to `\u003cdestination\u003e/\u003ccluster-ID\u003e/init_scripts`.",
                            "items": {
                              "description": "",
                              "properties": {
                                "abfss": {
                                  "description": "destination needs to be provided. e.g.\n`{ \"abfss\" : { \"destination\" : \"abfss://\u003ccontainer-name\u003e@\u003cstorage-account-name\u003e.dfs.core.windows.net/\u003cdirectory-name\u003e\" } }",
                                  "properties": {
                                    "destination": {
                                      "description": "abfss destination, e.g. `abfss://\u003ccontainer-name\u003e@\u003cstorage-account-name\u003e.dfs.core.windows.net/\u003cdirectory-name\u003e`."
                                    }
                                  }
                                },
                                "dbfs": {
                                  "description": "destination needs to be provided. e.g.\n`{ \"dbfs\" : { \"destination\" : \"dbfs:/home/cluster_log\" } }`",
                                  "properties": {
                                    "destination": {
                                      "description": "dbfs destination, e.g. `dbfs:/my/path`"
                                    }
                                  }
                                },
                                "file": {
                                  "description": "destination needs to be provided. e.g.\n`{ \"file\" : { \"destination\" : \"file:/my/local/file.sh\" } }`",
                                  "properties": {
                                    "destination": {
                                      "description": "local file destination, e.g. `file:/my/local/file.sh`"
                                    }
                                  }
                                },
                                "gcs": {
                                  "description": "destination needs to be provided. e.g.\n`{ \"gcs\": { \"destination\": \"gs://my-bucket/file.sh\" } }`",
                                  "properties": {
                                    "destination": {
                                      "description": "GCS destination/URI, e.g. `gs://my-bucket/some-prefix`"
                                    }
                                  }
                                },
                                "s3": {
                                  "description": "destination and either the region or endpoint need to be provided. e.g.\n`{ \"s3\": { \"destination\" : \"s3://cluster_log_bucket/prefix\", \"region\" : \"us-west-2\" } }`\nCluster iam role is used to access s3, please make sure the cluster iam role in\n`instance_profile_arn` has permission to write data to the s3 destination.",
                                  "properties": {
                                    "canned_acl": {
                                      "description": "(Optional) Set canned access control list for the logs, e.g. `bucket-owner-full-control`.\nIf `canned_cal` is set, please make sure the cluster iam role has `s3:PutObjectAcl` permission on\nthe destination bucket and prefix. The full list of possible canned acl can be found at\nhttp://docs.aws.amazon.com/AmazonS3/latest/dev/acl-overview.html#canned-acl.\nPlease also note that by default only the object owner gets full controls. If you are using cross account\nrole for writing data, you may want to set `bucket-owner-full-control` to make bucket owner able to\nread the logs."
                                    },
                                    "destination": {
                                      "description": "S3 destination, e.g. `s3://my-bucket/some-prefix` Note that logs will be delivered using\ncluster iam role, please make sure you set cluster iam role and the role has write access to the\ndestination. Please also note that you cannot use AWS keys to deliver logs."
                                    },
                                    "enable_encryption": {
                                      "description": "(Optional) Flag to enable server side encryption, `false` by default."
                                    },
                                    "encryption_type": {
                                      "description": "(Optional) The encryption type, it could be `sse-s3` or `sse-kms`. It will be used only when\nencryption is enabled and the default type is `sse-s3`."
                                    },
                                    "endpoint": {
                                      "description": "S3 endpoint, e.g. `https://s3-us-west-2.amazonaws.com`. Either region or endpoint needs to be set.\nIf both are set, endpoint will be used."
                                    },
                                    "kms_key": {
                                      "description": "(Optional) Kms key which will be used if encryption is enabled and encryption type is set to `sse-kms`."
                                    },
                                    "region": {
                                      "description": "S3 region, e.g. `us-west-2`. Either region or endpoint needs to be set. If both are set,\nendpoint will be used."
                                    }
                                  }
                                },
                                "volumes": {
                                  "description": "destination needs to be provided. e.g.\n`{ \"volumes\" : { \"destination\" : \"/Volumes/my-init.sh\" } }`",
                                  "properties": {
                                    "destination": {
                                      "description": "Unity Catalog Volumes file destination, e.g. `/Volumes/my-init.sh`"
                                    }
                                  }
                                },
                                "workspace": {
                                  "description": "destination needs to be provided. e.g.\n`{ \"workspace\" : { \"destination\" : \"/Users/user1@databricks.com/my-init.sh\" } }`",
                                  "properties": {
                                    "destination": {
                                      "description": "workspace files destination, e.g. `/Users/user1@databricks.com/my-init.sh`"
                                    }
                                  }
                                }
                              }
                            }
                          },
                          "instance_pool_id": {
                            "description": "The optional ID of the instance pool to which the cluster belongs."
                          },
                          "label": {
                            "description": "A label for the cluster specification, either `default` to configure the default cluster, or `maintenance` to configure the maintenance cluster. This field is optional. The default value is `default`."
                          },
                          "node_type_id": {
                            "description": "This field encodes, through a single value, the resources available to each of\nthe Spark nodes in this cluster. For example, the Spark nodes can be provisioned\nand optimized for memory or compute intensive workloads. A list of available node\ntypes can be retrieved by using the :method:clusters/listNodeTypes API call.\n"
                          },
                          "num_workers": {
                            "description": "Number of worker nodes that this cluster should have. A cluster has one Spark Driver\nand `num_workers` Executors for a total of `num_workers` + 1 Spark nodes.\n\nNote: When reading the properties of a cluster, this field reflects the desired number\nof workers rather than the actual current number of workers. For instance, if a cluster\nis resized from 5 to 10 workers, this field will immediately be updated to reflect\nthe target size of 10 workers, whereas the workers listed in `spark_info` will gradually\nincrease from 5 to 10 as the new nodes are provisioned."
                          },
                          "policy_id": {
                            "description": "The ID of the cluster policy used to create the cluster if applicable."
                          },
                          "spark_conf": {
                            "description": "An object containing a set of optional, user-specified Spark configuration key-value pairs.\nSee :method:clusters/create for more details.\n",
                            "additionalproperties": {
                              "description": ""
                            }
                          },
                          "spark_env_vars": {
                            "description": "An object containing a set of optional, user-specified environment variable key-value pairs.\nPlease note that key-value pair of the form (X,Y) will be exported as is (i.e.,\n`export X='Y'`) while launching the driver and workers.\n\nIn order to specify an additional set of `SPARK_DAEMON_JAVA_OPTS`, we recommend appending\nthem to `$SPARK_DAEMON_JAVA_OPTS` as shown in the example below. This ensures that all\ndefault databricks managed environmental variables are included as well.\n\nExample Spark environment variables:\n`{\"SPARK_WORKER_MEMORY\": \"28000m\", \"SPARK_LOCAL_DIRS\": \"/local_disk0\"}` or\n`{\"SPARK_DAEMON_JAVA_OPTS\": \"$SPARK_DAEMON_JAVA_OPTS -Dspark.shuffle.service.enabled=true\"}`",
                            "additionalproperties": {
                              "description": ""
                            }
                          },
                          "ssh_public_keys": {
                            "description": "SSH public key contents that will be added to each Spark node in this cluster. The\ncorresponding private keys can be used to login with the user name `ubuntu` on port `2200`.\nUp to 10 keys can be specified.",
                            "items": {
                              "description": ""
                            }
                          }
                        }
                      }
                    },
                    "configuration": {
                      "description": "String-String configuration for this pipeline execution.",
                      "additionalproperties": {
                        "description": ""
                      }
                    },
                    "continuous": {
                      "description": "Whether the pipeline is continuous or triggered. This replaces `trigger`."
                    },
                    "development": {
                      "description": "Whether the pipeline is in Development mode. Defaults to false."
                    },
                    "edition": {
                      "description": "Pipeline product edition."
                    },
                    "filters": {
                      "description": "Filters on which Pipeline packages to include in the deployed graph.",
                      "properties": {
                        "exclude": {
                          "description": "Paths to exclude.",
                          "items": {
                            "description": ""
                          }
                        },
                        "include": {
                          "description": "Paths to include.",
                          "items": {
                            "description": ""
                          }
                        }
                      }
                    },
                    "id": {
                      "description": "Unique identifier for this pipeline."
                    },
                    "libraries": {
                      "description": "Libraries or code needed by this deployment.",
                      "items": {
                        "description": "",
                        "properties": {
                          "file": {
                            "description": "The path to a file that defines a pipeline and is stored in the Databricks Repos.\n",
                            "properties": {
                              "path": {
                                "description": "The absolute path of the file."
                              }
                            }
                          },
                          "jar": {
                            "description": "URI of the jar to be installed. Currently only DBFS is supported.\n"
                          },
                          "maven": {
                            "description": "Specification of a maven library to be installed.\n",
                            "properties": {
                              "coordinates": {
                                "description": "Gradle-style maven coordinates. For example: \"org.jsoup:jsoup:1.7.2\"."
                              },
                              "exclusions": {
                                "description": "List of dependences to exclude. For example: `[\"slf4j:slf4j\", \"*:hadoop-client\"]`.\n\nMaven dependency exclusions:\nhttps://maven.apache.org/guides/introduction/introduction-to-optional-and-excludes-dependencies.html.",
                                "items": {
                                  "description": ""
                                }
                              },
                              "repo": {
                                "description": "Maven repo to install the Maven package from. If omitted, both Maven Central Repository\nand Spark Packages are searched."
                              }
                            }
                          },
                          "notebook": {
                            "description": "The path to a notebook that defines a pipeline and is stored in the \u003cDatabricks\u003e workspace.\n",
                            "properties": {
                              "path": {
                                "description": "The absolute path of the notebook."
                              }
                            }
                          }
                        }
                      }
                    },
                    "name": {
                      "description": "Friendly identifier for this pipeline."
                    },
                    "notifications": {
                      "description": "List of notification settings for this pipeline.",
                      "items": {
                        "description": "",
                        "properties": {
                          "alerts": {
                            "description": "A list of alerts that trigger the sending of notifications to the configured\ndestinations. The supported alerts are:\n\n* `on-update-success`: A pipeline update completes successfully.\n* `on-update-failure`: Each time a pipeline update fails.\n* `on-update-fatal-failure`: A pipeline update fails with a non-retryable (fatal) error.\n* `on-flow-failure`: A single data flow fails.\n",
                            "items": {
                              "description": ""
                            }
                          },
                          "email_recipients": {
                            "description": "A list of email addresses notified when a configured alert is triggered.\n",
                            "items": {
                              "description": ""
                            }
                          }
                        }
                      }
                    },
                    "permissions": {
                      "description": "",
                      "items": {
                        "description": "",
                        "properties": {
                          "group_name": {
                            "description": ""
                          },
                          "level": {
                            "description": ""
                          },
                          "service_principal_name": {
                            "description": ""
                          },
                          "user_name": {
                            "description": ""
                          }
                        }
                      }
                    },
                    "photon": {
                      "description": "Whether Photon is enabled for this pipeline."
                    },
                    "serverless": {
                      "description": "Whether serverless compute is enabled for this pipeline."
                    },
                    "storage": {
                      "description": "DBFS root directory for storing checkpoints and tables."
                    },
                    "target": {
                      "description": "Target schema (database) to add tables in this pipeline to. If not specified, no data is published to the Hive metastore or Unity Catalog. To publish to Unity Catalog, also specify `catalog`."
                    },
                    "trigger": {
                      "description": "Which pipeline trigger to use. Deprecated: Use `continuous` instead.",
                      "properties": {
                        "cron": {
                          "description": "",
                          "properties": {
                            "quartz_cron_schedule": {
                              "description": ""
                            },
                            "timezone_id": {
                              "description": ""
                            }
                          }
                        },
                        "manual": {
                          "description": ""
                        }
                      }
                    }
                  }
                }
              },
              "registered_models": {
                "description": "List of Registered Models",
                "additionalproperties": {
                  "description": "",
                  "properties": {
                    "catalog_name": {
                      "description": "The name of the catalog where the schema and the registered model reside"
                    },
                    "comment": {
                      "description": "The comment attached to the registered model"
                    },
                    "grants": {
                      "description": "",
                      "items": {
                        "description": "",
                        "properties": {
                          "principal": {
                            "description": ""
                          },
                          "privileges": {
                            "description": "",
                            "items": {
                              "description": ""
                            }
                          }
                        }
                      }
                    },
                    "name": {
                      "description": "The name of the registered model"
                    },
                    "schema_name": {
                      "description": "The name of the schema where the registered model resides"
                    },
                    "storage_location": {
                      "description": "The storage location on the cloud under which model version data files are stored"
                    }
                  }
                }
              }
            }
          },
          "run_as": {
            "description": "",
            "properties": {
              "service_principal_name": {
                "description": ""
              },
              "user_name": {
                "description": ""
              }
            }
          },
          "sync": {
            "description": "",
            "properties": {
              "exclude": {
                "description": "",
                "items": {
                  "description": ""
                }
              },
              "include": {
                "description": "",
                "items": {
                  "description": ""
                }
              }
            }
          },
          "variables": {
            "description": "",
            "additionalproperties": {
              "description": ""
            }
          },
          "workspace": {
            "description": "Configures which workspace to connect to and locations for files, state, and similar locations within the workspace file tree.",
            "properties": {
              "artifact_path": {
                "description": "The remote path to synchronize build artifacts to. This defaults to `${workspace.root}/artifacts`"
              },
              "auth_type": {
                "description": ""
              },
              "azure_client_id": {
                "description": ""
              },
              "azure_environment": {
                "description": "Azure environment, one of (Public, UsGov, China, Germany)."
              },
              "azure_login_app_id": {
                "description": "Azure Login Application ID."
              },
              "azure_tenant_id": {
                "description": ""
              },
              "azure_use_msi": {
                "description": ""
              },
              "azure_workspace_resource_id": {
                "description": "Azure Resource Manager ID for Azure Databricks workspace."
              },
              "client_id": {
                "description": ""
              },
              "file_path": {
                "description": "The remote path to synchronize local files artifacts to. This defaults to `${workspace.root}/files`"
              },
              "google_service_account": {
                "description": ""
              },
              "host": {
                "description": "Host url of the workspace."
              },
              "profile": {
                "description": "Connection profile to use. By default profiles are specified in ~/.databrickscfg."
              },
              "root_path": {
                "description": "The base location for synchronizing files, artifacts and state. Defaults to `/Users/jane@doe.com/.bundle/${bundle.name}/${bundle.target}`"
              },
              "state_path": {
                "description": "The remote path to synchronize bundle state to. This defaults to `${workspace.root}/state`"
              }
            }
          }
        }
      }
    },
    "variables": {
      "description": "",
      "additionalproperties": {
        "description": "",
        "properties": {
          "default": {
            "description": ""
          },
          "description": {
            "description": ""
          },
          "lookup": {
            "description": "",
            "properties": {
              "alert": {
                "description": ""
              },
              "cluster": {
                "description": ""
              },
              "cluster_policy": {
                "description": ""
              },
              "dashboard": {
                "description": ""
              },
              "instance_pool": {
                "description": ""
              },
              "job": {
                "description": ""
              },
              "metastore": {
                "description": ""
              },
              "pipeline": {
                "description": ""
              },
              "query": {
                "description": ""
              },
              "service_principal": {
                "description": ""
              },
              "warehouse": {
                "description": ""
              }
            }
          }
        }
      }
    },
    "workspace": {
      "description": "Configures which workspace to connect to and locations for files, state, and similar locations within the workspace file tree.",
      "properties": {
        "artifact_path": {
          "description": "The remote path to synchronize build artifacts to. This defaults to `${workspace.root}/artifacts`"
        },
        "auth_type": {
          "description": ""
        },
        "azure_client_id": {
          "description": ""
        },
        "azure_environment": {
          "description": "Azure environment, one of (Public, UsGov, China, Germany)."
        },
        "azure_login_app_id": {
          "description": "Azure Login Application ID."
        },
        "azure_tenant_id": {
          "description": ""
        },
        "azure_use_msi": {
          "description": ""
        },
        "azure_workspace_resource_id": {
          "description": "Azure Resource Manager ID for Azure Databricks workspace."
        },
        "client_id": {
          "description": ""
        },
        "file_path": {
          "description": "The remote path to synchronize local files artifacts to. This defaults to `${workspace.root}/files`"
        },
        "google_service_account": {
          "description": ""
        },
        "host": {
          "description": "Host url of the workspace."
        },
        "profile": {
          "description": "Connection profile to use. By default profiles are specified in ~/.databrickscfg."
        },
        "root_path": {
          "description": "The base location for synchronizing files, artifacts and state. Defaults to `/Users/jane@doe.com/.bundle/${bundle.name}/${bundle.target}`"
        },
        "state_path": {
          "description": "The remote path to synchronize bundle state to. This defaults to `${workspace.root}/state`"
        }
      }
    }
  }
}<|MERGE_RESOLUTION|>--- conflicted
+++ resolved
@@ -1552,8 +1552,6 @@
                   },
                   "pause_status": {
                     "description": "Whether this trigger is paused or not."
-<<<<<<< HEAD
-=======
                   },
                   "table": {
                     "description": "Table trigger settings.",
@@ -1574,7 +1572,6 @@
                         "description": "If set, the trigger starts a run only after no table updates have occurred for the specified time\nand can be used to wait for a series of table updates before triggering a run. The\nminimum allowed value is 60 seconds.\n"
                       }
                     }
->>>>>>> f70ec359
                   }
                 }
               },
@@ -4087,8 +4084,6 @@
                         },
                         "pause_status": {
                           "description": "Whether this trigger is paused or not."
-<<<<<<< HEAD
-=======
                         },
                         "table": {
                           "description": "Table trigger settings.",
@@ -4109,7 +4104,6 @@
                               "description": "If set, the trigger starts a run only after no table updates have occurred for the specified time\nand can be used to wait for a series of table updates before triggering a run. The\nminimum allowed value is 60 seconds.\n"
                             }
                           }
->>>>>>> f70ec359
                         }
                       }
                     },
