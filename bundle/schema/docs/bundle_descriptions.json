--- conflicted
+++ resolved
@@ -170,11 +170,7 @@
                       "description": "An optional continuous property for this job. The continuous property will ensure that there is always one run executing. Only one of `schedule` and `continuous` can be used.",
                       "properties": {
                         "pause_status": {
-<<<<<<< HEAD
-                          "description": "Indicate whether this schedule is paused or not."
-=======
                           "description": "Indicate whether the continuous execution of the job is paused or not. Defaults to UNPAUSED."
->>>>>>> be1c422c
                         }
                       }
                     },
@@ -598,11 +594,7 @@
                       "description": "An optional periodic schedule for this job. The default behavior is that the job only runs when triggered by clicking “Run Now” in the Jobs UI or sending an API request to `runNow`.",
                       "properties": {
                         "pause_status": {
-<<<<<<< HEAD
-                          "description": "Indicate whether this schedule is paused or not."
-=======
                           "description": "Indicate whether the continuous execution of the job is paused or not. Defaults to UNPAUSED."
->>>>>>> be1c422c
                         },
                         "quartz_cron_expression": {
                           "description": "A Cron expression using Quartz syntax that describes the schedule for a job.\nSee [Cron Trigger](http://www.quartz-scheduler.org/documentation/quartz-2.3.0/tutorials/crontrigger.html)\nfor details. This field is required.\"\n"
@@ -1289,11 +1281,7 @@
                           }
                         },
                         "pause_status": {
-<<<<<<< HEAD
-                          "description": "Indicate whether this schedule is paused or not."
-=======
                           "description": "Indicate whether the continuous execution of the job is paused or not. Defaults to UNPAUSED."
->>>>>>> be1c422c
                         }
                       }
                     },
@@ -1938,11 +1926,7 @@
                 "description": "An optional continuous property for this job. The continuous property will ensure that there is always one run executing. Only one of `schedule` and `continuous` can be used.",
                 "properties": {
                   "pause_status": {
-<<<<<<< HEAD
-                    "description": "Indicate whether this schedule is paused or not."
-=======
                     "description": "Indicate whether the continuous execution of the job is paused or not. Defaults to UNPAUSED."
->>>>>>> be1c422c
                   }
                 }
               },
@@ -2366,11 +2350,7 @@
                 "description": "An optional periodic schedule for this job. The default behavior is that the job only runs when triggered by clicking “Run Now” in the Jobs UI or sending an API request to `runNow`.",
                 "properties": {
                   "pause_status": {
-<<<<<<< HEAD
-                    "description": "Indicate whether this schedule is paused or not."
-=======
                     "description": "Indicate whether the continuous execution of the job is paused or not. Defaults to UNPAUSED."
->>>>>>> be1c422c
                   },
                   "quartz_cron_expression": {
                     "description": "A Cron expression using Quartz syntax that describes the schedule for a job.\nSee [Cron Trigger](http://www.quartz-scheduler.org/documentation/quartz-2.3.0/tutorials/crontrigger.html)\nfor details. This field is required.\"\n"
@@ -3057,11 +3037,7 @@
                     }
                   },
                   "pause_status": {
-<<<<<<< HEAD
-                    "description": "Indicate whether this schedule is paused or not."
-=======
                     "description": "Indicate whether the continuous execution of the job is paused or not. Defaults to UNPAUSED."
->>>>>>> be1c422c
                   }
                 }
               },
