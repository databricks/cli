--- conflicted
+++ resolved
@@ -20,23 +20,6 @@
     "bundle": {
       "description": "Bundle contains details about this bundle, such as its name,\nversion of the spec (TODO), default cluster, default warehouse, etc.\n",
       "properties": {
-<<<<<<< HEAD
-=======
-        "environment": {
-          "description": "Environment is set by the mutator that selects the environment."
-        },
-        "lock": {
-          "description": "",
-          "properties": {
-            "enabled": {
-              "description": ""
-            },
-            "force": {
-              "description": ""
-            }
-          }
-        },
->>>>>>> 8ec7b55b
         "name": {
           "description": ""
         }
@@ -66,23 +49,6 @@
           "bundle": {
             "description": "Bundle contains details about this bundle, such as its name,\nversion of the spec (TODO), default cluster, default warehouse, etc.\n",
             "properties": {
-<<<<<<< HEAD
-=======
-              "environment": {
-                "description": "Environment is set by the mutator that selects the environment."
-              },
-              "lock": {
-                "description": "",
-                "properties": {
-                  "enabled": {
-                    "description": ""
-                  },
-                  "force": {
-                    "description": ""
-                  }
-                }
-              },
->>>>>>> 8ec7b55b
               "name": {
                 "description": ""
               }
