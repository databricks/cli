package permissions_test

import (
	"context"
	"testing"

	"github.com/databricks/cli/bundle"
	"github.com/databricks/cli/bundle/config"
	"github.com/databricks/cli/bundle/config/resources"
	"github.com/databricks/cli/bundle/permissions"
	"github.com/databricks/cli/libs/diag"
	"github.com/databricks/databricks-sdk-go/service/iam"
	"github.com/stretchr/testify/require"
)

func TestPermissionDiagnosticsApplySuccess(t *testing.T) {
	b := mockBundle([]resources.Permission{
		{Level: "CAN_MANAGE", UserName: "testuser@databricks.com"},
	})

	diags := permissions.PermissionDiagnostics().Apply(context.Background(), b)
	require.NoError(t, diags.Error())
}

func TestPermissionDiagnosticsEmpty(t *testing.T) {
	b := mockBundle(nil)

	diags := permissions.PermissionDiagnostics().Apply(context.Background(), b)
	require.NoError(t, diags.Error())
}

func TestPermissionDiagnosticsApplyFail(t *testing.T) {
	b := mockBundle([]resources.Permission{
		{Level: "CAN_VIEW", UserName: "testuser@databricks.com"},
	})

	diags := permissions.PermissionDiagnostics().Apply(context.Background(), b)
<<<<<<< HEAD
	require.Equal(t, diags[0].Severity, diag.Recommendation)

	expectedMsg := "permissions section should explicitly include the current deployment identity " +
		"'testuser@databricks.com' or one of its groups\n" +
		"If it is not included, CAN_MANAGE permissions are only applied if the present identity is used to deploy.\n\n" +
		"Consider using a adding a top-level permissions section such as the following:\n\n" +
		"  permissions:\n" +
		"    - user_name: testuser@databricks.com\n" +
		"      level: CAN_MANAGE\n\n" +
		"See https://docs.databricks.com/dev-tools/bundles/permissions.html to learn more about permission configuration."

	require.Contains(t, diags[0].Summary, expectedMsg)
=======
	require.Equal(t, diag.Warning, diags[0].Severity)
	require.Contains(t, diags[0].Summary, "permissions section should include testuser@databricks.com or one of their groups with CAN_MANAGE permissions")
>>>>>>> ddcfac50
}

func mockBundle(permissions []resources.Permission) *bundle.Bundle {
	return &bundle.Bundle{
		Config: config.Root{
			Workspace: config.Workspace{
				CurrentUser: &config.User{
					User: &iam.User{
						UserName:    "testuser@databricks.com",
						DisplayName: "Test User",
						Groups: []iam.ComplexValue{
							{Display: "testgroup"},
						},
					},
				},
			},
			Permissions: permissions,
		},
	}
}<|MERGE_RESOLUTION|>--- conflicted
+++ resolved
@@ -35,8 +35,7 @@
 	})
 
 	diags := permissions.PermissionDiagnostics().Apply(context.Background(), b)
-<<<<<<< HEAD
-	require.Equal(t, diags[0].Severity, diag.Recommendation)
+	require.Equal(t, diag.Recommendation, diags[0].Severity)
 
 	expectedMsg := "permissions section should explicitly include the current deployment identity " +
 		"'testuser@databricks.com' or one of its groups\n" +
@@ -48,10 +47,6 @@
 		"See https://docs.databricks.com/dev-tools/bundles/permissions.html to learn more about permission configuration."
 
 	require.Contains(t, diags[0].Summary, expectedMsg)
-=======
-	require.Equal(t, diag.Warning, diags[0].Severity)
-	require.Contains(t, diags[0].Summary, "permissions section should include testuser@databricks.com or one of their groups with CAN_MANAGE permissions")
->>>>>>> ddcfac50
 }
 
 func mockBundle(permissions []resources.Permission) *bundle.Bundle {
