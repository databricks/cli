package diag

import (
	"fmt"

	"github.com/databricks/cli/libs/dyn"
)

type Diagnostic struct {
	Severity Severity

	// Summary is a short description of the diagnostic.
	// This is expected to be a single line and always present.
	Summary string

	// Detail is a longer description of the diagnostic.
	// This may be multiple lines and may be nil.
	Detail string

	// Locations are the source code locations associated with the diagnostic message.
	// It may be empty if there are no associated locations.
	Locations []dyn.Location

<<<<<<< HEAD
	// Path is a path to the value in a configuration tree that the diagnostic is associated with.
	// It may be nil if there is no associated path.
	Path dyn.Path

	// A diagnostic ID. Only used for select diagnostic messages.
	ID ID
=======
	// Paths are paths to the values in the configuration tree that the diagnostic is associated with.
	// It may be nil if there are no associated paths.
	Paths []dyn.Path
>>>>>>> 7fe08c23
}

// Errorf creates a new error diagnostic.
func Errorf(format string, args ...any) Diagnostics {
	return []Diagnostic{
		{
			Severity: Error,
			Summary:  fmt.Sprintf(format, args...),
		},
	}
}

// FromErr returns a new error diagnostic from the specified error, if any.
func FromErr(err error) Diagnostics {
	if err == nil {
		return nil
	}
	return []Diagnostic{
		{
			Severity: Error,
			Summary:  err.Error(),
		},
	}
}

// Warningf creates a new warning diagnostic.
func Warningf(format string, args ...any) Diagnostics {
	return []Diagnostic{
		{
			Severity: Warning,
			Summary:  fmt.Sprintf(format, args...),
		},
	}
}

// Infof creates a new info diagnostic.
func Infof(format string, args ...any) Diagnostics {
	return []Diagnostic{
		{
			Severity: Info,
			Summary:  fmt.Sprintf(format, args...),
		},
	}
}

// Diagnostics holds zero or more instances of [Diagnostic].
type Diagnostics []Diagnostic

// Append adds a new diagnostic to the end of the list.
func (ds Diagnostics) Append(d Diagnostic) Diagnostics {
	return append(ds, d)
}

// Extend adds all diagnostics from another list to the end of the list.
func (ds Diagnostics) Extend(other Diagnostics) Diagnostics {
	return append(ds, other...)
}

// HasError returns true if any of the diagnostics are errors.
func (ds Diagnostics) HasError() bool {
	for _, d := range ds {
		if d.Severity == Error {
			return true
		}
	}
	return false
}

// Return first error in the set of diagnostics.
func (ds Diagnostics) Error() error {
	for _, d := range ds {
		if d.Severity == Error {
			message := d.Detail
			if message == "" {
				message = d.Summary
			}
			if d.ID != "" {
				message = string(d.ID) + ": " + message
			}
			return fmt.Errorf(message)
		}
	}
	return nil
}

// Filter returns a new list of diagnostics that match the specified severity.
func (ds Diagnostics) Filter(severity Severity) Diagnostics {
	var out Diagnostics
	for _, d := range ds {
		if d.Severity == severity {
			out = append(out, d)
		}
	}
	return out
}<|MERGE_RESOLUTION|>--- conflicted
+++ resolved
@@ -21,18 +21,12 @@
 	// It may be empty if there are no associated locations.
 	Locations []dyn.Location
 
-<<<<<<< HEAD
-	// Path is a path to the value in a configuration tree that the diagnostic is associated with.
-	// It may be nil if there is no associated path.
-	Path dyn.Path
+	// Paths are paths to the values in the configuration tree that the diagnostic is associated with.
+	// It may be nil if there are no associated paths.
+	Paths []dyn.Path
 
 	// A diagnostic ID. Only used for select diagnostic messages.
 	ID ID
-=======
-	// Paths are paths to the values in the configuration tree that the diagnostic is associated with.
-	// It may be nil if there are no associated paths.
-	Paths []dyn.Path
->>>>>>> 7fe08c23
 }
 
 // Errorf creates a new error diagnostic.
