--- conflicted
+++ resolved
@@ -237,7 +237,6 @@
 	})
 }
 
-<<<<<<< HEAD
 func TestClearToken(t *testing.T) {
 	p := &PersistentAuth{
 		Host:      "abc",
@@ -282,7 +281,8 @@
 	key := p.key()
 	_, err = p.cache.Lookup(key)
 	assert.Equal(t, ErrNotConfigured, err)
-=======
+}
+
 func TestPersistentAuthCleanHost(t *testing.T) {
 	for _, tcases := range []struct {
 		in  string
@@ -315,5 +315,4 @@
 		p.cleanHost()
 		assert.Equal(t, tcases.out, p.Host)
 	}
->>>>>>> b6a376bf
 }