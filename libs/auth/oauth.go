--- conflicted
+++ resolved
@@ -144,7 +144,6 @@
 	return nil
 }
 
-<<<<<<< HEAD
 func (a *PersistentAuth) ClearToken(ctx context.Context) error {
 	if a.Host == "" && a.AccountID == "" {
 		return ErrFetchCredentials
@@ -155,7 +154,8 @@
 	// lookup token identified by host (and possibly the account id)
 	key := a.key()
 	return a.cache.Delete(key)
-=======
+}
+
 // This function cleans up the host URL by only retaining the scheme and the host.
 // This function thus removes any path, query arguments, or fragments from the URL.
 func (a *PersistentAuth) cleanHost() {
@@ -174,7 +174,6 @@
 		Host:   parsedHost.Host,
 	}
 	a.Host = host.String()
->>>>>>> b6a376bf
 }
 
 func (a *PersistentAuth) init(ctx context.Context) error {
