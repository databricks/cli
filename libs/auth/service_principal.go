package auth

import (
	"github.com/google/uuid"
)

// Determines whether a given user id is a service principal.
<<<<<<< HEAD
// This function uses a heuristic: if no user exists with this id, we assume
// it's a service principal. Unfortunately, the standard service principal API is too
// slow for our purposes.
func IsServicePrincipal(ctx context.Context, ws *databricks.WorkspaceClient, userId string) (bool, error) {
	_, err := ws.Users.GetById(ctx, userId)
	if userId == "" {
		// If the user id is empty (for testing) or a non-email address then
		// we can assume that it's not a service principal. We don't yet
		// rely on the latter since that's not officially documented.
		return false, nil
	}
	if apierr.IsMissing(err) {
		return true, nil
	}
	return false, err
=======
// This function uses a heuristic: if the user id is a UUID, then we assume
// it's a service principal. Unfortunately, the service principal listing API is too
// slow for our purposes. And the "users" and "service principals get" APIs
// only allow access by workspace admins.
func IsServicePrincipal(userId string) bool {
	_, err := uuid.Parse(userId)
	return err == nil
>>>>>>> 7ef75747
}<|MERGE_RESOLUTION|>--- conflicted
+++ resolved
@@ -5,23 +5,6 @@
 )
 
 // Determines whether a given user id is a service principal.
-<<<<<<< HEAD
-// This function uses a heuristic: if no user exists with this id, we assume
-// it's a service principal. Unfortunately, the standard service principal API is too
-// slow for our purposes.
-func IsServicePrincipal(ctx context.Context, ws *databricks.WorkspaceClient, userId string) (bool, error) {
-	_, err := ws.Users.GetById(ctx, userId)
-	if userId == "" {
-		// If the user id is empty (for testing) or a non-email address then
-		// we can assume that it's not a service principal. We don't yet
-		// rely on the latter since that's not officially documented.
-		return false, nil
-	}
-	if apierr.IsMissing(err) {
-		return true, nil
-	}
-	return false, err
-=======
 // This function uses a heuristic: if the user id is a UUID, then we assume
 // it's a service principal. Unfortunately, the service principal listing API is too
 // slow for our purposes. And the "users" and "service principals get" APIs
@@ -29,5 +12,4 @@
 func IsServicePrincipal(userId string) bool {
 	_, err := uuid.Parse(userId)
 	return err == nil
->>>>>>> 7ef75747
 }