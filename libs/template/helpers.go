package template

import (
	"fmt"
<<<<<<< HEAD
	"net/url"
=======
	"regexp"
>>>>>>> 8ffff241
	"text/template"
)

type ErrFail struct {
	msg string
}

func (err ErrFail) Error() string {
	return err.msg
}

var helperFuncs = template.FuncMap{
	"fail": func(format string, args ...any) (any, error) {
		return nil, ErrFail{fmt.Sprintf(format, args...)}
	},
<<<<<<< HEAD
	// Alias for https://pkg.go.dev/net/url#Parse. Allows usage of all methods of url.URL
	"url": func(rawUrl string) (*url.URL, error) {
		return url.Parse(rawUrl)
=======
	// Alias for https://pkg.go.dev/regexp#Compile. Allows usage of all methods of regexp.Regexp
	"regexp": func(expr string) (*regexp.Regexp, error) {
		return regexp.Compile(expr)
>>>>>>> 8ffff241
	},
}<|MERGE_RESOLUTION|>--- conflicted
+++ resolved
@@ -2,11 +2,8 @@
 
 import (
 	"fmt"
-<<<<<<< HEAD
 	"net/url"
-=======
 	"regexp"
->>>>>>> 8ffff241
 	"text/template"
 )
 
@@ -22,14 +19,12 @@
 	"fail": func(format string, args ...any) (any, error) {
 		return nil, ErrFail{fmt.Sprintf(format, args...)}
 	},
-<<<<<<< HEAD
 	// Alias for https://pkg.go.dev/net/url#Parse. Allows usage of all methods of url.URL
 	"url": func(rawUrl string) (*url.URL, error) {
 		return url.Parse(rawUrl)
-=======
+	},
 	// Alias for https://pkg.go.dev/regexp#Compile. Allows usage of all methods of regexp.Regexp
 	"regexp": func(expr string) (*regexp.Regexp, error) {
 		return regexp.Compile(expr)
->>>>>>> 8ffff241
 	},
 }