package template

import (
	"context"
	"fmt"
	"io"
	"io/fs"
	"os"
	"path/filepath"
	"runtime"
	"strings"
	"testing"
	"text/template"

	"github.com/databricks/cli/bundle"
	bundleConfig "github.com/databricks/cli/bundle/config"
	"github.com/databricks/cli/bundle/config/mutator"
	"github.com/databricks/cli/bundle/phases"
	"github.com/databricks/cli/cmd/root"
	"github.com/databricks/cli/libs/tags"
	"github.com/databricks/databricks-sdk-go"
	workspaceConfig "github.com/databricks/databricks-sdk-go/config"
	"github.com/databricks/databricks-sdk-go/service/iam"
	"github.com/stretchr/testify/assert"
	"github.com/stretchr/testify/require"
)

func assertFileContent(t *testing.T, path string, content string) {
	b, err := os.ReadFile(path)
	require.NoError(t, err)
	assert.Equal(t, content, string(b))
}

func assertFilePermissions(t *testing.T, path string, perm fs.FileMode) {
	info, err := os.Stat(path)
	require.NoError(t, err)
	assert.Equal(t, perm, info.Mode().Perm())
}

func assertBuiltinTemplateValid(t *testing.T, template string, settings map[string]any, target string, isServicePrincipal bool, build bool, tempDir string) {
	ctx := context.Background()

	templatePath, err := prepareBuiltinTemplates(template, tempDir)
	require.NoError(t, err)
	libraryPath := filepath.Join(templatePath, "library")

	w := &databricks.WorkspaceClient{
		Config: &workspaceConfig.Config{Host: "https://myhost.com"},
	}

	// Prepare helpers
	cachedUser = &iam.User{UserName: "user@domain.com"}
	if isServicePrincipal {
		cachedUser.UserName = "1d410060-a513-496f-a197-23cc82e5f46d"
	}
	cachedIsServicePrincipal = &isServicePrincipal
	ctx = root.SetWorkspaceClient(ctx, w)
	helpers := loadHelpers(ctx)

	renderer, err := newRenderer(ctx, settings, helpers, templatePath, libraryPath, tempDir)
	require.NoError(t, err)

	// Evaluate template
	err = renderer.walk()
	require.NoError(t, err)
	err = renderer.persistToDisk()
	require.NoError(t, err)
	b, err := bundle.Load(ctx, filepath.Join(tempDir, "template", "my_project"))
	require.NoError(t, err)

	// Apply initialize / validation mutators
	bundle.ApplyFunc(ctx, b, func(ctx context.Context, b *bundle.Bundle) error {
		b.Config.Workspace.CurrentUser = &bundleConfig.User{User: cachedUser}
		return nil
	})

	b.Tagging = tags.ForCloud(w.Config)
	b.WorkspaceClient()
	b.Config.Bundle.Terraform = &bundleConfig.Terraform{
		ExecPath: "sh",
	}
	err = bundle.Apply(ctx, b, bundle.Seq(
		bundle.Seq(mutator.DefaultMutators()...),
		mutator.SelectTarget(target),
		phases.Initialize(),
	))
	require.NoError(t, err)

	// Apply build mutator
	if build {
		err = bundle.Apply(ctx, b, phases.Build())
		require.NoError(t, err)
	}
}

func TestPrepareBuiltInTemplatesWithRelativePaths(t *testing.T) {
	// CWD should not be resolved as a built in template
	dir, err := prepareBuiltinTemplates(".", t.TempDir())
	assert.NoError(t, err)
	assert.Equal(t, ".", dir)

	// relative path should not be resolved as a built in template
	dir, err = prepareBuiltinTemplates("./default-python", t.TempDir())
	assert.NoError(t, err)
	assert.Equal(t, "./default-python", dir)
}

func TestBuiltinPythonTemplateValid(t *testing.T) {
	// Test option combinations
	options := []string{"yes", "no"}
	isServicePrincipal := false
	catalog := "hive_metastore"
	cachedCatalog = &catalog
	build := false
	catalog := "hive_metastore"
	cachedCatalog = &catalog
	for _, includeNotebook := range options {
		for _, includeDlt := range options {
			for _, includePython := range options {
				for _, isServicePrincipal := range []bool{true, false} {
					config := map[string]any{
						"project_name":     "my_project",
						"include_notebook": includeNotebook,
						"include_dlt":      includeDlt,
						"include_python":   includePython,
					}
					tempDir := t.TempDir()
					assertBuiltinTemplateValid(t, "default-python", config, "dev", isServicePrincipal, build, tempDir)
				}
			}
		}
	}

	// Test prod mode + build
	config := map[string]any{
		"project_name":     "my_project",
		"include_notebook": "yes",
		"include_dlt":      "yes",
		"include_python":   "yes",
	}
	isServicePrincipal = false
	build = true

	// On Windows, we can't always remove the resulting temp dir since background
	// processes might have it open, so we use 'defer' for a best-effort cleanup
	tempDir, err := os.MkdirTemp("", "templates")
	require.NoError(t, err)
	defer os.RemoveAll(tempDir)

	assertBuiltinTemplateValid(t, "default-python", config, "prod", isServicePrincipal, build, tempDir)
	defer os.RemoveAll(tempDir)
}

<<<<<<< HEAD
func TestBuiltinSQLTemplateValid(t *testing.T) {
=======
func TestBuiltinDbtTemplateValid(t *testing.T) {
>>>>>>> 1c680121
	for _, personal_schemas := range []string{"yes", "no"} {
		for _, target := range []string{"dev", "prod"} {
			for _, isServicePrincipal := range []bool{true, false} {
				config := map[string]any{
					"project_name":     "my_project",
<<<<<<< HEAD
					"http_path":        "/sql/1.0/warehouses/123abc",
					"default_catalog":  "users",
					"shared_schema":    "lennart",
					"personal_schemas": personal_schemas,
				}
				build := false
				assertBuiltinTemplateValid(t, "default-sql", config, target, isServicePrincipal, build, t.TempDir())
=======
					"http_path":        "/sql/1.0/warehouses/123",
					"default_catalog":  "hive_metastore",
					"personal_schemas": personal_schemas,
					"shared_schema":    "lennart",
				}
				build := false
				assertBuiltinTemplateValid(t, "dbt-sql", config, target, isServicePrincipal, build, t.TempDir())
>>>>>>> 1c680121
			}
		}
	}
}

func TestRendererWithAssociatedTemplateInLibrary(t *testing.T) {
	tmpDir := t.TempDir()

	ctx := context.Background()
	ctx = root.SetWorkspaceClient(ctx, nil)
	helpers := loadHelpers(ctx)
	r, err := newRenderer(ctx, nil, helpers, "./testdata/email/template", "./testdata/email/library", tmpDir)
	require.NoError(t, err)

	err = r.walk()
	require.NoError(t, err)

	err = r.persistToDisk()
	require.NoError(t, err)

	b, err := os.ReadFile(filepath.Join(tmpDir, "my_email"))
	require.NoError(t, err)
	assert.Equal(t, "shreyas.goenka@databricks.com", strings.Trim(string(b), "\n\r"))
}

func TestRendererExecuteTemplate(t *testing.T) {
	templateText :=
		`"{{.count}} items are made of {{.Material}}".
{{if eq .Animal "sheep" }}
Sheep wool is the best!
{{else}}
{{.Animal}} wool is not too bad...
{{end}}
My email is {{template "email"}}
`

	r := renderer{
		config: map[string]any{
			"Material": "wool",
			"count":    1,
			"Animal":   "sheep",
		},
		baseTemplate: template.Must(template.New("base").Parse(`{{define "email"}}shreyas.goenka@databricks.com{{end}}`)),
	}

	statement, err := r.executeTemplate(templateText)
	require.NoError(t, err)
	assert.Contains(t, statement, `"1 items are made of wool"`)
	assert.NotContains(t, statement, `cat wool is not too bad.."`)
	assert.Contains(t, statement, "Sheep wool is the best!")
	assert.Contains(t, statement, `My email is shreyas.goenka@databricks.com`)

	r = renderer{
		config: map[string]any{
			"Material": "wool",
			"count":    1,
			"Animal":   "cat",
		},
		baseTemplate: template.Must(template.New("base").Parse(`{{define "email"}}hrithik.roshan@databricks.com{{end}}`)),
	}

	statement, err = r.executeTemplate(templateText)
	require.NoError(t, err)
	assert.Contains(t, statement, `"1 items are made of wool"`)
	assert.Contains(t, statement, `cat wool is not too bad...`)
	assert.NotContains(t, statement, "Sheep wool is the best!")
	assert.Contains(t, statement, `My email is hrithik.roshan@databricks.com`)
}

func TestRendererExecuteTemplateWithUnknownProperty(t *testing.T) {
	templateText := `{{.does_not_exist}}`

	r := renderer{
		config:       map[string]any{},
		baseTemplate: template.New("base"),
	}

	_, err := r.executeTemplate(templateText)
	assert.ErrorContains(t, err, "variable \"does_not_exist\" not defined")
}

func TestRendererIsSkipped(t *testing.T) {

	skipPatterns := []string{"a*", "*yz", "def", "a/b/*"}

	// skipped paths
	match, err := isSkipped("abc", skipPatterns)
	require.NoError(t, err)
	assert.True(t, match)

	match, err = isSkipped("abcd", skipPatterns)
	require.NoError(t, err)
	assert.True(t, match)

	match, err = isSkipped("a", skipPatterns)
	require.NoError(t, err)
	assert.True(t, match)

	match, err = isSkipped("xxyz", skipPatterns)
	require.NoError(t, err)
	assert.True(t, match)

	match, err = isSkipped("yz", skipPatterns)
	require.NoError(t, err)
	assert.True(t, match)

	match, err = isSkipped("a/b/c", skipPatterns)
	require.NoError(t, err)
	assert.True(t, match)

	// NOT skipped paths
	match, err = isSkipped(".", skipPatterns)
	require.NoError(t, err)
	assert.False(t, match)

	match, err = isSkipped("y", skipPatterns)
	require.NoError(t, err)
	assert.False(t, match)

	match, err = isSkipped("z", skipPatterns)
	require.NoError(t, err)
	assert.False(t, match)

	match, err = isSkipped("defg", skipPatterns)
	require.NoError(t, err)
	assert.False(t, match)

	match, err = isSkipped("cat", skipPatterns)
	require.NoError(t, err)
	assert.False(t, match)

	match, err = isSkipped("a/b/c/d", skipPatterns)
	require.NoError(t, err)
	assert.False(t, match)
}

func TestRendererPersistToDisk(t *testing.T) {
	tmpDir := t.TempDir()
	ctx := context.Background()

	r := &renderer{
		ctx:          ctx,
		instanceRoot: tmpDir,
		skipPatterns: []string{"a/b/c", "mn*"},
		files: []file{
			&inMemoryFile{
				dstPath: &destinationPath{
					root:    tmpDir,
					relPath: "a/b/c",
				},
				perm:    0444,
				content: nil,
			},
			&inMemoryFile{
				dstPath: &destinationPath{
					root:    tmpDir,
					relPath: "mno",
				},
				perm:    0444,
				content: nil,
			},
			&inMemoryFile{
				dstPath: &destinationPath{
					root:    tmpDir,
					relPath: "a/b/d",
				},
				perm:    0444,
				content: []byte("123"),
			},
			&inMemoryFile{
				dstPath: &destinationPath{
					root:    tmpDir,
					relPath: "mmnn",
				},
				perm:    0444,
				content: []byte("456"),
			},
		},
	}

	err := r.persistToDisk()
	require.NoError(t, err)

	assert.NoFileExists(t, filepath.Join(tmpDir, "a", "b", "c"))
	assert.NoFileExists(t, filepath.Join(tmpDir, "mno"))

	assertFileContent(t, filepath.Join(tmpDir, "a", "b", "d"), "123")
	assertFilePermissions(t, filepath.Join(tmpDir, "a", "b", "d"), 0444)
	assertFileContent(t, filepath.Join(tmpDir, "mmnn"), "456")
	assertFilePermissions(t, filepath.Join(tmpDir, "mmnn"), 0444)
}

func TestRendererWalk(t *testing.T) {
	ctx := context.Background()
	ctx = root.SetWorkspaceClient(ctx, nil)
	tmpDir := t.TempDir()

	helpers := loadHelpers(ctx)
	r, err := newRenderer(ctx, nil, helpers, "./testdata/walk/template", "./testdata/walk/library", tmpDir)
	require.NoError(t, err)

	err = r.walk()
	assert.NoError(t, err)

	getContent := func(r *renderer, path string) string {
		for _, f := range r.files {
			if f.DstPath().relPath != path {
				continue
			}
			switch v := f.(type) {
			case *inMemoryFile:
				return strings.Trim(string(v.content), "\r\n")
			case *copyFile:
				r, err := r.templateFiler.Read(context.Background(), v.srcPath)
				require.NoError(t, err)
				b, err := io.ReadAll(r)
				require.NoError(t, err)
				return strings.Trim(string(b), "\r\n")
			default:
				require.FailNow(t, "execution should not reach here")
			}
		}
		require.FailNow(t, "file is absent: "+path)
		return ""
	}

	assert.Len(t, r.files, 4)
	assert.Equal(t, "file one", getContent(r, "file1"))
	assert.Equal(t, "file two", getContent(r, "file2"))
	assert.Equal(t, "file three", getContent(r, "dir1/dir3/file3"))
	assert.Equal(t, "file four", getContent(r, "dir2/file4"))
}

func TestRendererFailFunction(t *testing.T) {
	ctx := context.Background()
	ctx = root.SetWorkspaceClient(ctx, nil)
	tmpDir := t.TempDir()

	helpers := loadHelpers(ctx)
	r, err := newRenderer(ctx, nil, helpers, "./testdata/fail/template", "./testdata/fail/library", tmpDir)
	require.NoError(t, err)

	err = r.walk()
	assert.Equal(t, "I am an error message", err.Error())
}

func TestRendererSkipsDirsEagerly(t *testing.T) {
	ctx := context.Background()
	ctx = root.SetWorkspaceClient(ctx, nil)
	tmpDir := t.TempDir()

	helpers := loadHelpers(ctx)
	r, err := newRenderer(ctx, nil, helpers, "./testdata/skip-dir-eagerly/template", "./testdata/skip-dir-eagerly/library", tmpDir)
	require.NoError(t, err)

	err = r.walk()
	assert.NoError(t, err)

	assert.Len(t, r.files, 1)
	content := string(r.files[0].(*inMemoryFile).content)
	assert.Equal(t, "I should be the only file created", strings.Trim(content, "\r\n"))
}

func TestRendererSkipAllFilesInCurrentDirectory(t *testing.T) {
	ctx := context.Background()
	ctx = root.SetWorkspaceClient(ctx, nil)
	tmpDir := t.TempDir()

	helpers := loadHelpers(ctx)
	r, err := newRenderer(ctx, nil, helpers, "./testdata/skip-all-files-in-cwd/template", "./testdata/skip-all-files-in-cwd/library", tmpDir)
	require.NoError(t, err)

	err = r.walk()
	assert.NoError(t, err)
	// All 3 files are executed and have in memory representations
	require.Len(t, r.files, 3)

	err = r.persistToDisk()
	require.NoError(t, err)

	entries, err := os.ReadDir(tmpDir)
	require.NoError(t, err)
	// Assert none of the files are persisted to disk, because of {{skip "*"}}
	assert.Len(t, entries, 0)
}

func TestRendererSkipPatternsAreRelativeToFileDirectory(t *testing.T) {
	ctx := context.Background()
	ctx = root.SetWorkspaceClient(ctx, nil)
	tmpDir := t.TempDir()

	helpers := loadHelpers(ctx)
	r, err := newRenderer(ctx, nil, helpers, "./testdata/skip-is-relative/template", "./testdata/skip-is-relative/library", tmpDir)
	require.NoError(t, err)

	err = r.walk()
	assert.NoError(t, err)

	assert.Len(t, r.skipPatterns, 3)
	assert.Contains(t, r.skipPatterns, "a")
	assert.Contains(t, r.skipPatterns, "dir1/b")
	assert.Contains(t, r.skipPatterns, "dir1/dir2/c")
}

func TestRendererSkip(t *testing.T) {
	ctx := context.Background()
	ctx = root.SetWorkspaceClient(ctx, nil)
	tmpDir := t.TempDir()

	helpers := loadHelpers(ctx)
	r, err := newRenderer(ctx, nil, helpers, "./testdata/skip/template", "./testdata/skip/library", tmpDir)
	require.NoError(t, err)

	err = r.walk()
	assert.NoError(t, err)
	// All 6 files are computed, even though "dir2/*" is present as a skip pattern
	// This is because "dir2/*" matches the files in dir2, but not dir2 itself
	assert.Len(t, r.files, 6)

	err = r.persistToDisk()
	require.NoError(t, err)

	assert.FileExists(t, filepath.Join(tmpDir, "file1"))
	assert.FileExists(t, filepath.Join(tmpDir, "file2"))
	assert.FileExists(t, filepath.Join(tmpDir, "dir1/file5"))

	// These files have been skipped
	assert.NoFileExists(t, filepath.Join(tmpDir, "file3"))
	assert.NoFileExists(t, filepath.Join(tmpDir, "dir1/file4"))
	assert.NoDirExists(t, filepath.Join(tmpDir, "dir2"))
	assert.NoFileExists(t, filepath.Join(tmpDir, "dir2/file6"))
}

func TestRendererReadsPermissionsBits(t *testing.T) {
	if runtime.GOOS != "linux" && runtime.GOOS != "darwin" {
		t.SkipNow()
	}
	tmpDir := t.TempDir()
	ctx := context.Background()
	ctx = root.SetWorkspaceClient(ctx, nil)

	helpers := loadHelpers(ctx)
	r, err := newRenderer(ctx, nil, helpers, "./testdata/executable-bit-read/template", "./testdata/executable-bit-read/library", tmpDir)
	require.NoError(t, err)

	err = r.walk()
	assert.NoError(t, err)

	getPermissions := func(r *renderer, path string) fs.FileMode {
		for _, f := range r.files {
			if f.DstPath().relPath != path {
				continue
			}
			switch v := f.(type) {
			case *inMemoryFile:
				return v.perm
			case *copyFile:
				return v.perm
			default:
				require.FailNow(t, "execution should not reach here")
			}
		}
		require.FailNow(t, "file is absent: "+path)
		return 0
	}

	assert.Len(t, r.files, 2)
	assert.Equal(t, getPermissions(r, "script.sh"), fs.FileMode(0755))
	assert.Equal(t, getPermissions(r, "not-a-script"), fs.FileMode(0644))
}

func TestRendererErrorOnConflictingFile(t *testing.T) {
	tmpDir := t.TempDir()

	f, err := os.Create(filepath.Join(tmpDir, "a"))
	require.NoError(t, err)
	err = f.Close()
	require.NoError(t, err)

	r := renderer{
		skipPatterns: []string{},
		files: []file{
			&inMemoryFile{
				dstPath: &destinationPath{
					root:    tmpDir,
					relPath: "a",
				},
				perm:    0444,
				content: []byte("123"),
			},
		},
	}
	err = r.persistToDisk()
	assert.EqualError(t, err, fmt.Sprintf("failed to initialize template, one or more files already exist: %s", filepath.Join(tmpDir, "a")))
}

func TestRendererNoErrorOnConflictingFileIfSkipped(t *testing.T) {
	tmpDir := t.TempDir()
	ctx := context.Background()

	f, err := os.Create(filepath.Join(tmpDir, "a"))
	require.NoError(t, err)
	err = f.Close()
	require.NoError(t, err)

	r := renderer{
		ctx:          ctx,
		skipPatterns: []string{"a"},
		files: []file{
			&inMemoryFile{
				dstPath: &destinationPath{
					root:    tmpDir,
					relPath: "a",
				},
				perm:    0444,
				content: []byte("123"),
			},
		},
	}
	err = r.persistToDisk()
	// No error is returned even though a conflicting file exists. This is because
	// the generated file is being skipped
	assert.NoError(t, err)
	assert.Len(t, r.files, 1)
}

func TestRendererNonTemplatesAreCreatedAsCopyFiles(t *testing.T) {
	ctx := context.Background()
	ctx = root.SetWorkspaceClient(ctx, nil)
	tmpDir := t.TempDir()

	helpers := loadHelpers(ctx)
	r, err := newRenderer(ctx, nil, helpers, "./testdata/copy-file-walk/template", "./testdata/copy-file-walk/library", tmpDir)
	require.NoError(t, err)

	err = r.walk()
	assert.NoError(t, err)

	assert.Len(t, r.files, 1)
	assert.Equal(t, r.files[0].(*copyFile).srcPath, "not-a-template")
	assert.Equal(t, r.files[0].DstPath().absPath(), filepath.Join(tmpDir, "not-a-template"))
}

func TestRendererFileTreeRendering(t *testing.T) {
	ctx := context.Background()
	ctx = root.SetWorkspaceClient(ctx, nil)
	tmpDir := t.TempDir()

	helpers := loadHelpers(ctx)
	r, err := newRenderer(ctx, map[string]any{
		"dir_name":  "my_directory",
		"file_name": "my_file",
	}, helpers, "./testdata/file-tree-rendering/template", "./testdata/file-tree-rendering/library", tmpDir)
	require.NoError(t, err)

	err = r.walk()
	assert.NoError(t, err)

	// Assert in memory representation is created.
	assert.Len(t, r.files, 1)
	assert.Equal(t, r.files[0].DstPath().absPath(), filepath.Join(tmpDir, "my_directory", "my_file"))

	err = r.persistToDisk()
	require.NoError(t, err)

	// Assert files and directories are correctly materialized.
	assert.DirExists(t, filepath.Join(tmpDir, "my_directory"))
	assert.FileExists(t, filepath.Join(tmpDir, "my_directory", "my_file"))
}

func TestRendererSubTemplateInPath(t *testing.T) {
	ctx := context.Background()
	ctx = root.SetWorkspaceClient(ctx, nil)
	tmpDir := t.TempDir()

	helpers := loadHelpers(ctx)
	r, err := newRenderer(ctx, nil, helpers, "./testdata/template-in-path/template", "./testdata/template-in-path/library", tmpDir)
	require.NoError(t, err)

	err = r.walk()
	require.NoError(t, err)

	assert.Equal(t, filepath.Join(tmpDir, "my_directory", "my_file"), r.files[0].DstPath().absPath())
	assert.Equal(t, "my_directory/my_file", r.files[0].DstPath().relPath)
}<|MERGE_RESOLUTION|>--- conflicted
+++ resolved
@@ -151,17 +151,12 @@
 	defer os.RemoveAll(tempDir)
 }
 
-<<<<<<< HEAD
 func TestBuiltinSQLTemplateValid(t *testing.T) {
-=======
-func TestBuiltinDbtTemplateValid(t *testing.T) {
->>>>>>> 1c680121
 	for _, personal_schemas := range []string{"yes", "no"} {
 		for _, target := range []string{"dev", "prod"} {
 			for _, isServicePrincipal := range []bool{true, false} {
 				config := map[string]any{
 					"project_name":     "my_project",
-<<<<<<< HEAD
 					"http_path":        "/sql/1.0/warehouses/123abc",
 					"default_catalog":  "users",
 					"shared_schema":    "lennart",
@@ -169,7 +164,17 @@
 				}
 				build := false
 				assertBuiltinTemplateValid(t, "default-sql", config, target, isServicePrincipal, build, t.TempDir())
-=======
+			}
+		}
+	}
+}
+
+func TestBuiltinDbtTemplateValid(t *testing.T) {
+	for _, personal_schemas := range []string{"yes", "no"} {
+		for _, target := range []string{"dev", "prod"} {
+			for _, isServicePrincipal := range []bool{true, false} {
+				config := map[string]any{
+					"project_name":     "my_project",
 					"http_path":        "/sql/1.0/warehouses/123",
 					"default_catalog":  "hive_metastore",
 					"personal_schemas": personal_schemas,
@@ -177,7 +182,6 @@
 				}
 				build := false
 				assertBuiltinTemplateValid(t, "dbt-sql", config, target, isServicePrincipal, build, t.TempDir())
->>>>>>> 1c680121
 			}
 		}
 	}
