package template

import (
	"context"
	"errors"
	"fmt"
	"slices"
	"strings"

	"github.com/databricks/cli/libs/cmdio"
	"github.com/databricks/cli/libs/git"
)

type Template struct {
	Reader Reader
	Writer Writer

	name        TemplateName
	description string
	aliases     []string
	hidden      bool
}

type TemplateName string

const (
<<<<<<< HEAD
	DefaultPython          TemplateName = "default-python"
	DefaultSql             TemplateName = "default-sql"
	LakeflowPipelines      TemplateName = "lakeflow-pipelines"
	CLIPipelines           TemplateName = "cli-pipelines"
	DbtSql                 TemplateName = "dbt-sql"
	MlopsStacks            TemplateName = "mlops-stacks"
	DefaultPydabs          TemplateName = "default-pydabs"
	Custom                 TemplateName = "custom"
	ExperimentalJobsAsCode TemplateName = "experimental-jobs-as-code"
	Default                TemplateName = "default"
=======
	DefaultPython             TemplateName = "default-python"
	ExperimentalDefaultPython TemplateName = "experimental-default-python-vnext"
	DefaultSql                TemplateName = "default-sql"
	LakeflowPipelines         TemplateName = "lakeflow-pipelines"
	CLIPipelines              TemplateName = "cli-pipelines"
	DbtSql                    TemplateName = "dbt-sql"
	MlopsStacks               TemplateName = "mlops-stacks"
	Pydabs                    TemplateName = "pydabs"
	Custom                    TemplateName = "custom"
	ExperimentalJobsAsCode    TemplateName = "experimental-jobs-as-code"
	Default                   TemplateName = "default"
>>>>>>> d28763f0
)

var databricksTemplates = []Template{
	{
		name:        DefaultPython,
		description: "The default Python template for Notebooks and Lakeflow",
		Reader:      &builtinReader{name: string(DefaultPython)},
		Writer:      &writerWithFullTelemetry{defaultWriter: defaultWriter{name: DefaultPython}},
	},
	{
		name:        DefaultSql,
		description: "The default SQL template for .sql files that run with Databricks SQL",
		Reader:      &builtinReader{name: string(DefaultSql)},
		Writer:      &writerWithFullTelemetry{defaultWriter: defaultWriter{name: DefaultSql}},
	},
	{
		name:        LakeflowPipelines,
		hidden:      true,
		description: "The default template for Lakeflow Declarative Pipelines",
		Reader:      &builtinReader{name: string(LakeflowPipelines)},
		Writer:      &writerWithFullTelemetry{defaultWriter: defaultWriter{name: LakeflowPipelines}},
	},
	{
		name:        CLIPipelines,
		hidden:      true,
		description: "The default template for CLI pipelines",
		Reader:      &builtinReader{name: string(CLIPipelines)},
		Writer:      &writerWithFullTelemetry{defaultWriter: defaultWriter{name: CLIPipelines}},
	},
	{
		name:        DbtSql,
		description: "The dbt SQL template (databricks.com/blog/delivering-cost-effective-data-real-time-dbt-and-databricks)",
		Reader:      &builtinReader{name: string(DbtSql)},
		Writer:      &writerWithFullTelemetry{defaultWriter: defaultWriter{name: DbtSql}},
	},
	{
		name:        MlopsStacks,
		description: "The Databricks MLOps Stacks template (github.com/databricks/mlops-stacks)",
		aliases:     []string{"mlops-stack"},
		Reader:      &gitReader{gitUrl: "https://github.com/databricks/mlops-stacks", cloneFunc: git.Clone},
		Writer:      &writerWithFullTelemetry{defaultWriter: defaultWriter{name: MlopsStacks}},
	},
	{
		name:        Pydabs,
		hidden:      false,
		description: "A variant of the 'default-python' template that defines resources in Python instead of YAML",
		Reader:      &builtinReader{name: string(Pydabs)},
		Writer:      &writerWithFullTelemetry{defaultWriter: defaultWriter{name: Pydabs}},
	},
	{
		name:        ExperimentalJobsAsCode,
		hidden:      true,
		description: "Jobs as code template (experimental)",
		Reader:      &builtinReader{name: string(ExperimentalJobsAsCode)},
		Writer:      &writerWithFullTelemetry{defaultWriter: defaultWriter{name: ExperimentalJobsAsCode}},
	},
}

func HelpDescriptions() string {
	var lines []string
	for _, template := range databricksTemplates {
		if template.name != Custom && !template.hidden {
			lines = append(lines, fmt.Sprintf("- %s: %s", template.name, template.description))
		}
	}
	return strings.Join(lines, "\n")
}

var customTemplateDescription = "Bring your own template"

func options() []cmdio.Tuple {
	names := make([]cmdio.Tuple, 0, len(databricksTemplates))
	for _, template := range databricksTemplates {
		if template.hidden {
			continue
		}
		tuple := cmdio.Tuple{
			Name: string(template.name),
			Id:   template.description,
		}
		names = append(names, tuple)
	}

	names = append(names, cmdio.Tuple{
		Name: "custom...",
		Id:   customTemplateDescription,
	})
	return names
}

func SelectTemplate(ctx context.Context) (TemplateName, error) {
	if !cmdio.IsPromptSupported(ctx) {
		return "", errors.New("prompting is not supported. Please specify the path, name or URL of the template to use")
	}
	description, err := cmdio.SelectOrdered(ctx, options(), "Template to use")
	if err != nil {
		return "", err
	}

	if description == customTemplateDescription {
		return TemplateName(""), ErrCustomSelected
	}

	for _, template := range databricksTemplates {
		if template.description == description {
			return template.name, nil
		}
	}

	return "", fmt.Errorf("template with description %s not found", description)
}

func GetDatabricksTemplate(name TemplateName) *Template {
	for _, template := range databricksTemplates {
		if template.name == name || slices.Contains(template.aliases, string(name)) {
			return &template
		}
	}

	return nil
}<|MERGE_RESOLUTION|>--- conflicted
+++ resolved
@@ -24,18 +24,6 @@
 type TemplateName string
 
 const (
-<<<<<<< HEAD
-	DefaultPython          TemplateName = "default-python"
-	DefaultSql             TemplateName = "default-sql"
-	LakeflowPipelines      TemplateName = "lakeflow-pipelines"
-	CLIPipelines           TemplateName = "cli-pipelines"
-	DbtSql                 TemplateName = "dbt-sql"
-	MlopsStacks            TemplateName = "mlops-stacks"
-	DefaultPydabs          TemplateName = "default-pydabs"
-	Custom                 TemplateName = "custom"
-	ExperimentalJobsAsCode TemplateName = "experimental-jobs-as-code"
-	Default                TemplateName = "default"
-=======
 	DefaultPython             TemplateName = "default-python"
 	ExperimentalDefaultPython TemplateName = "experimental-default-python-vnext"
 	DefaultSql                TemplateName = "default-sql"
@@ -47,7 +35,6 @@
 	Custom                    TemplateName = "custom"
 	ExperimentalJobsAsCode    TemplateName = "experimental-jobs-as-code"
 	Default                   TemplateName = "default"
->>>>>>> d28763f0
 )
 
 var databricksTemplates = []Template{
