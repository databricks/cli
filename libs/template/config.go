package template

import (
	"context"
	"errors"
	"fmt"

	"github.com/databricks/cli/libs/cmdio"
	"github.com/databricks/cli/libs/jsonschema"
	"golang.org/x/exp/maps"
)

// The latest template schema version supported by the CLI
const latestSchemaVersion = 1

type config struct {
	ctx    context.Context
	values map[string]any
	schema *jsonschema.Schema
}

func newConfig(ctx context.Context, schemaPath string) (*config, error) {
	// Read config schema
	schema, err := jsonschema.Load(schemaPath)
	if err != nil {
		return nil, err
	}
	if err := validateSchema(schema); err != nil {
		return nil, err
	}

	// Validate that all properties have a description
	for name, p := range schema.Properties {
		if p.Description == "" {
			return nil, fmt.Errorf("template property %s is missing a description", name)
		}
	}

	// Do not allow template input variables that are not defined in the schema.
	schema.AdditionalProperties = false

	// Return config
	return &config{
		ctx:    ctx,
		schema: schema,
		values: make(map[string]any, 0),
	}, nil
}

func validateSchema(schema *jsonschema.Schema) error {
	for _, v := range schema.Properties {
		if v.Type == jsonschema.ArrayType || v.Type == jsonschema.ObjectType {
			return fmt.Errorf("property type %s is not supported by bundle templates", v.Type)
		}
	}
	if schema.Version != nil && *schema.Version > latestSchemaVersion {
		return fmt.Errorf("template schema version %d is not supported by this version of the CLI. Please upgrade your CLI to the latest version", *schema.Version)
	}
	return nil
}

// Reads json file at path and assigns values from the file
func (c *config) assignValuesFromFile(path string) error {
	// Load the config file.
	configFromFile, err := c.schema.LoadInstance(path)
	if err != nil {
		return fmt.Errorf("failed to load config from file %s: %w", path, err)
	}

	// Write configs from the file to the input map, not overwriting any existing
	// configurations.
	for name, val := range configFromFile {
		if _, ok := c.values[name]; ok {
			continue
		}
		c.values[name] = val
	}
	return nil
}

// Assigns default values from schema to input config map
func (c *config) assignDefaultValues(r *renderer) error {
	for name, property := range c.schema.Properties {
		// Config already has a value assigned
		if _, ok := c.values[name]; ok {
			continue
		}
		// No default value defined for the property
		if property.Default == nil {
			continue
		}
		defaultVal, err := property.DefaultString()
		if err != nil {
			return err
		}
		defaultVal, err = r.executeTemplate(defaultVal)
		if err != nil {
			return err
		}
		defaultValTyped, err := property.ParseString(defaultVal)
		if err != nil {
			return err
		}
		c.values[name] = defaultValTyped
	}
	return nil
}

<<<<<<< HEAD
func (c *config) promptSelect(property jsonschema.Property, r *renderer) error {
	name := property.Name
	schema := property.Schema

	// Compute description
	description, err := r.executeTemplate(schema.Description)
	if err != nil {
		return err
	}

	// List of options to display to user
	options, err := schema.EnumStringSlice()
	if err != nil {
		return err
	}

	// Get user input
	userInput, err := cmdio.AskSelect(c.ctx, description, options)
	if err != nil {
		return err
	}

	// Convert user input string back to a value
	c.values[name], err = schema.ParseString(userInput)
	if err != nil {
		return err
	}

	// Validate the partial config based on this update
	return c.schema.ValidateInstance(c.values)
}

func (c *config) promptText(property jsonschema.Property, r *renderer) error {
	name := property.Name
	schema := property.Schema
=======
func (c *config) skipPrompt(p jsonschema.Property, r *renderer) (bool, error) {
	// Config already has a value assigned. We don't have to prompt for a user input.
	if _, ok := c.values[p.Name]; ok {
		return true, nil
	}

	if p.Schema.SkipPromptIf == nil {
		return false, nil
	}

	// Check if conditions specified by template author for skipping the prompt
	// are satisfied. If they are not, we have to prompt for a user input.
	for name, property := range p.Schema.SkipPromptIf.Properties {
		if v, ok := c.values[name]; ok && v == property.Const {
			continue
		}
		return false, nil
	}

	if p.Schema.Default == nil {
		return false, fmt.Errorf("property %s has skip_prompt_if set but no default value", p.Name)
	}

	// Assign default value to property if we are skipping it.
	if p.Schema.Type != jsonschema.StringType {
		c.values[p.Name] = p.Schema.Default
		return true, nil
	}

	// Execute the default value as a template and assign it to the property.
	var err error
	c.values[p.Name], err = r.executeTemplate(p.Schema.Default.(string))
	if err != nil {
		return false, err
	}
	return true, nil
}

// Prompts user for values for properties that do not have a value set yet
func (c *config) promptForValues(r *renderer) error {
	for _, p := range c.schema.OrderedProperties() {
		name := p.Name
		property := p.Schema

		// Skip prompting if we can.
		skip, err := c.skipPrompt(p, r)
		if err != nil {
			return err
		}
		if skip {
			continue
		}

		// Compute default value to display by converting it to a string
		var defaultVal string
		if property.Default != nil {
			defaultValRaw, err := property.DefaultString()
			if err != nil {
				return err
			}
			defaultVal, err = r.executeTemplate(defaultValRaw)
			if err != nil {
				return err
			}
		}
>>>>>>> cdf29da2

	// Compute description
	description, err := r.executeTemplate(schema.Description)
	if err != nil {
		return err
	}

	// Compute default value
	defaultRaw, err := schema.DefaultString()
	if err != nil {
		return err
	}
	defaultVal, err := r.executeTemplate(defaultRaw)
	if err != nil {
		return err
	}

	for {
		// Get user input. Parse the string back to a value
		userInput, err := cmdio.Ask(c.ctx, description, defaultVal)
		if err != nil {
			return err
		}

		// Convert user input string back to a Go value
		c.values[name], err = schema.ParseString(userInput)
		// Error parsing user input. Retry if parsing fails.
		if err != nil {
			target := &jsonschema.ParseStringError{}
			if errors.As(err, target) {
				cmdio.LogString(c.ctx, fmt.Sprintf("Validation failed: %q is not a %s", target.Value, target.ExpectedType))
			} else {
				cmdio.LogString(c.ctx, fmt.Sprintf("Validation failed: %s", err.Error()))
			}
			continue
		}

		// Validate the partial config based on this new value by the user
		err = c.schema.ValidateInstance(c.values)
		// Error validating user input. Retry if validation fails.
		if err != nil {
			target := &jsonschema.PatternMatchFailedError{}
			if errors.As(err, target) {
				cmdio.LogString(c.ctx, fmt.Sprintf("Validation failed: %q is expected to match regex pattern %s. %s", target.PropertyValue, target.Pattern, target.FailureMessage))
			} else {
				cmdio.LogString(c.ctx, fmt.Sprintf("Validation failed: %s", target.Error()))
			}
			continue
		}
		return err
	}
}

func (c *config) prompt(property jsonschema.Property, r *renderer) error {
	if property.Schema.Enum != nil {
		return c.promptSelect(property, r)
	}
	return c.promptText(property, r)
}

// Prompts user for values for properties that do not have a value set yet
func (c *config) promptForValues(r *renderer) error {
	for _, p := range c.schema.OrderedProperties() {
		err := c.prompt(p, r)
		if err != nil {
			return err
		}
	}
	return nil
}

// Prompt user for any missing config values. Assign default values if
// terminal is not TTY
func (c *config) promptOrAssignDefaultValues(r *renderer) error {
	if cmdio.IsOutTTY(c.ctx) && cmdio.IsInTTY(c.ctx) {
		return c.promptForValues(r)
	}
	return c.assignDefaultValues(r)
}

// Validates the configuration. If passes, the configuration is ready to be used
// to initialize the template.
func (c *config) validate() error {
	// For final validation, all properties in the JSON schema should have a value defined.
	c.schema.Required = maps.Keys(c.schema.Properties)
	if err := c.schema.ValidateInstance(c.values); err != nil {
		return fmt.Errorf("validation for template input parameters failed. %w", err)
	}
	return nil
}<|MERGE_RESOLUTION|>--- conflicted
+++ resolved
@@ -106,43 +106,6 @@
 	return nil
 }
 
-<<<<<<< HEAD
-func (c *config) promptSelect(property jsonschema.Property, r *renderer) error {
-	name := property.Name
-	schema := property.Schema
-
-	// Compute description
-	description, err := r.executeTemplate(schema.Description)
-	if err != nil {
-		return err
-	}
-
-	// List of options to display to user
-	options, err := schema.EnumStringSlice()
-	if err != nil {
-		return err
-	}
-
-	// Get user input
-	userInput, err := cmdio.AskSelect(c.ctx, description, options)
-	if err != nil {
-		return err
-	}
-
-	// Convert user input string back to a value
-	c.values[name], err = schema.ParseString(userInput)
-	if err != nil {
-		return err
-	}
-
-	// Validate the partial config based on this update
-	return c.schema.ValidateInstance(c.values)
-}
-
-func (c *config) promptText(property jsonschema.Property, r *renderer) error {
-	name := property.Name
-	schema := property.Schema
-=======
 func (c *config) skipPrompt(p jsonschema.Property, r *renderer) (bool, error) {
 	// Config already has a value assigned. We don't have to prompt for a user input.
 	if _, ok := c.values[p.Name]; ok {
@@ -181,51 +144,30 @@
 	return true, nil
 }
 
-// Prompts user for values for properties that do not have a value set yet
-func (c *config) promptForValues(r *renderer) error {
-	for _, p := range c.schema.OrderedProperties() {
-		name := p.Name
-		property := p.Schema
-
-		// Skip prompting if we can.
-		skip, err := c.skipPrompt(p, r)
-		if err != nil {
-			return err
-		}
-		if skip {
-			continue
-		}
-
-		// Compute default value to display by converting it to a string
-		var defaultVal string
-		if property.Default != nil {
-			defaultValRaw, err := property.DefaultString()
-			if err != nil {
-				return err
-			}
-			defaultVal, err = r.executeTemplate(defaultValRaw)
-			if err != nil {
-				return err
-			}
-		}
->>>>>>> cdf29da2
-
-	// Compute description
-	description, err := r.executeTemplate(schema.Description)
+func (c *config) promptSelect(name, description string, schema *jsonschema.Schema) error {
+	// List of options to display to user
+	options, err := schema.EnumStringSlice()
 	if err != nil {
 		return err
 	}
 
-	// Compute default value
-	defaultRaw, err := schema.DefaultString()
+	// Get user input
+	userInput, err := cmdio.AskSelect(c.ctx, description, options)
 	if err != nil {
 		return err
 	}
-	defaultVal, err := r.executeTemplate(defaultRaw)
+
+	// Convert user input string back to a value
+	c.values[name], err = schema.ParseString(userInput)
 	if err != nil {
 		return err
 	}
 
+	// Validate the partial config based on this update
+	return c.schema.ValidateInstance(c.values)
+}
+
+func (c *config) promptText(name, description, defaultVal string, schema *jsonschema.Schema) error {
 	for {
 		// Get user input. Parse the string back to a value
 		userInput, err := cmdio.Ask(c.ctx, description, defaultVal)
@@ -258,21 +200,55 @@
 			}
 			continue
 		}
-		return err
-	}
-}
-
-func (c *config) prompt(property jsonschema.Property, r *renderer) error {
-	if property.Schema.Enum != nil {
-		return c.promptSelect(property, r)
-	}
-	return c.promptText(property, r)
+		return nil
+	}
 }
 
 // Prompts user for values for properties that do not have a value set yet
 func (c *config) promptForValues(r *renderer) error {
 	for _, p := range c.schema.OrderedProperties() {
-		err := c.prompt(p, r)
+		name := p.Name
+		schema := p.Schema
+
+		// Skip prompting if we can.
+		skip, err := c.skipPrompt(p, r)
+		if err != nil {
+			return err
+		}
+		if skip {
+			continue
+		}
+
+		// Compute default value to display by converting it to a string
+		var defaultVal string
+		if schema.Default != nil {
+			defaultValRaw, err := schema.DefaultString()
+			if err != nil {
+				return err
+			}
+			defaultVal, err = r.executeTemplate(defaultValRaw)
+			if err != nil {
+				return err
+			}
+		}
+
+		// Compute description for the prompt
+		description, err := r.executeTemplate(schema.Description)
+		if err != nil {
+			return err
+		}
+
+		// Display selection UI to the user if the property is an enum
+		if schema.Enum != nil {
+			err = c.promptSelect(name, description, schema)
+			if err != nil {
+				return err
+			}
+			continue
+		}
+
+		// Display text input UI to the user
+		err = c.promptText(name, description, defaultVal, schema)
 		if err != nil {
 			return err
 		}
