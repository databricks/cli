# This is a Databricks asset bundle definition for {{.project_name}}.
# See https://docs.databricks.com/dev-tools/bundles/index.html for documentation.
bundle:
  name: {{.project_name}}

include:
  - resources/*.yml

<<<<<<< HEAD
{{- if (eq .include_python "yes") }}

artifacts:
  {{.project_name}}:
    type: whl
    path: "."
    build: "python3 setup.py bdist_wheel"

{{else}}

{{end -}}

=======
>>>>>>> 2b336828
targets:
  # The 'dev' target, used development purposes.
  # Whenever a developer deploys using 'dev', they get their own copy.
  dev:
    # We use 'mode: development' to make everything deployed to this target gets a prefix
    # like '[dev my_user_name]'. Setting this mode also disables any schedules and
    # automatic triggers for jobs and enables the 'development' mode for Delta Live Tables pipelines.
    mode: development
    default: true
    workspace:
      host: {{workspace_host}}

  # Optionally, there could be a 'staging' target here.
  # (See Databricks docs on CI/CD at https://docs.databricks.com/dev-tools/bundles/index.html.)
  #
  # staging:
  #  workspace:
  #    host: {{workspace_host}}

  # The 'prod' target, used for production deployment.
  prod:
    # For production deployments, we only have a single copy, so we override the
    # workspace.root_path default of
    # /Users/${workspace.current_user.userName}/.bundle/${bundle.target}/${bundle.name}
    # to a path that is not specific to the current user.
    {{- /*
    Explaining 'mode: production' isn't as pressing as explaining 'mode: development'.
    As we already talked about the other mode above, users can just
    look at documentation or ask the assistant about 'mode: production'.
    #
    # By making use of 'mode: production' we enable strict checks
    # to make sure we have correctly configured this target.
    */}}
    mode: production
    workspace:
      host: {{workspace_host}}
      root_path: /Shared/.bundle/prod/${bundle.name}
    {{- if not is_service_principal}}
    run_as:
      # This runs as {{user_name}} in production. Alternatively,
      # a service principal could be used here using service_principal_name
      # (see Databricks documentation).
      user_name: {{user_name}}
    {{end -}}<|MERGE_RESOLUTION|>--- conflicted
+++ resolved
@@ -6,21 +6,6 @@
 include:
   - resources/*.yml
 
-<<<<<<< HEAD
-{{- if (eq .include_python "yes") }}
-
-artifacts:
-  {{.project_name}}:
-    type: whl
-    path: "."
-    build: "python3 setup.py bdist_wheel"
-
-{{else}}
-
-{{end -}}
-
-=======
->>>>>>> 2b336828
 targets:
   # The 'dev' target, used development purposes.
   # Whenever a developer deploys using 'dev', they get their own copy.
