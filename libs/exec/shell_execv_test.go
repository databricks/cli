package exec

import (
	"os/exec"
	"testing"

	"github.com/stretchr/testify/assert"
	"github.com/stretchr/testify/require"
)

func TestShellExecvOpts(t *testing.T) {
	opts, err := shellExecvOpts("echo hello", "/a/b/c", []string{"key1=value1", "key2=value2"})
	require.NoError(t, err)

	assert.Equal(t, []string{"key1=value1", "key2=value2"}, opts.Env)
	assert.Equal(t, "/a/b/c", opts.Dir)

	bashPath, err := exec.LookPath("bash")
	require.NoError(t, err)
	assert.Equal(t, bashPath, opts.Args[0])
<<<<<<< HEAD
	assert.Equal(t, "-c", opts.Args[1])
=======
	assert.Equal(t, "-ec", opts.Args[1])
>>>>>>> 531f06a8
	assert.Equal(t, "echo hello", opts.Args[2])
}<|MERGE_RESOLUTION|>--- conflicted
+++ resolved
@@ -18,10 +18,6 @@
 	bashPath, err := exec.LookPath("bash")
 	require.NoError(t, err)
 	assert.Equal(t, bashPath, opts.Args[0])
-<<<<<<< HEAD
-	assert.Equal(t, "-c", opts.Args[1])
-=======
 	assert.Equal(t, "-ec", opts.Args[1])
->>>>>>> 531f06a8
 	assert.Equal(t, "echo hello", opts.Args[2])
 }