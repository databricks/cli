--- conflicted
+++ resolved
@@ -12,11 +12,7 @@
 func (s shShell) prepare(command string) (*execContext, error) {
 	return &execContext{
 		executable: s.executable,
-<<<<<<< HEAD
-		args:       []string{"-c", command},
-=======
 		args:       []string{"-ec", command},
->>>>>>> 531f06a8
 	}, nil
 }
 
