package testdiff

import (
	"encoding/json"
	"path/filepath"
	"regexp"
	"runtime"
	"slices"
	"strings"

	"github.com/databricks/cli/internal/testutil"
	"github.com/databricks/cli/libs/iamutil"
	"github.com/databricks/databricks-sdk-go"
	"github.com/databricks/databricks-sdk-go/service/iam"
	"golang.org/x/mod/semver"
)

const (
	testerName = "[USERNAME]"
)

var (
	uuidRegex        = regexp.MustCompile(`[a-fA-F0-9]{8}-[a-fA-F0-9]{4}-[a-fA-F0-9]{4}-[a-fA-F0-9]{4}-[a-fA-F0-9]{12}`)
	numIdRegex       = regexp.MustCompile(`[0-9]{3,}`)
	privatePathRegex = regexp.MustCompile(`(/tmp|/private)(/.*)/([a-zA-Z0-9]+)`)
	// Version could v0.0.0-dev+21e1aacf518a or just v0.0.0-dev (the latter is currently the case on Windows)
	devVersionRegex = regexp.MustCompile(`0\.0\.0-dev(\+[a-f0-9]{10,16})?`)
)

type Replacement struct {
	Old *regexp.Regexp
	New string
}

type ReplacementsContext struct {
	Repls []Replacement
}

func (r *ReplacementsContext) Clone() ReplacementsContext {
	return ReplacementsContext{Repls: slices.Clone(r.Repls)}
}

func (r *ReplacementsContext) Replace(s string) string {
	// QQQ Should probably only replace whole words
	for _, repl := range r.Repls {
		s = repl.Old.ReplaceAllString(s, repl.New)
	}
	return s
}

func (r *ReplacementsContext) append(pattern *regexp.Regexp, replacement string) {
	r.Repls = append(r.Repls, Replacement{
		Old: pattern,
		New: replacement,
	})
}

func (r *ReplacementsContext) appendLiteral(old, new string) {
	r.append(
		// Transform the input strings such that they can be used as literal strings in regular expressions.
		regexp.MustCompile(regexp.QuoteMeta(old)),
		// Transform the replacement string such that `$` is interpreted as a literal dollar sign.
		// For more information about how the replacement string is used, see [regexp.Regexp.Expand].
		strings.ReplaceAll(new, `$`, `$$`),
	)
}

func (r *ReplacementsContext) Set(old, new string) {
	if old == "" || new == "" {
		return
	}

	// Always include both verbatim and json version of replacement.
	// This helps when the string in question contains \ or other chars that need to be quoted.
	// In that case we cannot rely that json(old) == '"{old}"' and need to add it explicitly.

	encodedNew, err := json.Marshal(new)
	if err == nil {
		encodedOld, err := json.Marshal(old)
		if err == nil {
			encodedStrNew := trimQuotes(string(encodedNew))
			encodedStrOld := trimQuotes(string(encodedOld))
			if encodedStrNew != new || encodedStrOld != old {
				r.appendLiteral(encodedStrOld, encodedStrNew)
			}
		}
	}

	r.appendLiteral(old, new)
}

func trimQuotes(s string) string {
	if len(s) > 0 && s[0] == '"' {
		s = s[1:]
	}
	if len(s) > 0 && s[len(s)-1] == '"' {
		s = s[:len(s)-1]
	}
	return s
}

func (r *ReplacementsContext) SetPath(old, new string) {
	if old != "" && old != "." {
		// Converts C:\Users\DENIS~1.BIL -> C:\Users\denis.bilenko
		oldEvalled, err1 := filepath.EvalSymlinks(old)
		if err1 == nil && oldEvalled != old {
			r.SetPathNoEval(oldEvalled, new)
		}
	}

	r.SetPathNoEval(old, new)
}

func (r *ReplacementsContext) SetPathNoEval(old, new string) {
	r.Set(old, new)

	if runtime.GOOS != "windows" {
		return
	}

	// Support both forward and backward slashes
	m1 := strings.ReplaceAll(old, "\\", "/")
	if m1 != old {
		r.Set(m1, new)
	}

	m2 := strings.ReplaceAll(old, "/", "\\")
	if m2 != old && m2 != m1 {
		r.Set(m2, new)
	}
}

func (r *ReplacementsContext) SetPathWithParents(old, new string) {
	r.SetPath(old, new)
	r.SetPath(filepath.Dir(old), new+"_PARENT")
	r.SetPath(filepath.Dir(filepath.Dir(old)), new+"_GPARENT")
}

func PrepareReplacementsWorkspaceClient(t testutil.TestingT, r *ReplacementsContext, w *databricks.WorkspaceClient) {
	t.Helper()
	// in some clouds (gcp) w.Config.Host includes "https://" prefix in others it's really just a host (azure)
	host := strings.TrimPrefix(strings.TrimPrefix(w.Config.Host, "http://"), "https://")
	r.Set("https://"+host, "[DATABRICKS_URL]")
	r.Set("http://"+host, "[DATABRICKS_URL]")
	r.Set(host, "[DATABRICKS_HOST]")
	r.Set(w.Config.ClusterID, "[DATABRICKS_CLUSTER_ID]")
	r.Set(w.Config.WarehouseID, "[DATABRICKS_WAREHOUSE_ID]")
	r.Set(w.Config.ServerlessComputeID, "[DATABRICKS_SERVERLESS_COMPUTE_ID]")
	r.Set(w.Config.AccountID, "[DATABRICKS_ACCOUNT_ID]")
	r.Set(w.Config.Username, "[DATABRICKS_USERNAME]")
	r.SetPath(w.Config.Profile, "[DATABRICKS_CONFIG_PROFILE]")
	r.Set(w.Config.ConfigFile, "[DATABRICKS_CONFIG_FILE]")
	r.Set(w.Config.GoogleServiceAccount, "[DATABRICKS_GOOGLE_SERVICE_ACCOUNT]")
	r.Set(w.Config.AzureResourceID, "[DATABRICKS_AZURE_RESOURCE_ID]")
	r.Set(w.Config.AzureClientID, testerName)
	r.Set(w.Config.AzureTenantID, "[ARM_TENANT_ID]")
	r.Set(w.Config.AzureEnvironment, "[ARM_ENVIRONMENT]")
	r.Set(w.Config.ClientID, "[DATABRICKS_CLIENT_ID]")
	r.SetPath(w.Config.DatabricksCliPath, "[DATABRICKS_CLI_PATH]")
	// This is set to words like "path" that happen too frequently
	// r.Set(w.Config.AuthType, "[DATABRICKS_AUTH_TYPE]")
}

func PrepareReplacementsUser(t testutil.TestingT, r *ReplacementsContext, u iam.User) {
	t.Helper()
	// There could be exact matches or overlap between different name fields, so sort them by length
	// to ensure we match the largest one first and map them all to the same token

	r.Set(u.UserName, testerName)
	r.Set(u.DisplayName, testerName)
	if u.Name != nil {
		r.Set(u.Name.FamilyName, testerName)
		r.Set(u.Name.GivenName, testerName)
	}

	for _, val := range u.Emails {
		r.Set(val.Value, testerName)
	}

	r.Set(iamutil.GetShortUserName(&u), testerName)

	for _, val := range u.Groups {
		r.Set(val.Value, "[USERGROUP]")
	}

	r.Set(u.Id, "[USERID]")

	for _, val := range u.Roles {
		r.Set(val.Value, "[USERROLE]")
	}
}

func PrepareReplacementsUUID(t testutil.TestingT, r *ReplacementsContext) {
	t.Helper()
	r.append(uuidRegex, "[UUID]")
}

func PrepareReplacementsNumber(t testutil.TestingT, r *ReplacementsContext) {
	t.Helper()
	r.append(numIdRegex, "[NUMID]")
}

func PrepareReplacementsTemporaryDirectory(t testutil.TestingT, r *ReplacementsContext) {
	t.Helper()
	r.append(privatePathRegex, "/tmp/.../$3")
}

func PrepareReplacementsDevVersion(t testutil.TestingT, r *ReplacementsContext) {
	t.Helper()
	r.append(devVersionRegex, "[DEV_VERSION]")
}

func PrepareReplacementSdkVersion(t testutil.TestingT, r *ReplacementsContext) {
	t.Helper()
	r.Set(databricks.Version(), "[SDK_VERSION]")
}

func goVersion() string {
	gv := runtime.Version()
	ssv := strings.ReplaceAll(gv, "go", "v")
	sv := semver.Canonical(ssv)
	return strings.TrimPrefix(sv, "v")
}

func PrepareReplacementsGoVersion(t testutil.TestingT, r *ReplacementsContext) {
	t.Helper()
	r.Set(goVersion(), "[GO_VERSION]")
<<<<<<< HEAD
}

func PrepareReplaceOS(t testutil.TestingT, r *ReplacementsContext) {
	t.Helper()
	r.Set(runtime.GOOS, "[OS]")
=======
>>>>>>> 5c907527
}<|MERGE_RESOLUTION|>--- conflicted
+++ resolved
@@ -225,12 +225,4 @@
 func PrepareReplacementsGoVersion(t testutil.TestingT, r *ReplacementsContext) {
 	t.Helper()
 	r.Set(goVersion(), "[GO_VERSION]")
-<<<<<<< HEAD
-}
-
-func PrepareReplaceOS(t testutil.TestingT, r *ReplacementsContext) {
-	t.Helper()
-	r.Set(runtime.GOOS, "[OS]")
-=======
->>>>>>> 5c907527
 }