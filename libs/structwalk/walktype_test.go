--- conflicted
+++ resolved
@@ -151,7 +151,6 @@
 	)
 }
 
-<<<<<<< HEAD
 func getReadonlyFields(t *testing.T, typ reflect.Type) []string {
 	var results []string
 	err := WalkType(typ, func(path *structpath.PathNode, typ reflect.Type) {
@@ -205,7 +204,8 @@
 	assert.Equal(t, []string{".A", ".E"}, readonly)
 	assert.Equal(t, []string{".B", ".E"}, internal)
 	assert.Equal(t, []string{".C"}, deprecated)
-=======
+}
+
 func TestWalkTypeVisited(t *testing.T) {
 	type Inner struct {
 		A int
@@ -245,5 +245,4 @@
 		".C",
 		".D",
 	}, visited)
->>>>>>> a23be2d0
 }