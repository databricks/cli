--- conflicted
+++ resolved
@@ -61,25 +61,6 @@
 	repoIdByPath map[string]int64
 
 	// normally, ids are not sequential, but we make them sequential for deterministic diff
-<<<<<<< HEAD
-	nextJobId        int64
-	nextJobRunId     int64
-	Jobs             map[int64]jobs.Job
-	JobRuns          map[int64]jobs.Run
-	JobPermissions   map[string][]jobs.JobAccessControlRequest
-	Pipelines        map[string]pipelines.GetPipelineResponse
-	PipelineUpdates  map[string]bool
-	Monitors         map[string]catalog.MonitorInfo
-	Apps             map[string]apps.App
-	Catalogs         map[string]catalog.CatalogInfo
-	Schemas          map[string]catalog.SchemaInfo
-	SchemasGrants    map[string][]catalog.PrivilegeAssignment
-	RegisteredModels map[string]catalog.RegisteredModelInfo
-	Volumes          map[string]catalog.VolumeInfo
-	Dashboards       map[string]dashboards.Dashboard
-	SqlWarehouses    map[string]sql.GetWarehouseResponse
-	Alerts           map[string]sql.AlertV2
-=======
 	nextJobId           int64
 	nextJobRunId        int64
 	Jobs                map[int64]jobs.Job
@@ -96,7 +77,8 @@
 	SqlWarehouses       map[string]sql.GetWarehouseResponse
 	Alerts              map[string]sql.AlertV2
 	ModelRegistryModels map[string]ml.Model
->>>>>>> ddbf610c
+	Catalogs            map[string]catalog.CatalogInfo
+	RegisteredModels    map[string]catalog.RegisteredModelInfo
 
 	Acls map[string][]workspace.AclItem
 
