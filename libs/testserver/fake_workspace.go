package testserver

import (
	"bytes"
	"encoding/json"
	"fmt"
	"path"
	"path/filepath"
	"strings"
	"sync"

	"github.com/databricks/databricks-sdk-go/service/database"

	"github.com/databricks/databricks-sdk-go/service/apps"
	"github.com/databricks/databricks-sdk-go/service/catalog"
	"github.com/databricks/databricks-sdk-go/service/dashboards"
	"github.com/databricks/databricks-sdk-go/service/iam"
	"github.com/databricks/databricks-sdk-go/service/jobs"
	"github.com/databricks/databricks-sdk-go/service/ml"
	"github.com/databricks/databricks-sdk-go/service/pipelines"
	"github.com/databricks/databricks-sdk-go/service/sql"
	"github.com/databricks/databricks-sdk-go/service/workspace"
)

// 4611686018427387911 == 2 ** 62 + 7
// 2305843009213693969 == 2 ** 61 + 17
// This values cannot be represented by float64, so they can test incorrect use of json parsing
// (encoding/json without options parses numbers into float64)
// These are also easier to spot / replace in test output compared to numbers with one or few digits.
const (
	TestJobID                   = 4611686018427387911
	TestRunID                   = 2305843009213693969
	UserNameTokenPrefix         = "dbapi0"
	ServicePrincipalTokenPrefix = "dbapi1"
	UserID                      = "1000012345"
)

var TestUser = iam.User{
	Id:       UserID,
	UserName: "tester@databricks.com",
}

var TestUserSP = iam.User{
	Id:       UserID,
	UserName: "aaaaaaaa-bbbb-4ccc-dddd-eeeeeeeeeeee",
}

type FileEntry struct {
	Info workspace.ObjectInfo
	Data []byte
}

// FakeWorkspace holds a state of a workspace for acceptance tests.
type FakeWorkspace struct {
	mu                 sync.Mutex
	url                string
	isServicePrincipal bool

	directories  map[string]bool
	files        map[string]FileEntry
	repoIdByPath map[string]int64

	// normally, ids are not sequential, but we make them sequential for deterministic diff
<<<<<<< HEAD
	nextJobId       int64
	nextJobRunId    int64
	Jobs            map[int64]jobs.Job
	JobRuns         map[int64]jobs.Run
	JobPermissions  map[string][]jobs.JobAccessControlRequest
	Pipelines       map[string]pipelines.GetPipelineResponse
	PipelineUpdates map[string]bool
	Monitors        map[string]catalog.MonitorInfo
	Apps            map[string]apps.App
	Schemas         map[string]catalog.SchemaInfo
	SchemasGrants   map[string][]catalog.PrivilegeAssignment
	Volumes         map[string]catalog.VolumeInfo
	Dashboards      map[string]dashboards.Dashboard
	SqlWarehouses   map[string]sql.GetWarehouseResponse
	Alerts          map[string]sql.AlertV2
	Experiments     map[string]ml.Experiment
=======
	nextJobId           int64
	nextJobRunId        int64
	Jobs                map[int64]jobs.Job
	JobRuns             map[int64]jobs.Run
	JobPermissions      map[string][]jobs.JobAccessControlRequest
	Pipelines           map[string]pipelines.GetPipelineResponse
	PipelineUpdates     map[string]bool
	Monitors            map[string]catalog.MonitorInfo
	Apps                map[string]apps.App
	Schemas             map[string]catalog.SchemaInfo
	SchemasGrants       map[string][]catalog.PrivilegeAssignment
	Volumes             map[string]catalog.VolumeInfo
	Dashboards          map[string]dashboards.Dashboard
	SqlWarehouses       map[string]sql.GetWarehouseResponse
	Alerts              map[string]sql.AlertV2
	ModelRegistryModels map[string]ml.Model
>>>>>>> 4475762f

	Acls map[string][]workspace.AclItem

	nextRepoId int64
	Repos      map[string]workspace.RepoInfo

	DatabaseInstances    map[string]database.DatabaseInstance
	DatabaseCatalogs     map[string]database.DatabaseCatalog
	SyncedDatabaseTables map[string]database.SyncedDatabaseTable
}

func (s *FakeWorkspace) LockUnlock() func() {
	if s == nil {
		panic("LockUnlock called on nil FakeWorkspace")
	}
	s.mu.Lock()
	return func() { s.mu.Unlock() }
}

// Generic functions to handle map operations
func MapGet[T any](w *FakeWorkspace, collection map[string]T, key string) Response {
	defer w.LockUnlock()()

	value, ok := collection[key]
	if !ok {
		return Response{
			StatusCode: 404,
			Body:       map[string]string{"message": fmt.Sprintf("Resource %T not found: %v", value, key)},
		}
	}
	return Response{
		Body: value,
	}
}

func MapList[K comparable, T any](w *FakeWorkspace, collection map[K]T, responseFieldName string) Response {
	defer w.LockUnlock()()

	items := make([]T, 0, len(collection))

	for _, value := range collection {
		items = append(items, value)
	}

	// Create a map with the provided field name containing the items
	wrapper := map[string]any{
		responseFieldName: items,
	}

	return Response{
		Body: wrapper,
	}
}

func MapDelete[K comparable, V any](w *FakeWorkspace, collection map[K]V, key K) Response {
	defer w.LockUnlock()()

	_, ok := collection[key]
	if !ok {
		return Response{
			StatusCode: 404,
		}
	}
	delete(collection, key)
	return Response{}
}

func NewFakeWorkspace(url, token string) *FakeWorkspace {
	return &FakeWorkspace{
		url:                url,
		isServicePrincipal: strings.HasPrefix(token, ServicePrincipalTokenPrefix),
		directories: map[string]bool{
			"/Workspace": true,
		},
		files:        make(map[string]FileEntry),
		repoIdByPath: make(map[string]int64),

		Jobs:                 map[int64]jobs.Job{},
		JobRuns:              map[int64]jobs.Run{},
		JobPermissions:       map[string][]jobs.JobAccessControlRequest{},
		SchemasGrants:        map[string][]catalog.PrivilegeAssignment{},
		nextJobId:            TestJobID,
		nextJobRunId:         TestRunID,
		Pipelines:            map[string]pipelines.GetPipelineResponse{},
		PipelineUpdates:      map[string]bool{},
		Monitors:             map[string]catalog.MonitorInfo{},
		Apps:                 map[string]apps.App{},
		Schemas:              map[string]catalog.SchemaInfo{},
		Volumes:              map[string]catalog.VolumeInfo{},
		Dashboards:           map[string]dashboards.Dashboard{},
		SqlWarehouses:        map[string]sql.GetWarehouseResponse{},
		Repos:                map[string]workspace.RepoInfo{},
		Acls:                 map[string][]workspace.AclItem{},
		DatabaseInstances:    map[string]database.DatabaseInstance{},
		DatabaseCatalogs:     map[string]database.DatabaseCatalog{},
		SyncedDatabaseTables: map[string]database.SyncedDatabaseTable{},
		Alerts:               map[string]sql.AlertV2{},
<<<<<<< HEAD
		Experiments:          map[string]ml.Experiment{},
=======
		ModelRegistryModels:  map[string]ml.Model{},
>>>>>>> 4475762f
	}
}

func (s *FakeWorkspace) CurrentUser() iam.User {
	if s != nil && s.isServicePrincipal {
		return TestUserSP
	} else {
		return TestUser
	}
}

func (s *FakeWorkspace) WorkspaceGetStatus(path string) Response {
	defer s.LockUnlock()()

	if s.directories[path] {
		return Response{
			Body: &workspace.ObjectInfo{
				ObjectType: "DIRECTORY",
				Path:       path,
			},
		}
	} else if entry, ok := s.files[path]; ok {
		return Response{
			Body: entry.Info,
		}
	} else if repoId, ok := s.repoIdByPath[path]; ok {
		return Response{
			Body: workspace.ObjectInfo{
				ObjectType: "REPO",
				Path:       path,
				ObjectId:   repoId,
			},
		}
	} else {
		return Response{
			StatusCode: 404,
			Body:       map[string]string{"message": "Workspace path not found"},
		}
	}
}

func (s *FakeWorkspace) WorkspaceMkdirs(request workspace.Mkdirs) {
	defer s.LockUnlock()()
	s.directories[request.Path] = true
}

func (s *FakeWorkspace) WorkspaceExport(path string) []byte {
	defer s.LockUnlock()()
	return s.files[path].Data
}

func (s *FakeWorkspace) WorkspaceDelete(path string, recursive bool) {
	defer s.LockUnlock()()
	if !recursive {
		delete(s.files, path)
	} else {
		for key := range s.files {
			if strings.HasPrefix(key, path) {
				delete(s.files, key)
			}
		}
	}
}

func (s *FakeWorkspace) WorkspaceFilesImportFile(filePath string, body []byte, overwrite bool) Response {
	if !strings.HasPrefix(filePath, "/") {
		filePath = "/" + filePath
	}

	defer s.LockUnlock()()

	workspacePath := filePath

	if !overwrite {
		if _, exists := s.files[workspacePath]; exists {
			return Response{
				StatusCode: 409,
				Body:       map[string]string{"message": fmt.Sprintf("File already exists at (%s).", workspacePath)},
			}
		}
	}

	// Note: Files with .py, .scala, .r or .sql extension can
	// be notebooks if they contain a magical "Databricks notebook source"
	// header comment. We omit support non-python extensions for now for simplicity.
	extension := filepath.Ext(filePath)
	if extension == ".py" && strings.HasPrefix(string(body), "# Databricks notebook source") {
		// Notebooks are stripped of their extension by the workspace import API.
		workspacePath = strings.TrimSuffix(filePath, extension)
		s.files[workspacePath] = FileEntry{
			Info: workspace.ObjectInfo{
				ObjectType: "NOTEBOOK",
				Path:       workspacePath,
				Language:   "PYTHON",
			},
			Data: body,
		}
	} else {
		// The endpoint does not set language for files, so we omit that
		// here as well.
		// ref: https://docs.databricks.com/api/workspace/workspace/getstatus#language
		s.files[workspacePath] = FileEntry{
			Info: workspace.ObjectInfo{
				ObjectType: "FILE",
				Path:       workspacePath,
			},
			Data: body,
		}
	}

	// Add all directories in the path to the directories map
	for dir := path.Dir(workspacePath); dir != "/"; dir = path.Dir(dir) {
		s.directories[dir] = true
	}

	return Response{}
}

func (s *FakeWorkspace) WorkspaceFilesExportFile(path string) []byte {
	if !strings.HasPrefix(path, "/") {
		path = "/" + path
	}

	defer s.LockUnlock()()

	return s.files[path].Data
}

// jsonConvert saves input to a value pointed by output
func jsonConvert(input, output any) error {
	writer := new(bytes.Buffer)
	encoder := json.NewEncoder(writer)
	err := encoder.Encode(input)
	if err != nil {
		return fmt.Errorf("failed to encode: %w", err)
	}

	decoder := json.NewDecoder(writer)
	err = decoder.Decode(output)
	if err != nil {
		return fmt.Errorf("failed to decode: %w", err)
	}

	return nil
}<|MERGE_RESOLUTION|>--- conflicted
+++ resolved
@@ -61,24 +61,6 @@
 	repoIdByPath map[string]int64
 
 	// normally, ids are not sequential, but we make them sequential for deterministic diff
-<<<<<<< HEAD
-	nextJobId       int64
-	nextJobRunId    int64
-	Jobs            map[int64]jobs.Job
-	JobRuns         map[int64]jobs.Run
-	JobPermissions  map[string][]jobs.JobAccessControlRequest
-	Pipelines       map[string]pipelines.GetPipelineResponse
-	PipelineUpdates map[string]bool
-	Monitors        map[string]catalog.MonitorInfo
-	Apps            map[string]apps.App
-	Schemas         map[string]catalog.SchemaInfo
-	SchemasGrants   map[string][]catalog.PrivilegeAssignment
-	Volumes         map[string]catalog.VolumeInfo
-	Dashboards      map[string]dashboards.Dashboard
-	SqlWarehouses   map[string]sql.GetWarehouseResponse
-	Alerts          map[string]sql.AlertV2
-	Experiments     map[string]ml.Experiment
-=======
 	nextJobId           int64
 	nextJobRunId        int64
 	Jobs                map[int64]jobs.Job
@@ -94,8 +76,8 @@
 	Dashboards          map[string]dashboards.Dashboard
 	SqlWarehouses       map[string]sql.GetWarehouseResponse
 	Alerts              map[string]sql.AlertV2
+	Experiments         map[string]ml.Experiment
 	ModelRegistryModels map[string]ml.Model
->>>>>>> 4475762f
 
 	Acls map[string][]workspace.AclItem
 
@@ -193,11 +175,8 @@
 		DatabaseCatalogs:     map[string]database.DatabaseCatalog{},
 		SyncedDatabaseTables: map[string]database.SyncedDatabaseTable{},
 		Alerts:               map[string]sql.AlertV2{},
-<<<<<<< HEAD
 		Experiments:          map[string]ml.Experiment{},
-=======
 		ModelRegistryModels:  map[string]ml.Model{},
->>>>>>> 4475762f
 	}
 }
 
