package testserver

import (
	"bytes"
	"encoding/json"
	"fmt"
	"path"
	"sort"
	"strconv"
	"strings"
	"sync"

	"github.com/databricks/databricks-sdk-go/service/apps"
	"github.com/databricks/databricks-sdk-go/service/catalog"
	"github.com/databricks/databricks-sdk-go/service/dashboards"
	"github.com/databricks/databricks-sdk-go/service/jobs"
	"github.com/databricks/databricks-sdk-go/service/pipelines"
	"github.com/databricks/databricks-sdk-go/service/workspace"
)

// 4611686018427387911 == 2 ** 62 + 7
// 2305843009213693969 == 2 ** 61 + 17
// This values cannot be represented by float64, so they can test incorrect use of json parsing
// (encoding/json without options parses numbers into float64)
// These are also easier to spot / replace in test output compared to numbers with one or few digits.
const (
	TestJobID = 4611686018427387911
	TestRunID = 2305843009213693969
)

type FileEntry struct {
	Info workspace.ObjectInfo
	Data []byte
}

// FakeWorkspace holds a state of a workspace for acceptance tests.
type FakeWorkspace struct {
	mu  sync.Mutex
	url string

	directories map[string]bool
	files       map[string]FileEntry
	// normally, ids are not sequential, but we make them sequential for deterministic diff
	nextJobId    int64
	nextJobRunId int64
	Jobs         map[int64]jobs.Job
	JobRuns      map[int64]jobs.Run

	Pipelines       map[string]pipelines.GetPipelineResponse
	PipelineUpdates map[string]pipelines.StartUpdate
	Monitors        map[string]catalog.MonitorInfo
	Apps            map[string]apps.App
	Schemas         map[string]catalog.SchemaInfo
	Dashboards      map[string]dashboards.Dashboard
}

func (w *FakeWorkspace) LockUnlock() func() {
	if w == nil {
		panic("LockUnlock called on nil FakeWorkspace")
	}
	w.mu.Lock()
	return func() { w.mu.Unlock() }
}

// Generic functions to handle map operations
func MapGet[T any](w *FakeWorkspace, collection map[string]T, key string) Response {
	defer w.LockUnlock()()

	value, ok := collection[key]
	if !ok {
		return Response{
			StatusCode: 404,
		}
	}
	return Response{
		Body: value,
	}
}

func MapList[K comparable, T any](w *FakeWorkspace, collection map[K]T, responseFieldName string) Response {
	defer w.LockUnlock()()

	items := make([]T, 0, len(collection))

	for _, value := range collection {
		items = append(items, value)
	}

	// Create a map with the provided field name containing the items
	wrapper := map[string]any{
		responseFieldName: items,
	}

	return Response{
		Body: wrapper,
	}
}

func MapDelete[K comparable, V any](w *FakeWorkspace, collection map[K]V, key K) Response {
	defer w.LockUnlock()()

	_, ok := collection[key]
	if !ok {
		return Response{
			StatusCode: 404,
		}
	}
	delete(collection, key)
	return Response{}
}

func NewFakeWorkspace(url string) *FakeWorkspace {
	return &FakeWorkspace{
		url: url,
		directories: map[string]bool{
			"/Workspace": true,
		},
<<<<<<< HEAD
		files:           map[string][]byte{},
		Jobs:            map[int64]jobs.Job{},
		JobRuns:         map[int64]jobs.Run{},
		nextJobId:       TestJobID,
		nextJobRunId:    TestRunID,
		Pipelines:       map[string]pipelines.GetPipelineResponse{},
		PipelineUpdates: map[string]pipelines.StartUpdate{},
		Monitors:        map[string]catalog.MonitorInfo{},
		Apps:            map[string]apps.App{},
		Schemas:         map[string]catalog.SchemaInfo{},
		Dashboards:      map[string]dashboards.Dashboard{},
=======
		files:        make(map[string]FileEntry),
		Jobs:         map[int64]jobs.Job{},
		JobRuns:      map[int64]jobs.Run{},
		nextJobId:    TestJobID,
		nextJobRunId: TestRunID,
		Pipelines:    map[string]pipelines.GetPipelineResponse{},
		Monitors:     map[string]catalog.MonitorInfo{},
		Apps:         map[string]apps.App{},
		Schemas:      map[string]catalog.SchemaInfo{},
		Dashboards:   map[string]dashboards.Dashboard{},
>>>>>>> 5bb72b80
	}
}

func (s *FakeWorkspace) WorkspaceGetStatus(path string) Response {
	defer s.LockUnlock()()

	if s.directories[path] {
		return Response{
			Body: &workspace.ObjectInfo{
				ObjectType: "DIRECTORY",
				Path:       path,
			},
		}
	} else if entry, ok := s.files[path]; ok {
		return Response{
			Body: entry.Info,
		}
	} else {
		return Response{
			StatusCode: 404,
			Body:       map[string]string{"message": "Workspace path not found"},
		}
	}
}

func (s *FakeWorkspace) WorkspaceMkdirs(request workspace.Mkdirs) {
	defer s.LockUnlock()()
	s.directories[request.Path] = true
}

func (s *FakeWorkspace) WorkspaceExport(path string) []byte {
	defer s.LockUnlock()()
	return s.files[path].Data
}

func (s *FakeWorkspace) WorkspaceDelete(path string, recursive bool) {
	defer s.LockUnlock()()
	if !recursive {
		delete(s.files, path)
	} else {
		for key := range s.files {
			if strings.HasPrefix(key, path) {
				delete(s.files, key)
			}
		}
	}
}

func (s *FakeWorkspace) WorkspaceFilesImportFile(filePath string, body []byte) {
	if !strings.HasPrefix(filePath, "/") {
		filePath = "/" + filePath
	}

	defer s.LockUnlock()()

	s.files[filePath] = FileEntry{
		Info: workspace.ObjectInfo{
			ObjectType: "FILE",
			Path:       filePath,
			Language:   "SCALA",
		},
		Data: body,
	}

	// Add all directories in the path to the directories map
	for dir := path.Dir(filePath); dir != "/"; dir = path.Dir(dir) {
		s.directories[dir] = true
	}
}

func (s *FakeWorkspace) WorkspaceFilesExportFile(path string) []byte {
	if !strings.HasPrefix(path, "/") {
		path = "/" + path
	}

	defer s.LockUnlock()()

	return s.files[path].Data
}

func (s *FakeWorkspace) JobsCreate(request jobs.CreateJob) Response {
	defer s.LockUnlock()()

	jobId := s.nextJobId
	s.nextJobId++

	jobSettings := jobs.JobSettings{}
	err := jsonConvert(request, &jobSettings)
	if err != nil {
		return Response{
			StatusCode: 400,
			Body:       fmt.Sprintf("Cannot convert request to jobSettings: %s", err),
		}
	}

	s.Jobs[jobId] = jobs.Job{
		JobId:    jobId,
		Settings: &jobSettings,
	}

	return Response{
		Body: jobs.CreateResponse{JobId: jobId},
	}
}

func (s *FakeWorkspace) JobsReset(request jobs.ResetJob) Response {
	defer s.LockUnlock()()

	jobId := request.JobId

	_, ok := s.Jobs[request.JobId]
	if !ok {
		return Response{
			StatusCode: 403,
			Body:       "{}",
		}
	}

	s.Jobs[jobId] = jobs.Job{
		JobId:    jobId,
		Settings: &request.NewSettings,
	}

	return Response{
		Body: "",
	}
}

func (s *FakeWorkspace) JobsGet(jobId string) Response {
	id := jobId

	jobIdInt, err := strconv.ParseInt(id, 10, 64)
	if err != nil {
		return Response{
			StatusCode: 400,
			Body:       fmt.Sprintf("Failed to parse job id: %s: %v", err, id),
		}
	}

	defer s.LockUnlock()()

	job, ok := s.Jobs[jobIdInt]
	if !ok {
		return Response{
			StatusCode: 404,
		}
	}

	return Response{
		Body: job,
	}
}

func (s *FakeWorkspace) JobsRunNow(jobId int64) Response {
	defer s.LockUnlock()()

	_, ok := s.Jobs[jobId]
	if !ok {
		return Response{
			StatusCode: 404,
		}
	}

	runId := s.nextJobRunId
	s.nextJobRunId++
	s.JobRuns[runId] = jobs.Run{
		RunId: runId,
		State: &jobs.RunState{
			LifeCycleState: jobs.RunLifeCycleStateRunning,
		},
		RunPageUrl: fmt.Sprintf("%s/job/run/%d", s.url, runId),
		RunType:    jobs.RunTypeJobRun,
		RunName:    "run-name",
	}

	return Response{
		Body: jobs.RunNowResponse{
			RunId: runId,
		},
	}
}

func (s *FakeWorkspace) JobsGetRun(runId int64) Response {
	defer s.LockUnlock()()

	run, ok := s.JobRuns[runId]
	if !ok {
		return Response{
			StatusCode: 404,
		}
	}

	// Mark the run as terminated.
	run.State.LifeCycleState = jobs.RunLifeCycleStateTerminated
	return Response{
		Body: run,
	}
}

func (s *FakeWorkspace) JobsList() Response {
	defer s.LockUnlock()()

	list := make([]jobs.BaseJob, 0, len(s.Jobs))
	for _, job := range s.Jobs {
		baseJob := jobs.BaseJob{}
		err := jsonConvert(job, &baseJob)
		if err != nil {
			return Response{
				StatusCode: 400,
				Body:       fmt.Sprintf("failed to convert job to base job: %s", err),
			}
		}

		list = append(list, baseJob)
	}

	// sort to have less non-determinism in tests
	sort.Slice(list, func(i, j int) bool {
		return list[i].JobId < list[j].JobId
	})

	return Response{
		Body: jobs.ListJobsResponse{
			Jobs: list,
		},
	}
}

// jsonConvert saves input to a value pointed by output
func jsonConvert(input, output any) error {
	writer := new(bytes.Buffer)
	encoder := json.NewEncoder(writer)
	err := encoder.Encode(input)
	if err != nil {
		return fmt.Errorf("failed to encode: %w", err)
	}

	decoder := json.NewDecoder(writer)
	err = decoder.Decode(output)
	if err != nil {
		return fmt.Errorf("failed to decode: %w", err)
	}

	return nil
}<|MERGE_RESOLUTION|>--- conflicted
+++ resolved
@@ -115,8 +115,7 @@
 		directories: map[string]bool{
 			"/Workspace": true,
 		},
-<<<<<<< HEAD
-		files:           map[string][]byte{},
+		files:           make(map[string]FileEntry),
 		Jobs:            map[int64]jobs.Job{},
 		JobRuns:         map[int64]jobs.Run{},
 		nextJobId:       TestJobID,
@@ -127,18 +126,6 @@
 		Apps:            map[string]apps.App{},
 		Schemas:         map[string]catalog.SchemaInfo{},
 		Dashboards:      map[string]dashboards.Dashboard{},
-=======
-		files:        make(map[string]FileEntry),
-		Jobs:         map[int64]jobs.Job{},
-		JobRuns:      map[int64]jobs.Run{},
-		nextJobId:    TestJobID,
-		nextJobRunId: TestRunID,
-		Pipelines:    map[string]pipelines.GetPipelineResponse{},
-		Monitors:     map[string]catalog.MonitorInfo{},
-		Apps:         map[string]apps.App{},
-		Schemas:      map[string]catalog.SchemaInfo{},
-		Dashboards:   map[string]dashboards.Dashboard{},
->>>>>>> 5bb72b80
 	}
 }
 
