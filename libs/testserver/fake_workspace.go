package testserver

import (
	"bytes"
	"encoding/json"
	"fmt"
	"path"
	"path/filepath"
	"strings"
	"sync"

	"github.com/databricks/databricks-sdk-go/service/compute"
	"github.com/databricks/databricks-sdk-go/service/database"

	"github.com/databricks/databricks-sdk-go/service/apps"
	"github.com/databricks/databricks-sdk-go/service/catalog"
	"github.com/databricks/databricks-sdk-go/service/dashboards"
	"github.com/databricks/databricks-sdk-go/service/iam"
	"github.com/databricks/databricks-sdk-go/service/jobs"
	"github.com/databricks/databricks-sdk-go/service/ml"
	"github.com/databricks/databricks-sdk-go/service/pipelines"
	"github.com/databricks/databricks-sdk-go/service/sql"
	"github.com/databricks/databricks-sdk-go/service/workspace"
)

// 4611686018427387911 == 2 ** 62 + 7
// 2305843009213693969 == 2 ** 61 + 17
// This values cannot be represented by float64, so they can test incorrect use of json parsing
// (encoding/json without options parses numbers into float64)
// These are also easier to spot / replace in test output compared to numbers with one or few digits.
const (
	TestJobID                   = 4611686018427387911
	TestRunID                   = 2305843009213693969
	UserNameTokenPrefix         = "dbapi0"
	ServicePrincipalTokenPrefix = "dbapi1"
	UserID                      = "1000012345"
)

var TestUser = iam.User{
	Id:       UserID,
	UserName: "tester@databricks.com",
}

var TestUserSP = iam.User{
	Id:       UserID,
	UserName: "aaaaaaaa-bbbb-4ccc-dddd-eeeeeeeeeeee",
}

type FileEntry struct {
	Info workspace.ObjectInfo
	Data []byte
}

// FakeWorkspace holds a state of a workspace for acceptance tests.
type FakeWorkspace struct {
	mu                 sync.Mutex
	url                string
	isServicePrincipal bool

	directories  map[string]bool
	files        map[string]FileEntry
	repoIdByPath map[string]int64

	// normally, ids are not sequential, but we make them sequential for deterministic diff
<<<<<<< HEAD
	nextJobId       int64
	nextJobRunId    int64
	Jobs            map[int64]jobs.Job
	JobRuns         map[int64]jobs.Run
	JobPermissions  map[string][]jobs.JobAccessControlRequest
	Pipelines       map[string]pipelines.GetPipelineResponse
	PipelineUpdates map[string]bool
	Monitors        map[string]catalog.MonitorInfo
	Apps            map[string]apps.App
	Schemas         map[string]catalog.SchemaInfo
	SchemasGrants   map[string][]catalog.PrivilegeAssignment
	Volumes         map[string]catalog.VolumeInfo
	Dashboards      map[string]dashboards.Dashboard
	SqlWarehouses   map[string]sql.GetWarehouseResponse
	Alerts          map[string]sql.AlertV2
	Clusters        map[string]compute.ClusterDetails
=======
	nextJobId           int64
	nextJobRunId        int64
	Jobs                map[int64]jobs.Job
	JobRuns             map[int64]jobs.Run
	JobPermissions      map[string][]jobs.JobAccessControlRequest
	Pipelines           map[string]pipelines.GetPipelineResponse
	PipelineUpdates     map[string]bool
	Monitors            map[string]catalog.MonitorInfo
	Apps                map[string]apps.App
	Schemas             map[string]catalog.SchemaInfo
	SchemasGrants       map[string][]catalog.PrivilegeAssignment
	Volumes             map[string]catalog.VolumeInfo
	Dashboards          map[string]dashboards.Dashboard
	SqlWarehouses       map[string]sql.GetWarehouseResponse
	Alerts              map[string]sql.AlertV2
	Experiments         map[string]ml.GetExperimentResponse
	ModelRegistryModels map[string]ml.Model
>>>>>>> 51d3d4c0

	Acls map[string][]workspace.AclItem

	nextRepoId int64
	Repos      map[string]workspace.RepoInfo

	DatabaseInstances    map[string]database.DatabaseInstance
	DatabaseCatalogs     map[string]database.DatabaseCatalog
	SyncedDatabaseTables map[string]database.SyncedDatabaseTable
}

func (s *FakeWorkspace) LockUnlock() func() {
	if s == nil {
		panic("LockUnlock called on nil FakeWorkspace")
	}
	s.mu.Lock()
	return func() { s.mu.Unlock() }
}

// Generic functions to handle map operations
func MapGet[T any](w *FakeWorkspace, collection map[string]T, key string) Response {
	defer w.LockUnlock()()

	value, ok := collection[key]
	if !ok {
		return Response{
			StatusCode: 404,
			Body:       map[string]string{"message": fmt.Sprintf("Resource %T not found: %v", value, key)},
		}
	}
	return Response{
		Body: value,
	}
}

func MapList[K comparable, T any](w *FakeWorkspace, collection map[K]T, responseFieldName string) Response {
	defer w.LockUnlock()()

	items := make([]T, 0, len(collection))

	for _, value := range collection {
		items = append(items, value)
	}

	// Create a map with the provided field name containing the items
	wrapper := map[string]any{
		responseFieldName: items,
	}

	return Response{
		Body: wrapper,
	}
}

func MapDelete[K comparable, V any](w *FakeWorkspace, collection map[K]V, key K) Response {
	defer w.LockUnlock()()

	_, ok := collection[key]
	if !ok {
		return Response{
			StatusCode: 404,
		}
	}
	delete(collection, key)
	return Response{}
}

func NewFakeWorkspace(url, token string) *FakeWorkspace {
	return &FakeWorkspace{
		url:                url,
		isServicePrincipal: strings.HasPrefix(token, ServicePrincipalTokenPrefix),
		directories: map[string]bool{
			"/Workspace": true,
		},
		files:        make(map[string]FileEntry),
		repoIdByPath: make(map[string]int64),

		Jobs:                 map[int64]jobs.Job{},
		JobRuns:              map[int64]jobs.Run{},
		JobPermissions:       map[string][]jobs.JobAccessControlRequest{},
		SchemasGrants:        map[string][]catalog.PrivilegeAssignment{},
		nextJobId:            TestJobID,
		nextJobRunId:         TestRunID,
		Pipelines:            map[string]pipelines.GetPipelineResponse{},
		PipelineUpdates:      map[string]bool{},
		Monitors:             map[string]catalog.MonitorInfo{},
		Apps:                 map[string]apps.App{},
		Schemas:              map[string]catalog.SchemaInfo{},
		Volumes:              map[string]catalog.VolumeInfo{},
		Dashboards:           map[string]dashboards.Dashboard{},
		SqlWarehouses:        map[string]sql.GetWarehouseResponse{},
		Repos:                map[string]workspace.RepoInfo{},
		Acls:                 map[string][]workspace.AclItem{},
		DatabaseInstances:    map[string]database.DatabaseInstance{},
		DatabaseCatalogs:     map[string]database.DatabaseCatalog{},
		SyncedDatabaseTables: map[string]database.SyncedDatabaseTable{},
		Alerts:               map[string]sql.AlertV2{},
<<<<<<< HEAD
		Clusters:             map[string]compute.ClusterDetails{},
=======
		Experiments:          map[string]ml.GetExperimentResponse{},
		ModelRegistryModels:  map[string]ml.Model{},
>>>>>>> 51d3d4c0
	}
}

func (s *FakeWorkspace) CurrentUser() iam.User {
	if s != nil && s.isServicePrincipal {
		return TestUserSP
	} else {
		return TestUser
	}
}

func (s *FakeWorkspace) WorkspaceGetStatus(path string) Response {
	defer s.LockUnlock()()

	if s.directories[path] {
		return Response{
			Body: &workspace.ObjectInfo{
				ObjectType: "DIRECTORY",
				Path:       path,
			},
		}
	} else if entry, ok := s.files[path]; ok {
		return Response{
			Body: entry.Info,
		}
	} else if repoId, ok := s.repoIdByPath[path]; ok {
		return Response{
			Body: workspace.ObjectInfo{
				ObjectType: "REPO",
				Path:       path,
				ObjectId:   repoId,
			},
		}
	} else {
		return Response{
			StatusCode: 404,
			Body:       map[string]string{"message": "Workspace path not found"},
		}
	}
}

func (s *FakeWorkspace) WorkspaceMkdirs(request workspace.Mkdirs) {
	defer s.LockUnlock()()
	s.directories[request.Path] = true
}

func (s *FakeWorkspace) WorkspaceExport(path string) []byte {
	defer s.LockUnlock()()
	return s.files[path].Data
}

func (s *FakeWorkspace) WorkspaceDelete(path string, recursive bool) {
	defer s.LockUnlock()()
	if !recursive {
		delete(s.files, path)
	} else {
		for key := range s.files {
			if strings.HasPrefix(key, path) {
				delete(s.files, key)
			}
		}
	}
}

func (s *FakeWorkspace) WorkspaceFilesImportFile(filePath string, body []byte, overwrite bool) Response {
	if !strings.HasPrefix(filePath, "/") {
		filePath = "/" + filePath
	}

	defer s.LockUnlock()()

	workspacePath := filePath

	if !overwrite {
		if _, exists := s.files[workspacePath]; exists {
			return Response{
				StatusCode: 409,
				Body:       map[string]string{"message": fmt.Sprintf("File already exists at (%s).", workspacePath)},
			}
		}
	}

	// Note: Files with .py, .scala, .r or .sql extension can
	// be notebooks if they contain a magical "Databricks notebook source"
	// header comment. We omit support non-python extensions for now for simplicity.
	extension := filepath.Ext(filePath)
	if extension == ".py" && strings.HasPrefix(string(body), "# Databricks notebook source") {
		// Notebooks are stripped of their extension by the workspace import API.
		workspacePath = strings.TrimSuffix(filePath, extension)
		s.files[workspacePath] = FileEntry{
			Info: workspace.ObjectInfo{
				ObjectType: "NOTEBOOK",
				Path:       workspacePath,
				Language:   "PYTHON",
			},
			Data: body,
		}
	} else {
		// The endpoint does not set language for files, so we omit that
		// here as well.
		// ref: https://docs.databricks.com/api/workspace/workspace/getstatus#language
		s.files[workspacePath] = FileEntry{
			Info: workspace.ObjectInfo{
				ObjectType: "FILE",
				Path:       workspacePath,
			},
			Data: body,
		}
	}

	// Add all directories in the path to the directories map
	for dir := path.Dir(workspacePath); dir != "/"; dir = path.Dir(dir) {
		s.directories[dir] = true
	}

	return Response{}
}

func (s *FakeWorkspace) WorkspaceFilesExportFile(path string) []byte {
	if !strings.HasPrefix(path, "/") {
		path = "/" + path
	}

	defer s.LockUnlock()()

	return s.files[path].Data
}

// jsonConvert saves input to a value pointed by output
func jsonConvert(input, output any) error {
	writer := new(bytes.Buffer)
	encoder := json.NewEncoder(writer)
	err := encoder.Encode(input)
	if err != nil {
		return fmt.Errorf("failed to encode: %w", err)
	}

	decoder := json.NewDecoder(writer)
	err = decoder.Decode(output)
	if err != nil {
		return fmt.Errorf("failed to decode: %w", err)
	}

	return nil
}<|MERGE_RESOLUTION|>--- conflicted
+++ resolved
@@ -62,7 +62,6 @@
 	repoIdByPath map[string]int64
 
 	// normally, ids are not sequential, but we make them sequential for deterministic diff
-<<<<<<< HEAD
 	nextJobId       int64
 	nextJobRunId    int64
 	Jobs            map[int64]jobs.Job
@@ -78,26 +77,9 @@
 	Dashboards      map[string]dashboards.Dashboard
 	SqlWarehouses   map[string]sql.GetWarehouseResponse
 	Alerts          map[string]sql.AlertV2
+  Experiments         map[string]ml.GetExperimentResponse
+	ModelRegistryModels map[string]ml.Model
 	Clusters        map[string]compute.ClusterDetails
-=======
-	nextJobId           int64
-	nextJobRunId        int64
-	Jobs                map[int64]jobs.Job
-	JobRuns             map[int64]jobs.Run
-	JobPermissions      map[string][]jobs.JobAccessControlRequest
-	Pipelines           map[string]pipelines.GetPipelineResponse
-	PipelineUpdates     map[string]bool
-	Monitors            map[string]catalog.MonitorInfo
-	Apps                map[string]apps.App
-	Schemas             map[string]catalog.SchemaInfo
-	SchemasGrants       map[string][]catalog.PrivilegeAssignment
-	Volumes             map[string]catalog.VolumeInfo
-	Dashboards          map[string]dashboards.Dashboard
-	SqlWarehouses       map[string]sql.GetWarehouseResponse
-	Alerts              map[string]sql.AlertV2
-	Experiments         map[string]ml.GetExperimentResponse
-	ModelRegistryModels map[string]ml.Model
->>>>>>> 51d3d4c0
 
 	Acls map[string][]workspace.AclItem
 
@@ -195,12 +177,9 @@
 		DatabaseCatalogs:     map[string]database.DatabaseCatalog{},
 		SyncedDatabaseTables: map[string]database.SyncedDatabaseTable{},
 		Alerts:               map[string]sql.AlertV2{},
-<<<<<<< HEAD
+    Experiments:          map[string]ml.GetExperimentResponse{},
+		ModelRegistryModels:  map[string]ml.Model{},
 		Clusters:             map[string]compute.ClusterDetails{},
-=======
-		Experiments:          map[string]ml.GetExperimentResponse{},
-		ModelRegistryModels:  map[string]ml.Model{},
->>>>>>> 51d3d4c0
 	}
 }
 
