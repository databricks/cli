package testserver

import (
	"bytes"
	"encoding/json"
	"fmt"
	"path"
	"path/filepath"
	"sort"
	"strconv"
	"strings"
	"sync"

	"github.com/databricks/databricks-sdk-go/service/apps"
	"github.com/databricks/databricks-sdk-go/service/catalog"
	"github.com/databricks/databricks-sdk-go/service/dashboards"
	"github.com/databricks/databricks-sdk-go/service/jobs"
	"github.com/databricks/databricks-sdk-go/service/pipelines"
	"github.com/databricks/databricks-sdk-go/service/sql"
	"github.com/databricks/databricks-sdk-go/service/workspace"
)

// 4611686018427387911 == 2 ** 62 + 7
// 2305843009213693969 == 2 ** 61 + 17
// This values cannot be represented by float64, so they can test incorrect use of json parsing
// (encoding/json without options parses numbers into float64)
// These are also easier to spot / replace in test output compared to numbers with one or few digits.
const (
	TestJobID = 4611686018427387911
	TestRunID = 2305843009213693969
)

type FileEntry struct {
	Info workspace.ObjectInfo
	Data []byte
}

// FakeWorkspace holds a state of a workspace for acceptance tests.
type FakeWorkspace struct {
	mu  sync.Mutex
	url string

	directories  map[string]bool
	files        map[string]FileEntry
	repoIdByPath map[string]int64

	// normally, ids are not sequential, but we make them sequential for deterministic diff
	nextJobId    int64
	nextJobRunId int64
	Jobs         map[int64]jobs.Job
	JobRuns      map[int64]jobs.Run

	Pipelines       map[string]pipelines.GetPipelineResponse
	PipelineUpdates map[string]bool
	Monitors        map[string]catalog.MonitorInfo
	Apps            map[string]apps.App
	Schemas         map[string]catalog.SchemaInfo
	Volumes         map[string]catalog.VolumeInfo
	Dashboards      map[string]dashboards.Dashboard
<<<<<<< HEAD
	SqlWarehouses   map[string]sql.GetWarehouseResponse
=======

	nextRepoId int64
	Repos      map[string]workspace.RepoInfo
>>>>>>> e36dea7b
}

func (w *FakeWorkspace) LockUnlock() func() {
	if w == nil {
		panic("LockUnlock called on nil FakeWorkspace")
	}
	w.mu.Lock()
	return func() { w.mu.Unlock() }
}

// Generic functions to handle map operations
func MapGet[T any](w *FakeWorkspace, collection map[string]T, key string) Response {
	defer w.LockUnlock()()

	value, ok := collection[key]
	if !ok {
		return Response{
			StatusCode: 404,
			Body:       map[string]string{"message": fmt.Sprintf("Resource %T not found: %v", value, key)},
		}
	}
	return Response{
		Body: value,
	}
}

func MapList[K comparable, T any](w *FakeWorkspace, collection map[K]T, responseFieldName string) Response {
	defer w.LockUnlock()()

	items := make([]T, 0, len(collection))

	for _, value := range collection {
		items = append(items, value)
	}

	// Create a map with the provided field name containing the items
	wrapper := map[string]any{
		responseFieldName: items,
	}

	return Response{
		Body: wrapper,
	}
}

func MapDelete[K comparable, V any](w *FakeWorkspace, collection map[K]V, key K) Response {
	defer w.LockUnlock()()

	_, ok := collection[key]
	if !ok {
		return Response{
			StatusCode: 404,
		}
	}
	delete(collection, key)
	return Response{}
}

func NewFakeWorkspace(url string) *FakeWorkspace {
	return &FakeWorkspace{
		url: url,
		directories: map[string]bool{
			"/Workspace": true,
		},
		files:        make(map[string]FileEntry),
		repoIdByPath: make(map[string]int64),

		Jobs:            map[int64]jobs.Job{},
		JobRuns:         map[int64]jobs.Run{},
		nextJobId:       TestJobID,
		nextJobRunId:    TestRunID,
		Pipelines:       map[string]pipelines.GetPipelineResponse{},
		PipelineUpdates: map[string]bool{},
		Monitors:        map[string]catalog.MonitorInfo{},
		Apps:            map[string]apps.App{},
		Schemas:         map[string]catalog.SchemaInfo{},
		Volumes:         map[string]catalog.VolumeInfo{},
		Dashboards:      map[string]dashboards.Dashboard{},
<<<<<<< HEAD
		SqlWarehouses:   map[string]sql.GetWarehouseResponse{},
=======
		Repos:           map[string]workspace.RepoInfo{},
>>>>>>> e36dea7b
	}
}

func (s *FakeWorkspace) WorkspaceGetStatus(path string) Response {
	defer s.LockUnlock()()

	if s.directories[path] {
		return Response{
			Body: &workspace.ObjectInfo{
				ObjectType: "DIRECTORY",
				Path:       path,
			},
		}
	} else if entry, ok := s.files[path]; ok {
		return Response{
			Body: entry.Info,
		}
	} else if repoId, ok := s.repoIdByPath[path]; ok {
		return Response{
			Body: workspace.ObjectInfo{
				ObjectType: "REPO",
				Path:       path,
				ObjectId:   repoId,
			},
		}
	} else {
		return Response{
			StatusCode: 404,
			Body:       map[string]string{"message": "Workspace path not found"},
		}
	}
}

func (s *FakeWorkspace) WorkspaceMkdirs(request workspace.Mkdirs) {
	defer s.LockUnlock()()
	s.directories[request.Path] = true
}

func (s *FakeWorkspace) WorkspaceExport(path string) []byte {
	defer s.LockUnlock()()
	return s.files[path].Data
}

func (s *FakeWorkspace) WorkspaceDelete(path string, recursive bool) {
	defer s.LockUnlock()()
	if !recursive {
		delete(s.files, path)
	} else {
		for key := range s.files {
			if strings.HasPrefix(key, path) {
				delete(s.files, key)
			}
		}
	}
}

func (s *FakeWorkspace) WorkspaceFilesImportFile(filePath string, body []byte) {
	if !strings.HasPrefix(filePath, "/") {
		filePath = "/" + filePath
	}

	defer s.LockUnlock()()

	workspacePath := filePath

	// Note: Files with .py, .scala, .r or .sql extension can
	// be notebooks if they contain a magical "Databricks notebook source"
	// header comment. We omit support non-python extensions for now for simplicity.
	extension := filepath.Ext(filePath)
	if extension == ".py" && strings.HasPrefix(string(body), "# Databricks notebook source") {
		// Notebooks are stripped of their extension by the workspace import API.
		workspacePath = strings.TrimSuffix(filePath, extension)
		s.files[workspacePath] = FileEntry{
			Info: workspace.ObjectInfo{
				ObjectType: "NOTEBOOK",
				Path:       workspacePath,
				Language:   "PYTHON",
			},
			Data: body,
		}
	} else {
		// The endpoint does not set language for files, so we omit that
		// here as well.
		// ref: https://docs.databricks.com/api/workspace/workspace/getstatus#language
		s.files[workspacePath] = FileEntry{
			Info: workspace.ObjectInfo{
				ObjectType: "FILE",
				Path:       workspacePath,
			},
			Data: body,
		}
	}

	// Add all directories in the path to the directories map
	for dir := path.Dir(workspacePath); dir != "/"; dir = path.Dir(dir) {
		s.directories[dir] = true
	}
}

func (s *FakeWorkspace) WorkspaceFilesExportFile(path string) []byte {
	if !strings.HasPrefix(path, "/") {
		path = "/" + path
	}

	defer s.LockUnlock()()

	return s.files[path].Data
}

func (s *FakeWorkspace) JobsCreate(request jobs.CreateJob) Response {
	defer s.LockUnlock()()

	jobId := s.nextJobId
	s.nextJobId++

	jobSettings := jobs.JobSettings{}
	err := jsonConvert(request, &jobSettings)
	if err != nil {
		return Response{
			StatusCode: 400,
			Body:       fmt.Sprintf("Cannot convert request to jobSettings: %s", err),
		}
	}

	s.Jobs[jobId] = jobs.Job{
		JobId:    jobId,
		Settings: &jobSettings,
	}

	return Response{
		Body: jobs.CreateResponse{JobId: jobId},
	}
}

func (s *FakeWorkspace) JobsReset(request jobs.ResetJob) Response {
	defer s.LockUnlock()()

	jobId := request.JobId

	_, ok := s.Jobs[request.JobId]
	if !ok {
		return Response{
			StatusCode: 403,
			Body:       "{}",
		}
	}

	s.Jobs[jobId] = jobs.Job{
		JobId:    jobId,
		Settings: &request.NewSettings,
	}

	return Response{
		Body: "",
	}
}

func (s *FakeWorkspace) JobsGet(jobId string) Response {
	id := jobId

	jobIdInt, err := strconv.ParseInt(id, 10, 64)
	if err != nil {
		return Response{
			StatusCode: 400,
			Body:       fmt.Sprintf("Failed to parse job id: %s: %v", err, id),
		}
	}

	defer s.LockUnlock()()

	job, ok := s.Jobs[jobIdInt]
	if !ok {
		return Response{
			StatusCode: 404,
		}
	}

	return Response{
		Body: job,
	}
}

func (s *FakeWorkspace) JobsRunNow(jobId int64) Response {
	defer s.LockUnlock()()

	_, ok := s.Jobs[jobId]
	if !ok {
		return Response{
			StatusCode: 404,
		}
	}

	runId := s.nextJobRunId
	s.nextJobRunId++
	s.JobRuns[runId] = jobs.Run{
		RunId: runId,
		State: &jobs.RunState{
			LifeCycleState: jobs.RunLifeCycleStateRunning,
		},
		RunPageUrl: fmt.Sprintf("%s/job/run/%d", s.url, runId),
		RunType:    jobs.RunTypeJobRun,
		RunName:    "run-name",
	}

	return Response{
		Body: jobs.RunNowResponse{
			RunId: runId,
		},
	}
}

func (s *FakeWorkspace) JobsGetRun(runId int64) Response {
	defer s.LockUnlock()()

	run, ok := s.JobRuns[runId]
	if !ok {
		return Response{
			StatusCode: 404,
		}
	}

	// Mark the run as terminated.
	run.State.LifeCycleState = jobs.RunLifeCycleStateTerminated
	return Response{
		Body: run,
	}
}

func (s *FakeWorkspace) JobsList() Response {
	defer s.LockUnlock()()

	list := make([]jobs.BaseJob, 0, len(s.Jobs))
	for _, job := range s.Jobs {
		baseJob := jobs.BaseJob{}
		err := jsonConvert(job, &baseJob)
		if err != nil {
			return Response{
				StatusCode: 400,
				Body:       fmt.Sprintf("failed to convert job to base job: %s", err),
			}
		}

		list = append(list, baseJob)
	}

	// sort to have less non-determinism in tests
	sort.Slice(list, func(i, j int) bool {
		return list[i].JobId < list[j].JobId
	})

	return Response{
		Body: jobs.ListJobsResponse{
			Jobs: list,
		},
	}
}

// jsonConvert saves input to a value pointed by output
func jsonConvert(input, output any) error {
	writer := new(bytes.Buffer)
	encoder := json.NewEncoder(writer)
	err := encoder.Encode(input)
	if err != nil {
		return fmt.Errorf("failed to encode: %w", err)
	}

	decoder := json.NewDecoder(writer)
	err = decoder.Decode(output)
	if err != nil {
		return fmt.Errorf("failed to decode: %w", err)
	}

	return nil
}<|MERGE_RESOLUTION|>--- conflicted
+++ resolved
@@ -57,13 +57,10 @@
 	Schemas         map[string]catalog.SchemaInfo
 	Volumes         map[string]catalog.VolumeInfo
 	Dashboards      map[string]dashboards.Dashboard
-<<<<<<< HEAD
 	SqlWarehouses   map[string]sql.GetWarehouseResponse
-=======
 
 	nextRepoId int64
 	Repos      map[string]workspace.RepoInfo
->>>>>>> e36dea7b
 }
 
 func (w *FakeWorkspace) LockUnlock() func() {
@@ -142,11 +139,8 @@
 		Schemas:         map[string]catalog.SchemaInfo{},
 		Volumes:         map[string]catalog.VolumeInfo{},
 		Dashboards:      map[string]dashboards.Dashboard{},
-<<<<<<< HEAD
 		SqlWarehouses:   map[string]sql.GetWarehouseResponse{},
-=======
 		Repos:           map[string]workspace.RepoInfo{},
->>>>>>> e36dea7b
 	}
 }
 
