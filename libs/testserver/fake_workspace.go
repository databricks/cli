package testserver

import (
	"bytes"
	"encoding/json"
	"fmt"
	"path"
	"path/filepath"
	"strings"
	"sync"

	"github.com/databricks/databricks-sdk-go/service/compute"
	"github.com/databricks/databricks-sdk-go/service/database"

	"github.com/databricks/databricks-sdk-go/service/apps"
	"github.com/databricks/databricks-sdk-go/service/catalog"
	"github.com/databricks/databricks-sdk-go/service/dashboards"
	"github.com/databricks/databricks-sdk-go/service/iam"
	"github.com/databricks/databricks-sdk-go/service/jobs"
	"github.com/databricks/databricks-sdk-go/service/ml"
	"github.com/databricks/databricks-sdk-go/service/pipelines"
	"github.com/databricks/databricks-sdk-go/service/sql"
	"github.com/databricks/databricks-sdk-go/service/workspace"
)

// 4611686018427387911 == 2 ** 62 + 7
// 2305843009213693969 == 2 ** 61 + 17
// This values cannot be represented by float64, so they can test incorrect use of json parsing
// (encoding/json without options parses numbers into float64)
// These are also easier to spot / replace in test output compared to numbers with one or few digits.
const (
	TestJobID                   = 4611686018427387911
	TestRunID                   = 2305843009213693969
	UserNameTokenPrefix         = "dbapi0"
	ServicePrincipalTokenPrefix = "dbapi1"
	UserID                      = "1000012345"
)

var TestUser = iam.User{
	Id:       UserID,
	UserName: "tester@databricks.com",
}

var TestUserSP = iam.User{
	Id:       UserID,
	UserName: "aaaaaaaa-bbbb-4ccc-dddd-eeeeeeeeeeee",
}

type FileEntry struct {
	Info workspace.ObjectInfo
	Data []byte
}

// FakeWorkspace holds a state of a workspace for acceptance tests.
type FakeWorkspace struct {
	mu                 sync.Mutex
	url                string
	isServicePrincipal bool

	directories  map[string]bool
	files        map[string]FileEntry
	repoIdByPath map[string]int64

	// normally, ids are not sequential, but we make them sequential for deterministic diff
	nextJobId           int64
	nextJobRunId        int64
	Jobs                map[int64]jobs.Job
	JobRuns             map[int64]jobs.Run
	JobPermissions      map[string][]jobs.JobAccessControlRequest
	Pipelines           map[string]pipelines.GetPipelineResponse
	PipelineUpdates     map[string]bool
	Monitors            map[string]catalog.MonitorInfo
	Apps                map[string]apps.App
	Schemas             map[string]catalog.SchemaInfo
	SchemasGrants       map[string][]catalog.PrivilegeAssignment
	Volumes             map[string]catalog.VolumeInfo
	Dashboards          map[string]dashboards.Dashboard
	SqlWarehouses       map[string]sql.GetWarehouseResponse
	Alerts              map[string]sql.AlertV2
	Experiments         map[string]ml.GetExperimentResponse
	ModelRegistryModels map[string]ml.Model
<<<<<<< HEAD
	Clusters            map[string]compute.ClusterDetails
=======
	Catalogs            map[string]catalog.CatalogInfo
	RegisteredModels    map[string]catalog.RegisteredModelInfo
>>>>>>> c3a27546

	Acls map[string][]workspace.AclItem

	nextRepoId int64
	Repos      map[string]workspace.RepoInfo

	DatabaseInstances    map[string]database.DatabaseInstance
	DatabaseCatalogs     map[string]database.DatabaseCatalog
	SyncedDatabaseTables map[string]database.SyncedDatabaseTable
}

func (s *FakeWorkspace) LockUnlock() func() {
	if s == nil {
		panic("LockUnlock called on nil FakeWorkspace")
	}
	s.mu.Lock()
	return func() { s.mu.Unlock() }
}

// Generic functions to handle map operations
func MapGet[T any](w *FakeWorkspace, collection map[string]T, key string) Response {
	defer w.LockUnlock()()

	value, ok := collection[key]
	if !ok {
		return Response{
			StatusCode: 404,
			Body:       map[string]string{"message": fmt.Sprintf("Resource %T not found: %v", value, key)},
		}
	}
	return Response{
		Body: value,
	}
}

func MapList[K comparable, T any](w *FakeWorkspace, collection map[K]T, responseFieldName string) Response {
	defer w.LockUnlock()()

	items := make([]T, 0, len(collection))

	for _, value := range collection {
		items = append(items, value)
	}

	// Create a map with the provided field name containing the items
	wrapper := map[string]any{
		responseFieldName: items,
	}

	return Response{
		Body: wrapper,
	}
}

func MapDelete[K comparable, V any](w *FakeWorkspace, collection map[K]V, key K) Response {
	defer w.LockUnlock()()

	_, ok := collection[key]
	if !ok {
		return Response{
			StatusCode: 404,
		}
	}
	delete(collection, key)
	return Response{}
}

func NewFakeWorkspace(url, token string) *FakeWorkspace {
	return &FakeWorkspace{
		url:                url,
		isServicePrincipal: strings.HasPrefix(token, ServicePrincipalTokenPrefix),
		directories: map[string]bool{
			"/Workspace": true,
		},
		files:        make(map[string]FileEntry),
		repoIdByPath: make(map[string]int64),

		Jobs:                 map[int64]jobs.Job{},
		JobRuns:              map[int64]jobs.Run{},
		JobPermissions:       map[string][]jobs.JobAccessControlRequest{},
		SchemasGrants:        map[string][]catalog.PrivilegeAssignment{},
		nextJobId:            TestJobID,
		nextJobRunId:         TestRunID,
		Pipelines:            map[string]pipelines.GetPipelineResponse{},
		PipelineUpdates:      map[string]bool{},
		Monitors:             map[string]catalog.MonitorInfo{},
		Apps:                 map[string]apps.App{},
		Catalogs:             map[string]catalog.CatalogInfo{},
		Schemas:              map[string]catalog.SchemaInfo{},
		RegisteredModels:     map[string]catalog.RegisteredModelInfo{},
		Volumes:              map[string]catalog.VolumeInfo{},
		Dashboards:           map[string]dashboards.Dashboard{},
		SqlWarehouses:        map[string]sql.GetWarehouseResponse{},
		Repos:                map[string]workspace.RepoInfo{},
		Acls:                 map[string][]workspace.AclItem{},
		DatabaseInstances:    map[string]database.DatabaseInstance{},
		DatabaseCatalogs:     map[string]database.DatabaseCatalog{},
		SyncedDatabaseTables: map[string]database.SyncedDatabaseTable{},
		Alerts:               map[string]sql.AlertV2{},
		Experiments:          map[string]ml.GetExperimentResponse{},
		ModelRegistryModels:  map[string]ml.Model{},
		Clusters:             map[string]compute.ClusterDetails{},
	}
}

func (s *FakeWorkspace) CurrentUser() iam.User {
	if s != nil && s.isServicePrincipal {
		return TestUserSP
	} else {
		return TestUser
	}
}

func (s *FakeWorkspace) WorkspaceGetStatus(path string) Response {
	defer s.LockUnlock()()

	if s.directories[path] {
		return Response{
			Body: &workspace.ObjectInfo{
				ObjectType: "DIRECTORY",
				Path:       path,
			},
		}
	} else if entry, ok := s.files[path]; ok {
		return Response{
			Body: entry.Info,
		}
	} else if repoId, ok := s.repoIdByPath[path]; ok {
		return Response{
			Body: workspace.ObjectInfo{
				ObjectType: "REPO",
				Path:       path,
				ObjectId:   repoId,
			},
		}
	} else {
		return Response{
			StatusCode: 404,
			Body:       map[string]string{"message": "Workspace path not found"},
		}
	}
}

func (s *FakeWorkspace) WorkspaceMkdirs(request workspace.Mkdirs) {
	defer s.LockUnlock()()
	s.directories[request.Path] = true
}

func (s *FakeWorkspace) WorkspaceExport(path string) []byte {
	defer s.LockUnlock()()
	return s.files[path].Data
}

func (s *FakeWorkspace) WorkspaceDelete(path string, recursive bool) {
	defer s.LockUnlock()()
	if !recursive {
		delete(s.files, path)
	} else {
		for key := range s.files {
			if strings.HasPrefix(key, path) {
				delete(s.files, key)
			}
		}
	}
}

func (s *FakeWorkspace) WorkspaceFilesImportFile(filePath string, body []byte, overwrite bool) Response {
	if !strings.HasPrefix(filePath, "/") {
		filePath = "/" + filePath
	}

	defer s.LockUnlock()()

	workspacePath := filePath

	if !overwrite {
		if _, exists := s.files[workspacePath]; exists {
			return Response{
				StatusCode: 409,
				Body:       map[string]string{"message": fmt.Sprintf("File already exists at (%s).", workspacePath)},
			}
		}
	}

	// Note: Files with .py, .scala, .r or .sql extension can
	// be notebooks if they contain a magical "Databricks notebook source"
	// header comment. We omit support non-python extensions for now for simplicity.
	extension := filepath.Ext(filePath)
	if extension == ".py" && strings.HasPrefix(string(body), "# Databricks notebook source") {
		// Notebooks are stripped of their extension by the workspace import API.
		workspacePath = strings.TrimSuffix(filePath, extension)
		s.files[workspacePath] = FileEntry{
			Info: workspace.ObjectInfo{
				ObjectType: "NOTEBOOK",
				Path:       workspacePath,
				Language:   "PYTHON",
			},
			Data: body,
		}
	} else {
		// The endpoint does not set language for files, so we omit that
		// here as well.
		// ref: https://docs.databricks.com/api/workspace/workspace/getstatus#language
		s.files[workspacePath] = FileEntry{
			Info: workspace.ObjectInfo{
				ObjectType: "FILE",
				Path:       workspacePath,
			},
			Data: body,
		}
	}

	// Add all directories in the path to the directories map
	for dir := path.Dir(workspacePath); dir != "/"; dir = path.Dir(dir) {
		s.directories[dir] = true
	}

	return Response{}
}

func (s *FakeWorkspace) WorkspaceFilesExportFile(path string) []byte {
	if !strings.HasPrefix(path, "/") {
		path = "/" + path
	}

	defer s.LockUnlock()()

	return s.files[path].Data
}

// jsonConvert saves input to a value pointed by output
func jsonConvert(input, output any) error {
	writer := new(bytes.Buffer)
	encoder := json.NewEncoder(writer)
	err := encoder.Encode(input)
	if err != nil {
		return fmt.Errorf("failed to encode: %w", err)
	}

	decoder := json.NewDecoder(writer)
	err = decoder.Decode(output)
	if err != nil {
		return fmt.Errorf("failed to decode: %w", err)
	}

	return nil
}<|MERGE_RESOLUTION|>--- conflicted
+++ resolved
@@ -79,12 +79,9 @@
 	Alerts              map[string]sql.AlertV2
 	Experiments         map[string]ml.GetExperimentResponse
 	ModelRegistryModels map[string]ml.Model
-<<<<<<< HEAD
 	Clusters            map[string]compute.ClusterDetails
-=======
 	Catalogs            map[string]catalog.CatalogInfo
 	RegisteredModels    map[string]catalog.RegisteredModelInfo
->>>>>>> c3a27546
 
 	Acls map[string][]workspace.AclItem
 
