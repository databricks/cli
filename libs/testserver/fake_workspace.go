package testserver

import (
	"bytes"
	"encoding/json"
	"fmt"
	"path"
	"path/filepath"
	"sort"
	"strconv"
	"strings"
	"sync"

	"github.com/databricks/databricks-sdk-go/service/apps"
	"github.com/databricks/databricks-sdk-go/service/catalog"
	"github.com/databricks/databricks-sdk-go/service/dashboards"
	"github.com/databricks/databricks-sdk-go/service/jobs"
	"github.com/databricks/databricks-sdk-go/service/pipelines"
	"github.com/databricks/databricks-sdk-go/service/workspace"
)

// 4611686018427387911 == 2 ** 62 + 7
// 2305843009213693969 == 2 ** 61 + 17
// This values cannot be represented by float64, so they can test incorrect use of json parsing
// (encoding/json without options parses numbers into float64)
// These are also easier to spot / replace in test output compared to numbers with one or few digits.
const (
	TestJobID = 4611686018427387911
	TestRunID = 2305843009213693969
)

type FileEntry struct {
	Info workspace.ObjectInfo
	Data []byte
}

// FakeWorkspace holds a state of a workspace for acceptance tests.
type FakeWorkspace struct {
	mu  sync.Mutex
	url string

	directories  map[string]bool
	files        map[string]FileEntry
	repoIdByPath map[string]int64

	// normally, ids are not sequential, but we make them sequential for deterministic diff
	nextJobId    int64
	nextJobRunId int64
	Jobs         map[int64]jobs.Job
	JobRuns      map[int64]jobs.Run

<<<<<<< HEAD
	Pipelines  map[string]pipelines.GetPipelineResponse
	Monitors   map[string]catalog.MonitorInfo
	Apps       map[string]apps.App
	Schemas    map[string]catalog.SchemaInfo
	Dashboards map[string]dashboards.Dashboard

	nextRepoId int64
	Repos      map[string]workspace.RepoInfo
=======
	Pipelines       map[string]pipelines.GetPipelineResponse
	PipelineUpdates map[string]bool
	Monitors        map[string]catalog.MonitorInfo
	Apps            map[string]apps.App
	Schemas         map[string]catalog.SchemaInfo
	Volumes         map[string]catalog.VolumeInfo
	Dashboards      map[string]dashboards.Dashboard
>>>>>>> 9290d60c
}

func (w *FakeWorkspace) LockUnlock() func() {
	if w == nil {
		panic("LockUnlock called on nil FakeWorkspace")
	}
	w.mu.Lock()
	return func() { w.mu.Unlock() }
}

// Generic functions to handle map operations
func MapGet[T any](w *FakeWorkspace, collection map[string]T, key string) Response {
	defer w.LockUnlock()()

	value, ok := collection[key]
	if !ok {
		return Response{
			StatusCode: 404,
			Body:       map[string]string{"message": fmt.Sprintf("Resource %T not found: %v", value, key)},
		}
	}
	return Response{
		Body: value,
	}
}

func MapList[K comparable, T any](w *FakeWorkspace, collection map[K]T, responseFieldName string) Response {
	defer w.LockUnlock()()

	items := make([]T, 0, len(collection))

	for _, value := range collection {
		items = append(items, value)
	}

	// Create a map with the provided field name containing the items
	wrapper := map[string]any{
		responseFieldName: items,
	}

	return Response{
		Body: wrapper,
	}
}

func MapDelete[K comparable, V any](w *FakeWorkspace, collection map[K]V, key K) Response {
	defer w.LockUnlock()()

	_, ok := collection[key]
	if !ok {
		return Response{
			StatusCode: 404,
		}
	}
	delete(collection, key)
	return Response{}
}

func NewFakeWorkspace(url string) *FakeWorkspace {
	return &FakeWorkspace{
		url: url,
		directories: map[string]bool{
			"/Workspace": true,
		},
<<<<<<< HEAD
		files:        make(map[string]FileEntry),
		repoIdByPath: make(map[string]int64),

		Jobs:         map[int64]jobs.Job{},
		JobRuns:      map[int64]jobs.Run{},
		nextJobId:    TestJobID,
		nextJobRunId: TestRunID,
		Pipelines:    map[string]pipelines.GetPipelineResponse{},
		Monitors:     map[string]catalog.MonitorInfo{},
		Apps:         map[string]apps.App{},
		Schemas:      map[string]catalog.SchemaInfo{},
		Dashboards:   map[string]dashboards.Dashboard{},
		Repos:        map[string]workspace.RepoInfo{},
=======
		files:           make(map[string]FileEntry),
		Jobs:            map[int64]jobs.Job{},
		JobRuns:         map[int64]jobs.Run{},
		nextJobId:       TestJobID,
		nextJobRunId:    TestRunID,
		Pipelines:       map[string]pipelines.GetPipelineResponse{},
		PipelineUpdates: map[string]bool{},
		Monitors:        map[string]catalog.MonitorInfo{},
		Apps:            map[string]apps.App{},
		Schemas:         map[string]catalog.SchemaInfo{},
		Volumes:         map[string]catalog.VolumeInfo{},
		Dashboards:      map[string]dashboards.Dashboard{},
>>>>>>> 9290d60c
	}
}

func (s *FakeWorkspace) WorkspaceGetStatus(path string) Response {
	defer s.LockUnlock()()

	if s.directories[path] {
		return Response{
			Body: &workspace.ObjectInfo{
				ObjectType: "DIRECTORY",
				Path:       path,
			},
		}
	} else if entry, ok := s.files[path]; ok {
		return Response{
			Body: entry.Info,
		}
	} else if repoId, ok := s.repoIdByPath[path]; ok {
		return Response{
			Body: workspace.ObjectInfo{
				ObjectType: "REPO",
				Path:       path,
				ObjectId:   repoId,
			},
		}
	} else {
		return Response{
			StatusCode: 404,
			Body:       map[string]string{"message": "Workspace path not found"},
		}
	}
}

func (s *FakeWorkspace) WorkspaceMkdirs(request workspace.Mkdirs) {
	defer s.LockUnlock()()
	s.directories[request.Path] = true
}

func (s *FakeWorkspace) WorkspaceExport(path string) []byte {
	defer s.LockUnlock()()
	return s.files[path].Data
}

func (s *FakeWorkspace) WorkspaceDelete(path string, recursive bool) {
	defer s.LockUnlock()()
	if !recursive {
		delete(s.files, path)
	} else {
		for key := range s.files {
			if strings.HasPrefix(key, path) {
				delete(s.files, key)
			}
		}
	}
}

func (s *FakeWorkspace) WorkspaceFilesImportFile(filePath string, body []byte) {
	if !strings.HasPrefix(filePath, "/") {
		filePath = "/" + filePath
	}

	defer s.LockUnlock()()

	workspacePath := filePath

	// Note: Files with .py, .scala, .r or .sql extension can
	// be notebooks if they contain a magical "Databricks notebook source"
	// header comment. We omit support non-python extensions for now for simplicity.
	extension := filepath.Ext(filePath)
	if extension == ".py" && strings.HasPrefix(string(body), "# Databricks notebook source") {
		// Notebooks are stripped of their extension by the workspace import API.
		workspacePath = strings.TrimSuffix(filePath, extension)
		s.files[workspacePath] = FileEntry{
			Info: workspace.ObjectInfo{
				ObjectType: "NOTEBOOK",
				Path:       workspacePath,
				Language:   "PYTHON",
			},
			Data: body,
		}
	} else {
		// The endpoint does not set language for files, so we omit that
		// here as well.
		// ref: https://docs.databricks.com/api/workspace/workspace/getstatus#language
		s.files[workspacePath] = FileEntry{
			Info: workspace.ObjectInfo{
				ObjectType: "FILE",
				Path:       workspacePath,
			},
			Data: body,
		}
	}

	// Add all directories in the path to the directories map
	for dir := path.Dir(workspacePath); dir != "/"; dir = path.Dir(dir) {
		s.directories[dir] = true
	}
}

func (s *FakeWorkspace) WorkspaceFilesExportFile(path string) []byte {
	if !strings.HasPrefix(path, "/") {
		path = "/" + path
	}

	defer s.LockUnlock()()

	return s.files[path].Data
}

func (s *FakeWorkspace) JobsCreate(request jobs.CreateJob) Response {
	defer s.LockUnlock()()

	jobId := s.nextJobId
	s.nextJobId++

	jobSettings := jobs.JobSettings{}
	err := jsonConvert(request, &jobSettings)
	if err != nil {
		return Response{
			StatusCode: 400,
			Body:       fmt.Sprintf("Cannot convert request to jobSettings: %s", err),
		}
	}

	s.Jobs[jobId] = jobs.Job{
		JobId:    jobId,
		Settings: &jobSettings,
	}

	return Response{
		Body: jobs.CreateResponse{JobId: jobId},
	}
}

func (s *FakeWorkspace) JobsReset(request jobs.ResetJob) Response {
	defer s.LockUnlock()()

	jobId := request.JobId

	_, ok := s.Jobs[request.JobId]
	if !ok {
		return Response{
			StatusCode: 403,
			Body:       "{}",
		}
	}

	s.Jobs[jobId] = jobs.Job{
		JobId:    jobId,
		Settings: &request.NewSettings,
	}

	return Response{
		Body: "",
	}
}

func (s *FakeWorkspace) JobsGet(jobId string) Response {
	id := jobId

	jobIdInt, err := strconv.ParseInt(id, 10, 64)
	if err != nil {
		return Response{
			StatusCode: 400,
			Body:       fmt.Sprintf("Failed to parse job id: %s: %v", err, id),
		}
	}

	defer s.LockUnlock()()

	job, ok := s.Jobs[jobIdInt]
	if !ok {
		return Response{
			StatusCode: 404,
		}
	}

	return Response{
		Body: job,
	}
}

func (s *FakeWorkspace) JobsRunNow(jobId int64) Response {
	defer s.LockUnlock()()

	_, ok := s.Jobs[jobId]
	if !ok {
		return Response{
			StatusCode: 404,
		}
	}

	runId := s.nextJobRunId
	s.nextJobRunId++
	s.JobRuns[runId] = jobs.Run{
		RunId: runId,
		State: &jobs.RunState{
			LifeCycleState: jobs.RunLifeCycleStateRunning,
		},
		RunPageUrl: fmt.Sprintf("%s/job/run/%d", s.url, runId),
		RunType:    jobs.RunTypeJobRun,
		RunName:    "run-name",
	}

	return Response{
		Body: jobs.RunNowResponse{
			RunId: runId,
		},
	}
}

func (s *FakeWorkspace) JobsGetRun(runId int64) Response {
	defer s.LockUnlock()()

	run, ok := s.JobRuns[runId]
	if !ok {
		return Response{
			StatusCode: 404,
		}
	}

	// Mark the run as terminated.
	run.State.LifeCycleState = jobs.RunLifeCycleStateTerminated
	return Response{
		Body: run,
	}
}

func (s *FakeWorkspace) JobsList() Response {
	defer s.LockUnlock()()

	list := make([]jobs.BaseJob, 0, len(s.Jobs))
	for _, job := range s.Jobs {
		baseJob := jobs.BaseJob{}
		err := jsonConvert(job, &baseJob)
		if err != nil {
			return Response{
				StatusCode: 400,
				Body:       fmt.Sprintf("failed to convert job to base job: %s", err),
			}
		}

		list = append(list, baseJob)
	}

	// sort to have less non-determinism in tests
	sort.Slice(list, func(i, j int) bool {
		return list[i].JobId < list[j].JobId
	})

	return Response{
		Body: jobs.ListJobsResponse{
			Jobs: list,
		},
	}
}

// jsonConvert saves input to a value pointed by output
func jsonConvert(input, output any) error {
	writer := new(bytes.Buffer)
	encoder := json.NewEncoder(writer)
	err := encoder.Encode(input)
	if err != nil {
		return fmt.Errorf("failed to encode: %w", err)
	}

	decoder := json.NewDecoder(writer)
	err = decoder.Decode(output)
	if err != nil {
		return fmt.Errorf("failed to decode: %w", err)
	}

	return nil
}<|MERGE_RESOLUTION|>--- conflicted
+++ resolved
@@ -49,16 +49,6 @@
 	Jobs         map[int64]jobs.Job
 	JobRuns      map[int64]jobs.Run
 
-<<<<<<< HEAD
-	Pipelines  map[string]pipelines.GetPipelineResponse
-	Monitors   map[string]catalog.MonitorInfo
-	Apps       map[string]apps.App
-	Schemas    map[string]catalog.SchemaInfo
-	Dashboards map[string]dashboards.Dashboard
-
-	nextRepoId int64
-	Repos      map[string]workspace.RepoInfo
-=======
 	Pipelines       map[string]pipelines.GetPipelineResponse
 	PipelineUpdates map[string]bool
 	Monitors        map[string]catalog.MonitorInfo
@@ -66,7 +56,9 @@
 	Schemas         map[string]catalog.SchemaInfo
 	Volumes         map[string]catalog.VolumeInfo
 	Dashboards      map[string]dashboards.Dashboard
->>>>>>> 9290d60c
+
+	nextRepoId int64
+	Repos      map[string]workspace.RepoInfo
 }
 
 func (w *FakeWorkspace) LockUnlock() func() {
@@ -131,22 +123,9 @@
 		directories: map[string]bool{
 			"/Workspace": true,
 		},
-<<<<<<< HEAD
 		files:        make(map[string]FileEntry),
 		repoIdByPath: make(map[string]int64),
 
-		Jobs:         map[int64]jobs.Job{},
-		JobRuns:      map[int64]jobs.Run{},
-		nextJobId:    TestJobID,
-		nextJobRunId: TestRunID,
-		Pipelines:    map[string]pipelines.GetPipelineResponse{},
-		Monitors:     map[string]catalog.MonitorInfo{},
-		Apps:         map[string]apps.App{},
-		Schemas:      map[string]catalog.SchemaInfo{},
-		Dashboards:   map[string]dashboards.Dashboard{},
-		Repos:        map[string]workspace.RepoInfo{},
-=======
-		files:           make(map[string]FileEntry),
 		Jobs:            map[int64]jobs.Job{},
 		JobRuns:         map[int64]jobs.Run{},
 		nextJobId:       TestJobID,
@@ -158,7 +137,7 @@
 		Schemas:         map[string]catalog.SchemaInfo{},
 		Volumes:         map[string]catalog.VolumeInfo{},
 		Dashboards:      map[string]dashboards.Dashboard{},
->>>>>>> 9290d60c
+		Repos:           map[string]workspace.RepoInfo{},
 	}
 }
 
