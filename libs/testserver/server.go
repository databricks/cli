--- conflicted
+++ resolved
@@ -42,19 +42,12 @@
 	server := httptest.NewServer(mux)
 	t.Cleanup(server.Close)
 
-<<<<<<< HEAD
 	s := &Server{
-		Server: server,
-		Mux:    mux,
-		t:      t,
-=======
-	return &Server{
 		Server:         server,
 		Mux:            mux,
 		t:              t,
 		mu:             &sync.Mutex{},
 		fakeWorkspaces: map[string]*FakeWorkspace{},
->>>>>>> ecb81644
 	}
 
 	// The server resolves conflicting handlers by using the one with higher
