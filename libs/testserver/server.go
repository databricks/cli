package testserver

import (
	"encoding/json"
	"io"
	"net/http"
	"net/http/httptest"
	"slices"
	"strings"
	"sync"

	"github.com/stretchr/testify/assert"

	"github.com/databricks/cli/internal/testutil"
	"github.com/databricks/databricks-sdk-go/apierr"
)

type Server struct {
	*httptest.Server
	Mux *http.ServeMux

	t testutil.TestingT

	fakeWorkspaces map[string]*FakeWorkspace
	mu             *sync.Mutex

	RecordRequests        bool
	IncludeRequestHeaders []string

	Requests []Request
}

type Request struct {
	Headers http.Header `json:"headers,omitempty"`
	Method  string      `json:"method"`
	Path    string      `json:"path"`
	Body    any         `json:"body,omitempty"`
	RawBody string      `json:"raw_body,omitempty"`
}

func New(t testutil.TestingT) *Server {
	mux := http.NewServeMux()
	server := httptest.NewServer(mux)
	t.Cleanup(server.Close)

	s := &Server{
		Server:         server,
		Mux:            mux,
		t:              t,
		mu:             &sync.Mutex{},
		fakeWorkspaces: map[string]*FakeWorkspace{},
	}

	// The server resolves conflicting handlers by using the one with higher
	// specificity. This handler is the least specific, so it will be used as a
	// fallback when no other handlers match.
	s.Handle("/", func(fakeWorkspace *FakeWorkspace, r *http.Request) (any, int) {
		pattern := r.Method + " " + r.URL.Path

		t.Errorf(`

----------------------------------------
No stub found for pattern: %s

To stub a response for this request, you can add
the following to test.toml:
[[Server]]
Pattern = %q
Response.Body = '''
<response body here>
'''
Response.StatusCode = <response status-code here>
----------------------------------------


`, pattern, pattern)

		return apierr.APIError{
			Message: "No stub found for pattern: " + pattern,
		}, http.StatusNotImplemented
	})

	return s
}

type HandlerFunc func(fakeWorkspace *FakeWorkspace, req *http.Request) (resp any, statusCode int)

func (s *Server) Handle(pattern string, handler HandlerFunc) {
	s.Mux.HandleFunc(pattern, func(w http.ResponseWriter, r *http.Request) {
		// For simplicity we process requests sequentially. It's fast enough because
		// we don't do any IO except reading and writing request/response bodies.
		s.mu.Lock()
		defer s.mu.Unlock()

		// Each test uses unique DATABRICKS_TOKEN, we simulate each token having
		// it's own fake fakeWorkspace to avoid interference between tests.
		var fakeWorkspace *FakeWorkspace = nil
		token := getToken(r)
		if token != "" {
			if _, ok := s.fakeWorkspaces[token]; !ok {
				s.fakeWorkspaces[token] = NewFakeWorkspace()
			}

			fakeWorkspace = s.fakeWorkspaces[token]
		}

		resp, statusCode := handler(fakeWorkspace, r)

		if s.RecordRequests {
			body, err := io.ReadAll(r.Body)
			assert.NoError(s.t, err)

			headers := make(http.Header)
			for k, v := range r.Header {
				if !slices.Contains(s.IncludeRequestHeaders, k) {
					continue
				}
				for _, vv := range v {
					headers.Add(k, vv)
				}
			}

<<<<<<< HEAD
			var reqBody any
			if json.Valid(body) {
				// If the request body is a valid JSON, typecast it to json.RawMessage.
				// This way json.Marshal will ignore the body and serialize it
				// as is, which is what we want because the body is already a JSON.
				reqBody = json.RawMessage(body)
			} else {
				// JSON marshal encodes []byte to base64. Typecase it to string
				// to avoid this.
				reqBody = string(body)
			}

			s.Requests = append(s.Requests, Request{
				Headers: headers,
				Method:  r.Method,
				Path:    r.URL.Path,
				Body:    reqBody,
			})
=======
			req := Request{
				Headers: headers,
				Method:  r.Method,
				Path:    r.URL.Path,
			}

			if json.Valid(body) {
				req.Body = json.RawMessage(body)
			} else {
				req.RawBody = string(body)
			}
>>>>>>> 878fa803

			s.Requests = append(s.Requests, req)
		}

		w.Header().Set("Content-Type", "application/json")
		w.WriteHeader(statusCode)

		var respBytes []byte
		var err error
		if respString, ok := resp.(string); ok {
			respBytes = []byte(respString)
		} else if respBytes0, ok := resp.([]byte); ok {
			respBytes = respBytes0
		} else {
			respBytes, err = json.MarshalIndent(resp, "", "    ")
			if err != nil {
				http.Error(w, err.Error(), http.StatusInternalServerError)
				return
			}
		}

		if _, err := w.Write(respBytes); err != nil {
			http.Error(w, err.Error(), http.StatusInternalServerError)
			return
		}
	})
}

func getToken(r *http.Request) string {
	header := r.Header.Get("Authorization")
	prefix := "Bearer "

	if !strings.HasPrefix(header, prefix) {
		return ""
	}

	return header[len(prefix):]
}<|MERGE_RESOLUTION|>--- conflicted
+++ resolved
@@ -120,26 +120,6 @@
 				}
 			}
 
-<<<<<<< HEAD
-			var reqBody any
-			if json.Valid(body) {
-				// If the request body is a valid JSON, typecast it to json.RawMessage.
-				// This way json.Marshal will ignore the body and serialize it
-				// as is, which is what we want because the body is already a JSON.
-				reqBody = json.RawMessage(body)
-			} else {
-				// JSON marshal encodes []byte to base64. Typecase it to string
-				// to avoid this.
-				reqBody = string(body)
-			}
-
-			s.Requests = append(s.Requests, Request{
-				Headers: headers,
-				Method:  r.Method,
-				Path:    r.URL.Path,
-				Body:    reqBody,
-			})
-=======
 			req := Request{
 				Headers: headers,
 				Method:  r.Method,
@@ -151,7 +131,6 @@
 			} else {
 				req.RawBody = string(body)
 			}
->>>>>>> 878fa803
 
 			s.Requests = append(s.Requests, req)
 		}
