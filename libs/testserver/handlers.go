--- conflicted
+++ resolved
@@ -522,9 +522,7 @@
 		return req.Workspace.JobsGetPermissions(req, req.Vars["job_id"])
 	})
 
-<<<<<<< HEAD
 	// MLflow Experiments:
-
 	server.Handle("GET", "/api/2.0/mlflow/experiments/get", func(req Request) any {
 		return req.Workspace.ExperimentGet(req)
 	})
@@ -539,7 +537,8 @@
 
 	server.Handle("POST", "/api/2.0/mlflow/experiments/delete", func(req Request) any {
 		return req.Workspace.ExperimentDelete(req)
-=======
+	})
+
 	// Model registry models.
 	server.Handle("POST", "/api/2.0/mlflow/registered-models/create", func(req Request) any {
 		return req.Workspace.ModelRegistryCreateModel(req)
@@ -555,6 +554,5 @@
 
 	server.Handle("DELETE", "/api/2.0/mlflow/registered-models/delete", func(req Request) any {
 		return MapDelete(req.Workspace, req.Workspace.ModelRegistryModels, req.URL.Query().Get("name"))
->>>>>>> 4475762f
 	})
 }