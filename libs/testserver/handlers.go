--- conflicted
+++ resolved
@@ -411,7 +411,6 @@
 		return req.Workspace.SqlDataSourcesList(req)
 	})
 
-<<<<<<< HEAD
 	// Alerts v2:
 	server.Handle("GET", "/api/2.0/alerts/{id}", func(req Request) any {
 		return MapGet(req.Workspace, req.Workspace.Alerts, req.Vars["id"])
@@ -432,10 +431,8 @@
 	server.Handle("DELETE", "/api/2.0/alerts/{id}", func(req Request) any {
 		return MapDelete(req.Workspace, req.Workspace.Alerts, req.Vars["id"])
 	})
-=======
+
 	// Secrets ACLs:
->>>>>>> fd14d40e
-
 	server.Handle("GET", "/api/2.0/secrets/acls/get", func(req Request) any {
 		return req.Workspace.SecretsAclsGet(req)
 	})
