--- conflicted
+++ resolved
@@ -90,13 +90,8 @@
 	return nil
 }
 
-<<<<<<< HEAD
-func (c config) loadFile(p vfs.Path, path string) error {
-	f, err := p.Open(path)
-=======
 func (c config) loadFile(root vfs.Path, path string) error {
 	f, err := root.Open(path)
->>>>>>> c9b4f119
 	if err != nil {
 		// If the file doesn't exist it is ignored.
 		// This is the case for both global and repository specific config files.
