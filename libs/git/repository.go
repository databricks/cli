--- conflicted
+++ resolved
@@ -266,13 +266,8 @@
 		newStringIgnoreRules([]string{
 			".git",
 		}),
-<<<<<<< HEAD
-		// Load repository-wide excludes file.
-		newIgnoreFile(repo.gitCommonDir, "info/excludes"),
-=======
 		// Load repository-wide exclude file.
-		repo.newIgnoreFile(".git/info/exclude"),
->>>>>>> eefda8c1
+		newIgnoreFile(repo.gitCommonDir, "info/exclude"),
 		// Load root gitignore file.
 		newIgnoreFile(repo.rootDir, ".gitignore"),
 	}
