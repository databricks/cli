--- conflicted
+++ resolved
@@ -22,15 +22,13 @@
 	// command.
 	configUsedKey = key(2)
 
-<<<<<<< HEAD
+	// workspaceClientKey is the context key for an already configured workspace
+	// client that can be used to make authenticated requests.
+	workspaceClientKey = key(3)
+
 	// accountClientKey is the context key for an already configured account
 	// client that can be used to make authenticated requests.
 	accountClientKey = key(4)
-)
-=======
-	// workspaceClientKey is the context key for an already configured workspace
-	// client that can be used to make authenticated requests.
-	workspaceClientKey = key(3)
 )
 
 func GenerateExecId(ctx context.Context) context.Context {
@@ -49,5 +47,4 @@
 		panic("command.ExecId called without calling command.SetExecId first")
 	}
 	return v.(string)
-}
->>>>>>> c19c8bbb
+}