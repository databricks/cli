--- conflicted
+++ resolved
@@ -225,8 +225,6 @@
 	require.NoError(t, err)
 	assert.Equal(t, "a", getByPath(t, out, "a").MustString())
 	assert.Equal(t, "${foobar}", getByPath(t, out, "b").MustString())
-<<<<<<< HEAD
-=======
 }
 
 func TestResolveWithInterpolateAliasedRef(t *testing.T) {
@@ -248,5 +246,4 @@
 	assert.Equal(t, "a", getByPath(t, out, "a").MustString())
 	assert.Equal(t, "a", getByPath(t, out, "b").MustString())
 	assert.Equal(t, "a", getByPath(t, out, "c").MustString())
->>>>>>> b740ec70
 }