--- conflicted
+++ resolved
@@ -122,17 +122,9 @@
 	nv, err := FromTyped(src, ref)
 	require.NoError(t, err)
 
-<<<<<<< HEAD
-	// Assert foo has retained its location.
-	assert.Equal(t, dyn.NewValue("bar", []dyn.Location{{File: "foo"}}), nv.Get("foo"))
-
-	// Assert bar lost its location (because it was overwritten).
-	assert.Equal(t, dyn.V("qux"), nv.Get("bar"))
-=======
 	// Assert foo and bar have retained their location.
 	assert.Equal(t, dyn.NewValue("bar", dyn.Location{File: "foo"}), nv.Get("foo"))
 	assert.Equal(t, dyn.NewValue("qux", dyn.Location{File: "bar"}), nv.Get("bar"))
->>>>>>> e8b76a7f
 }
 
 func TestFromTypedStringMapWithZeroValue(t *testing.T) {
@@ -374,17 +366,9 @@
 	nv, err := FromTyped(src, ref)
 	require.NoError(t, err)
 
-<<<<<<< HEAD
-	// Assert foo has retained its location.
-	assert.Equal(t, dyn.NewValue("bar", []dyn.Location{{File: "foo"}}), nv.Get("foo"))
-
-	// Assert bar lost its location (because it was overwritten).
-	assert.Equal(t, dyn.V("qux"), nv.Get("bar"))
-=======
 	// Assert foo and bar have retained their locations.
 	assert.Equal(t, dyn.NewValue("bar", dyn.Location{File: "foo"}), nv.Get("foo"))
 	assert.Equal(t, dyn.NewValue("qux", dyn.Location{File: "bar"}), nv.Get("bar"))
->>>>>>> e8b76a7f
 }
 
 func TestFromTypedMapFieldWithZeroValue(t *testing.T) {
@@ -448,29 +432,16 @@
 	}
 
 	ref := dyn.V([]dyn.Value{
-<<<<<<< HEAD
-		dyn.NewValue("foo", []dyn.Location{{File: "foo"}}),
-		dyn.NewValue("baz", []dyn.Location{{File: "baz"}}),
-=======
 		dyn.NewValue("foo", dyn.Location{File: "foo"}),
 		dyn.NewValue("bar", dyn.Location{File: "bar"}),
->>>>>>> e8b76a7f
 	})
 
 	nv, err := FromTyped(src, ref)
 	require.NoError(t, err)
 
-<<<<<<< HEAD
-	// Assert foo has retained its location.
-	assert.Equal(t, dyn.NewValue("foo", []dyn.Location{{File: "foo"}}), nv.Index(0))
-
-	// Assert bar lost its location (because it was overwritten).
-	assert.Equal(t, dyn.V("bar"), nv.Index(1))
-=======
 	// Assert foo and bar have retained their locations.
 	assert.Equal(t, dyn.NewValue("foo", dyn.Location{File: "foo"}), nv.Index(0))
 	assert.Equal(t, dyn.NewValue("bar", dyn.Location{File: "bar"}), nv.Index(1))
->>>>>>> e8b76a7f
 }
 
 func TestFromTypedStringEmpty(t *testing.T) {
@@ -505,14 +476,6 @@
 	assert.Equal(t, dyn.V("new"), nv)
 }
 
-<<<<<<< HEAD
-func TestFromTypedStringRetainsLocationsIfUnchanged(t *testing.T) {
-	var src string = "foo"
-	var ref = dyn.NewValue("foo", []dyn.Location{{File: "foo"}})
-	nv, err := FromTyped(src, ref)
-	require.NoError(t, err)
-	assert.Equal(t, dyn.NewValue("foo", []dyn.Location{{File: "foo"}}), nv)
-=======
 func TestFromTypedStringRetainsLocations(t *testing.T) {
 	var ref = dyn.NewValue("foo", dyn.Location{File: "foo"})
 
@@ -527,7 +490,6 @@
 	nv, err = FromTyped(src, ref)
 	require.NoError(t, err)
 	assert.Equal(t, dyn.NewValue("bar", dyn.Location{File: "foo"}), nv)
->>>>>>> e8b76a7f
 }
 
 func TestFromTypedStringTypeError(t *testing.T) {
@@ -569,14 +531,6 @@
 	assert.Equal(t, dyn.V(true), nv)
 }
 
-<<<<<<< HEAD
-func TestFromTypedBoolRetainsLocationsIfUnchanged(t *testing.T) {
-	var src bool = true
-	var ref = dyn.NewValue(true, []dyn.Location{{File: "foo"}})
-	nv, err := FromTyped(src, ref)
-	require.NoError(t, err)
-	assert.Equal(t, dyn.NewValue(true, []dyn.Location{{File: "foo"}}), nv)
-=======
 func TestFromTypedBoolRetainsLocations(t *testing.T) {
 	var ref = dyn.NewValue(true, dyn.Location{File: "foo"})
 
@@ -591,7 +545,6 @@
 	nv, err = FromTyped(src, ref)
 	require.NoError(t, err)
 	assert.Equal(t, dyn.NewValue(false, dyn.Location{File: "foo"}), nv)
->>>>>>> e8b76a7f
 }
 
 func TestFromTypedBoolVariableReference(t *testing.T) {
@@ -641,14 +594,6 @@
 	assert.Equal(t, dyn.V(int64(1234)), nv)
 }
 
-<<<<<<< HEAD
-func TestFromTypedIntRetainsLocationsIfUnchanged(t *testing.T) {
-	var src int = 1234
-	var ref = dyn.NewValue(1234, []dyn.Location{{File: "foo"}})
-	nv, err := FromTyped(src, ref)
-	require.NoError(t, err)
-	assert.Equal(t, dyn.NewValue(1234, []dyn.Location{{File: "foo"}}), nv)
-=======
 func TestFromTypedIntRetainsLocations(t *testing.T) {
 	var ref = dyn.NewValue(1234, dyn.Location{File: "foo"})
 
@@ -663,7 +608,6 @@
 	nv, err = FromTyped(src, ref)
 	require.NoError(t, err)
 	assert.Equal(t, dyn.NewValue(int64(1235), dyn.Location{File: "foo"}), nv)
->>>>>>> e8b76a7f
 }
 
 func TestFromTypedIntVariableReference(t *testing.T) {
@@ -713,14 +657,6 @@
 	assert.Equal(t, dyn.V(1.23), nv)
 }
 
-<<<<<<< HEAD
-func TestFromTypedFloatRetainsLocationsIfUnchanged(t *testing.T) {
-	var src float64 = 1.23
-	var ref = dyn.NewValue(1.23, []dyn.Location{{File: "foo"}})
-	nv, err := FromTyped(src, ref)
-	require.NoError(t, err)
-	assert.Equal(t, dyn.NewValue(1.23, []dyn.Location{{File: "foo"}}), nv)
-=======
 func TestFromTypedFloatRetainsLocations(t *testing.T) {
 	var src float64
 	var ref = dyn.NewValue(1.23, dyn.Location{File: "foo"})
@@ -736,7 +672,6 @@
 	nv, err = FromTyped(src, ref)
 	require.NoError(t, err)
 	assert.Equal(t, dyn.NewValue(1.24, dyn.Location{File: "foo"}), nv)
->>>>>>> e8b76a7f
 }
 
 func TestFromTypedFloatVariableReference(t *testing.T) {
