--- conflicted
+++ resolved
@@ -662,7 +662,6 @@
 	require.Error(t, err)
 }
 
-<<<<<<< HEAD
 func TestFromTypedAny(t *testing.T) {
 	type Tmp struct {
 		Foo any `json:"foo"`
@@ -697,12 +696,12 @@
 			"nil": dyn.V(nil),
 		}),
 	}), nv)
-=======
+}
+
 func TestFromTypedAnyNil(t *testing.T) {
 	var src any = nil
 	var ref = dyn.NilValue
 	nv, err := FromTyped(src, ref)
 	require.NoError(t, err)
 	assert.Equal(t, dyn.NilValue, nv)
->>>>>>> 5ff06578
 }