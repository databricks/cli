--- conflicted
+++ resolved
@@ -40,17 +40,10 @@
 	vout, err := Normalize(typ, vin)
 	assert.Len(t, err, 1)
 	assert.Equal(t, diag.Diagnostic{
-<<<<<<< HEAD
 		Severity: diag.Warning,
 		Summary:  `expected string, found map`,
-		Location: dyn.Location{},
+		Locations: []dyn.Location{{}},
 		Paths:    []dyn.Path{dyn.NewPath(dyn.Key("bar"))},
-=======
-		Severity:  diag.Warning,
-		Summary:   `expected string, found map`,
-		Locations: []dyn.Location{{}},
-		Path:      dyn.NewPath(dyn.Key("bar")),
->>>>>>> 39fc86e8
 	}, err[0])
 
 	// Elements that encounter an error during normalization are dropped.
@@ -81,17 +74,12 @@
 	assert.Equal(t, diag.Diagnostic{
 		Severity: diag.Warning,
 		Summary:  `unknown field: bar`,
-<<<<<<< HEAD
-		Location: vin.Get("foo").Location(),
-		Paths:    []dyn.Path{dyn.EmptyPath},
-=======
 		// Assert location of the unknown field is included in the diagnostic.
 		Locations: []dyn.Location{
 			{File: "hello.yaml", Line: 1, Column: 1},
 			{File: "world.yaml", Line: 2, Column: 2},
 		},
-		Path: dyn.EmptyPath,
->>>>>>> 39fc86e8
+		Paths:    []dyn.Path{dyn.EmptyPath},
 	}, err[0])
 
 	// The field that can be mapped to the struct field is retained.
@@ -122,17 +110,10 @@
 	_, err := Normalize(typ, vin)
 	assert.Len(t, err, 1)
 	assert.Equal(t, diag.Diagnostic{
-<<<<<<< HEAD
-		Severity: diag.Warning,
-		Summary:  `expected map, found string`,
-		Location: vin.Get("foo").Location(),
-		Paths:    []dyn.Path{dyn.EmptyPath},
-=======
 		Severity:  diag.Warning,
 		Summary:   `expected map, found string`,
 		Locations: []dyn.Location{vin.Get("foo").Location()},
-		Path:      dyn.EmptyPath,
->>>>>>> 39fc86e8
+		Paths:    []dyn.Path{dyn.EmptyPath},
 	}, err[0])
 }
 
@@ -274,17 +255,10 @@
 	_, err := Normalize(typ, vin)
 	assert.Len(t, err, 1)
 	assert.Equal(t, diag.Diagnostic{
-<<<<<<< HEAD
-		Severity: diag.Warning,
-		Summary:  `expected map, found string`,
-		Location: vin.Location(),
-		Paths:    []dyn.Path{dyn.EmptyPath},
-=======
 		Severity:  diag.Warning,
 		Summary:   `expected map, found string`,
 		Locations: []dyn.Location{vin.Location()},
-		Path:      dyn.EmptyPath,
->>>>>>> 39fc86e8
+		Paths:    []dyn.Path{dyn.EmptyPath},
 	}, err[0])
 }
 
@@ -298,17 +272,10 @@
 	_, err := Normalize(typ, vin)
 	assert.Len(t, err, 1)
 	assert.Equal(t, diag.Diagnostic{
-<<<<<<< HEAD
-		Severity: diag.Warning,
-		Summary:  `expected map, found int`,
-		Location: vin.Location(),
-		Paths:    []dyn.Path{dyn.EmptyPath},
-=======
 		Severity:  diag.Warning,
 		Summary:   `expected map, found int`,
 		Locations: []dyn.Location{vin.Location()},
-		Path:      dyn.EmptyPath,
->>>>>>> 39fc86e8
+		Paths:    []dyn.Path{dyn.EmptyPath},
 	}, err[0])
 }
 
@@ -334,17 +301,10 @@
 	vout, err := Normalize(typ, vin)
 	assert.Len(t, err, 1)
 	assert.Equal(t, diag.Diagnostic{
-<<<<<<< HEAD
-		Severity: diag.Warning,
-		Summary:  `expected string, found map`,
-		Location: dyn.Location{},
-		Paths:    []dyn.Path{dyn.NewPath(dyn.Key("bar"))},
-=======
 		Severity:  diag.Warning,
 		Summary:   `expected string, found map`,
 		Locations: []dyn.Location{{}},
-		Path:      dyn.NewPath(dyn.Key("bar")),
->>>>>>> 39fc86e8
+		Paths:    []dyn.Path{dyn.NewPath(dyn.Key("bar"))},
 	}, err[0])
 
 	// Elements that encounter an error during normalization are dropped.
@@ -367,17 +327,10 @@
 	_, err := Normalize(typ, vin)
 	assert.Len(t, err, 1)
 	assert.Equal(t, diag.Diagnostic{
-<<<<<<< HEAD
-		Severity: diag.Warning,
-		Summary:  `expected map, found string`,
-		Location: vin.Location(),
-		Paths:    []dyn.Path{dyn.EmptyPath},
-=======
 		Severity:  diag.Warning,
 		Summary:   `expected map, found string`,
 		Locations: []dyn.Location{vin.Location()},
-		Path:      dyn.EmptyPath,
->>>>>>> 39fc86e8
+		Paths:    []dyn.Path{dyn.EmptyPath},
 	}, err[0])
 }
 
@@ -429,17 +382,10 @@
 	_, err := Normalize(typ, vin)
 	assert.Len(t, err, 1)
 	assert.Equal(t, diag.Diagnostic{
-<<<<<<< HEAD
-		Severity: diag.Warning,
-		Summary:  `expected map, found string`,
-		Location: vin.Location(),
-		Paths:    []dyn.Path{dyn.EmptyPath},
-=======
 		Severity:  diag.Warning,
 		Summary:   `expected map, found string`,
 		Locations: []dyn.Location{vin.Location()},
-		Path:      dyn.EmptyPath,
->>>>>>> 39fc86e8
+		Paths:    []dyn.Path{dyn.EmptyPath},
 	}, err[0])
 }
 
@@ -449,17 +395,10 @@
 	_, err := Normalize(typ, vin)
 	assert.Len(t, err, 1)
 	assert.Equal(t, diag.Diagnostic{
-<<<<<<< HEAD
-		Severity: diag.Warning,
-		Summary:  `expected map, found int`,
-		Location: vin.Location(),
-		Paths:    []dyn.Path{dyn.EmptyPath},
-=======
 		Severity:  diag.Warning,
 		Summary:   `expected map, found int`,
 		Locations: []dyn.Location{vin.Location()},
-		Path:      dyn.EmptyPath,
->>>>>>> 39fc86e8
+		Paths:    []dyn.Path{dyn.EmptyPath},
 	}, err[0])
 }
 
@@ -486,17 +425,10 @@
 	vout, err := Normalize(typ, vin)
 	assert.Len(t, err, 1)
 	assert.Equal(t, diag.Diagnostic{
-<<<<<<< HEAD
 		Severity: diag.Warning,
 		Summary:  `expected string, found map`,
-		Location: dyn.Location{},
+		Locations: []dyn.Location{{}},
 		Paths:    []dyn.Path{dyn.NewPath(dyn.Index(2))},
-=======
-		Severity:  diag.Warning,
-		Summary:   `expected string, found map`,
-		Locations: []dyn.Location{{}},
-		Path:      dyn.NewPath(dyn.Index(2)),
->>>>>>> 39fc86e8
 	}, err[0])
 
 	// Elements that encounter an error during normalization are dropped.
@@ -517,17 +449,10 @@
 	_, err := Normalize(typ, vin)
 	assert.Len(t, err, 1)
 	assert.Equal(t, diag.Diagnostic{
-<<<<<<< HEAD
-		Severity: diag.Warning,
-		Summary:  `expected sequence, found string`,
-		Location: vin.Location(),
-		Paths:    []dyn.Path{dyn.EmptyPath},
-=======
 		Severity:  diag.Warning,
 		Summary:   `expected sequence, found string`,
 		Locations: []dyn.Location{vin.Location()},
-		Path:      dyn.EmptyPath,
->>>>>>> 39fc86e8
+		Paths:    []dyn.Path{dyn.EmptyPath},
 	}, err[0])
 }
 
@@ -579,17 +504,10 @@
 	_, err := Normalize(typ, vin)
 	assert.Len(t, err, 1)
 	assert.Equal(t, diag.Diagnostic{
-<<<<<<< HEAD
-		Severity: diag.Warning,
-		Summary:  `expected sequence, found string`,
-		Location: vin.Location(),
-		Paths:    []dyn.Path{dyn.EmptyPath},
-=======
 		Severity:  diag.Warning,
 		Summary:   `expected sequence, found string`,
 		Locations: []dyn.Location{vin.Location()},
-		Path:      dyn.EmptyPath,
->>>>>>> 39fc86e8
+		Paths:    []dyn.Path{dyn.EmptyPath},
 	}, err[0])
 }
 
@@ -599,17 +517,10 @@
 	_, err := Normalize(typ, vin)
 	assert.Len(t, err, 1)
 	assert.Equal(t, diag.Diagnostic{
-<<<<<<< HEAD
-		Severity: diag.Warning,
-		Summary:  `expected sequence, found int`,
-		Location: vin.Location(),
-		Paths:    []dyn.Path{dyn.EmptyPath},
-=======
 		Severity:  diag.Warning,
 		Summary:   `expected sequence, found int`,
 		Locations: []dyn.Location{vin.Location()},
-		Path:      dyn.EmptyPath,
->>>>>>> 39fc86e8
+		Paths:    []dyn.Path{dyn.EmptyPath},
 	}, err[0])
 }
 
@@ -627,17 +538,10 @@
 	_, err := Normalize(&typ, vin)
 	assert.Len(t, err, 1)
 	assert.Equal(t, diag.Diagnostic{
-<<<<<<< HEAD
-		Severity: diag.Warning,
-		Summary:  `expected a string value, found null`,
-		Location: vin.Location(),
-		Paths:    []dyn.Path{dyn.EmptyPath},
-=======
 		Severity:  diag.Warning,
 		Summary:   `expected a string value, found null`,
 		Locations: []dyn.Location{vin.Location()},
-		Path:      dyn.EmptyPath,
->>>>>>> 39fc86e8
+		Paths:    []dyn.Path{dyn.EmptyPath},
 	}, err[0])
 }
 
@@ -671,17 +575,10 @@
 	_, err := Normalize(&typ, vin)
 	assert.Len(t, err, 1)
 	assert.Equal(t, diag.Diagnostic{
-<<<<<<< HEAD
-		Severity: diag.Warning,
-		Summary:  `expected string, found map`,
-		Location: dyn.Location{},
-		Paths:    []dyn.Path{dyn.EmptyPath},
-=======
 		Severity:  diag.Warning,
 		Summary:   `expected string, found map`,
 		Locations: []dyn.Location{{}},
-		Path:      dyn.EmptyPath,
->>>>>>> 39fc86e8
+		Paths:    []dyn.Path{dyn.EmptyPath},
 	}, err[0])
 }
 
@@ -699,17 +596,10 @@
 	_, err := Normalize(&typ, vin)
 	assert.Len(t, err, 1)
 	assert.Equal(t, diag.Diagnostic{
-<<<<<<< HEAD
-		Severity: diag.Warning,
-		Summary:  `expected a bool value, found null`,
-		Location: vin.Location(),
-		Paths:    []dyn.Path{dyn.EmptyPath},
-=======
 		Severity:  diag.Warning,
 		Summary:   `expected a bool value, found null`,
 		Locations: []dyn.Location{vin.Location()},
-		Path:      dyn.EmptyPath,
->>>>>>> 39fc86e8
+		Paths:    []dyn.Path{dyn.EmptyPath},
 	}, err[0])
 }
 
@@ -748,17 +638,10 @@
 	_, err := Normalize(&typ, vin)
 	assert.Len(t, err, 1)
 	assert.Equal(t, diag.Diagnostic{
-<<<<<<< HEAD
-		Severity: diag.Warning,
-		Summary:  `expected bool, found string`,
-		Location: vin.Location(),
-		Paths:    []dyn.Path{dyn.EmptyPath},
-=======
 		Severity:  diag.Warning,
 		Summary:   `expected bool, found string`,
 		Locations: []dyn.Location{vin.Location()},
-		Path:      dyn.EmptyPath,
->>>>>>> 39fc86e8
+		Paths:    []dyn.Path{dyn.EmptyPath},
 	}, err[0])
 }
 
@@ -768,17 +651,10 @@
 	_, err := Normalize(&typ, vin)
 	assert.Len(t, err, 1)
 	assert.Equal(t, diag.Diagnostic{
-<<<<<<< HEAD
-		Severity: diag.Warning,
-		Summary:  `expected bool, found map`,
-		Location: dyn.Location{},
-		Paths:    []dyn.Path{dyn.EmptyPath},
-=======
 		Severity:  diag.Warning,
 		Summary:   `expected bool, found map`,
 		Locations: []dyn.Location{{}},
-		Path:      dyn.EmptyPath,
->>>>>>> 39fc86e8
+		Paths:    []dyn.Path{dyn.EmptyPath},
 	}, err[0])
 }
 
@@ -796,17 +672,10 @@
 	_, err := Normalize(&typ, vin)
 	assert.Len(t, err, 1)
 	assert.Equal(t, diag.Diagnostic{
-<<<<<<< HEAD
-		Severity: diag.Warning,
-		Summary:  `expected a int value, found null`,
-		Location: vin.Location(),
-		Paths:    []dyn.Path{dyn.EmptyPath},
-=======
 		Severity:  diag.Warning,
 		Summary:   `expected a int value, found null`,
 		Locations: []dyn.Location{vin.Location()},
-		Path:      dyn.EmptyPath,
->>>>>>> 39fc86e8
+		Paths:    []dyn.Path{dyn.EmptyPath},
 	}, err[0])
 }
 
@@ -824,17 +693,10 @@
 	_, err := Normalize(&typ, vin)
 	assert.Len(t, err, 1)
 	assert.Equal(t, diag.Diagnostic{
-<<<<<<< HEAD
-		Severity: diag.Warning,
-		Summary:  `cannot accurately represent "1.5" as integer due to precision loss`,
-		Location: vin.Location(),
-		Paths:    []dyn.Path{dyn.EmptyPath},
-=======
 		Severity:  diag.Warning,
 		Summary:   `cannot accurately represent "1.5" as integer due to precision loss`,
 		Locations: []dyn.Location{vin.Location()},
-		Path:      dyn.EmptyPath,
->>>>>>> 39fc86e8
+		Paths:    []dyn.Path{dyn.EmptyPath},
 	}, err[0])
 }
 
@@ -860,17 +722,10 @@
 	_, err := Normalize(&typ, vin)
 	assert.Len(t, err, 1)
 	assert.Equal(t, diag.Diagnostic{
-<<<<<<< HEAD
-		Severity: diag.Warning,
-		Summary:  `cannot parse "abc" as an integer`,
-		Location: vin.Location(),
-		Paths:    []dyn.Path{dyn.EmptyPath},
-=======
 		Severity:  diag.Warning,
 		Summary:   `cannot parse "abc" as an integer`,
 		Locations: []dyn.Location{vin.Location()},
-		Path:      dyn.EmptyPath,
->>>>>>> 39fc86e8
+		Paths:    []dyn.Path{dyn.EmptyPath},
 	}, err[0])
 }
 
@@ -880,17 +735,10 @@
 	_, err := Normalize(&typ, vin)
 	assert.Len(t, err, 1)
 	assert.Equal(t, diag.Diagnostic{
-<<<<<<< HEAD
-		Severity: diag.Warning,
-		Summary:  `expected int, found map`,
-		Location: dyn.Location{},
-		Paths:    []dyn.Path{dyn.EmptyPath},
-=======
 		Severity:  diag.Warning,
 		Summary:   `expected int, found map`,
 		Locations: []dyn.Location{{}},
-		Path:      dyn.EmptyPath,
->>>>>>> 39fc86e8
+		Paths:    []dyn.Path{dyn.EmptyPath},
 	}, err[0])
 }
 
@@ -908,17 +756,10 @@
 	_, err := Normalize(&typ, vin)
 	assert.Len(t, err, 1)
 	assert.Equal(t, diag.Diagnostic{
-<<<<<<< HEAD
-		Severity: diag.Warning,
-		Summary:  `expected a float value, found null`,
-		Location: vin.Location(),
-		Paths:    []dyn.Path{dyn.EmptyPath},
-=======
 		Severity:  diag.Warning,
 		Summary:   `expected a float value, found null`,
 		Locations: []dyn.Location{vin.Location()},
-		Path:      dyn.EmptyPath,
->>>>>>> 39fc86e8
+		Paths:    []dyn.Path{dyn.EmptyPath},
 	}, err[0])
 }
 
@@ -940,17 +781,10 @@
 	_, err := Normalize(&typ, vin)
 	assert.Len(t, err, 1)
 	assert.Equal(t, diag.Diagnostic{
-<<<<<<< HEAD
-		Severity: diag.Warning,
-		Summary:  `cannot accurately represent "9007199254740993" as floating point number due to precision loss`,
-		Location: vin.Location(),
-		Paths:    []dyn.Path{dyn.EmptyPath},
-=======
 		Severity:  diag.Warning,
 		Summary:   `cannot accurately represent "9007199254740993" as floating point number due to precision loss`,
 		Locations: []dyn.Location{vin.Location()},
-		Path:      dyn.EmptyPath,
->>>>>>> 39fc86e8
+		Paths:    []dyn.Path{dyn.EmptyPath},
 	}, err[0])
 }
 
@@ -976,17 +810,10 @@
 	_, err := Normalize(&typ, vin)
 	assert.Len(t, err, 1)
 	assert.Equal(t, diag.Diagnostic{
-<<<<<<< HEAD
-		Severity: diag.Warning,
-		Summary:  `cannot parse "abc" as a floating point number`,
-		Location: vin.Location(),
-		Paths:    []dyn.Path{dyn.EmptyPath},
-=======
 		Severity:  diag.Warning,
 		Summary:   `cannot parse "abc" as a floating point number`,
 		Locations: []dyn.Location{vin.Location()},
-		Path:      dyn.EmptyPath,
->>>>>>> 39fc86e8
+		Paths:    []dyn.Path{dyn.EmptyPath},
 	}, err[0])
 }
 
@@ -996,17 +823,10 @@
 	_, err := Normalize(&typ, vin)
 	assert.Len(t, err, 1)
 	assert.Equal(t, diag.Diagnostic{
-<<<<<<< HEAD
-		Severity: diag.Warning,
-		Summary:  `expected float, found map`,
-		Location: dyn.Location{},
-		Paths:    []dyn.Path{dyn.EmptyPath},
-=======
 		Severity:  diag.Warning,
 		Summary:   `expected float, found map`,
 		Locations: []dyn.Location{{}},
-		Path:      dyn.EmptyPath,
->>>>>>> 39fc86e8
+		Paths:    []dyn.Path{dyn.EmptyPath},
 	}, err[0])
 }
 
