--- conflicted
+++ resolved
@@ -53,13 +53,8 @@
 func toTypedStruct(dst reflect.Value, src dyn.Value) error {
 	switch src.Kind() {
 	case dyn.KindMap:
-<<<<<<< HEAD
-		// Clear the destination struct.
-		// This is necessary because we don't know which fields are settable.
-=======
 		// Zero the destination struct such that fields
 		// that aren't present in [src] are cleared.
->>>>>>> 9b60240e
 		dst.SetZero()
 
 		info := getStructInfo(dst.Type())
