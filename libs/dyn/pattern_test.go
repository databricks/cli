--- conflicted
+++ resolved
@@ -18,13 +18,10 @@
 		"foo.*.bar",
 		"foo[*].bar",
 		"",
-<<<<<<< HEAD
-=======
 		"foo",
 		"[1]",
 		"[*]",
 		"*",
->>>>>>> f0faa1d2
 	}
 
 	for _, p := range patterns {
