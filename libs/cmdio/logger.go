--- conflicted
+++ resolved
@@ -64,22 +64,22 @@
 	})
 }
 
-<<<<<<< HEAD
 func LogNewline(ctx context.Context) {
-=======
-func LogError(ctx context.Context, err error) {
->>>>>>> 43bc9a0d
 	logger, ok := FromContext(ctx)
 	if !ok {
 		logger = Default()
 	}
-<<<<<<< HEAD
 	logger.Log(&NewlineEvent{})
-=======
+}
+
+func LogError(ctx context.Context, err error) {
+	logger, ok := FromContext(ctx)
+	if !ok {
+		logger = Default()
+	}
 	logger.Log(&ErrorEvent{
 		Error: err.Error(),
 	})
->>>>>>> 43bc9a0d
 }
 
 func Ask(ctx context.Context, question string) (bool, error) {
