--- conflicted
+++ resolved
@@ -65,32 +65,6 @@
 
 	// move cursor to saved location
 	l.Writer.Write([]byte("\033[u"))
-<<<<<<< HEAD
-
-	// clear from cursor to end of screen
-	l.Writer.Write([]byte("\033[0J"))
-
-	l.Writer.Write([]byte(event.String()))
-	l.Writer.Write([]byte("\n"))
-	l.isFirstEvent = false
-}
-
-// This is used to log information about the run before any of the progress logs are
-// printed.
-func (l *Logger) LogPreRun(event Event) {
-	if l.Mode == flags.ModeJson {
-		l.writeJson(event)
-	} else {
-		l.writeAppend(event)
-	}
-}
-
-func (l *Logger) Log(event Event) {
-	switch l.Mode {
-	case flags.ModeInplace:
-		l.writeInplace(event)
-
-=======
 
 	// clear from cursor to end of screen
 	l.Writer.Write([]byte("\033[0J"))
@@ -109,7 +83,6 @@
 			l.writeAppend(event)
 		}
 
->>>>>>> 85889dff
 	case flags.ModeJson:
 		l.writeJson(event)
 
